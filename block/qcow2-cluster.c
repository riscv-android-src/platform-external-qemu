/*
 * Block driver for the QCOW version 2 format
 *
 * Copyright (c) 2004-2006 Fabrice Bellard
 *
 * Permission is hereby granted, free of charge, to any person obtaining a copy
 * of this software and associated documentation files (the "Software"), to deal
 * in the Software without restriction, including without limitation the rights
 * to use, copy, modify, merge, publish, distribute, sublicense, and/or sell
 * copies of the Software, and to permit persons to whom the Software is
 * furnished to do so, subject to the following conditions:
 *
 * The above copyright notice and this permission notice shall be included in
 * all copies or substantial portions of the Software.
 *
 * THE SOFTWARE IS PROVIDED "AS IS", WITHOUT WARRANTY OF ANY KIND, EXPRESS OR
 * IMPLIED, INCLUDING BUT NOT LIMITED TO THE WARRANTIES OF MERCHANTABILITY,
 * FITNESS FOR A PARTICULAR PURPOSE AND NONINFRINGEMENT. IN NO EVENT SHALL
 * THE AUTHORS OR COPYRIGHT HOLDERS BE LIABLE FOR ANY CLAIM, DAMAGES OR OTHER
 * LIABILITY, WHETHER IN AN ACTION OF CONTRACT, TORT OR OTHERWISE, ARISING FROM,
 * OUT OF OR IN CONNECTION WITH THE SOFTWARE OR THE USE OR OTHER DEALINGS IN
 * THE SOFTWARE.
 */

#include "qemu/osdep.h"
#include <zlib.h>

#include "qapi/error.h"
#include "qemu-common.h"
#include "block/block_int.h"
#include "block/qcow2.h"
#include "qemu/bswap.h"
#include "block/trace.h"

int qcow2_shrink_l1_table(BlockDriverState *bs, uint64_t exact_size)
{
    BDRVQcow2State *s = bs->opaque;
    int new_l1_size, i, ret;

    if (exact_size >= s->l1_size) {
        return 0;
    }

    new_l1_size = exact_size;

#ifdef DEBUG_ALLOC2
    fprintf(stderr, "shrink l1_table from %d to %d\n", s->l1_size, new_l1_size);
#endif

    BLKDBG_EVENT(bs->file, BLKDBG_L1_SHRINK_WRITE_TABLE);
    ret = bdrv_pwrite_zeroes(bs->file, s->l1_table_offset +
                                       new_l1_size * sizeof(uint64_t),
                             (s->l1_size - new_l1_size) * sizeof(uint64_t), 0);
    if (ret < 0) {
        goto fail;
    }

    ret = bdrv_flush(bs->file->bs);
    if (ret < 0) {
        goto fail;
    }

    BLKDBG_EVENT(bs->file, BLKDBG_L1_SHRINK_FREE_L2_CLUSTERS);
    for (i = s->l1_size - 1; i > new_l1_size - 1; i--) {
        if ((s->l1_table[i] & L1E_OFFSET_MASK) == 0) {
            continue;
        }
        qcow2_free_clusters(bs, s->l1_table[i] & L1E_OFFSET_MASK,
                            s->cluster_size, QCOW2_DISCARD_ALWAYS);
        s->l1_table[i] = 0;
    }
    return 0;

fail:
    /*
     * If the write in the l1_table failed the image may contain a partially
     * overwritten l1_table. In this case it would be better to clear the
     * l1_table in memory to avoid possible image corruption.
     */
    memset(s->l1_table + new_l1_size, 0,
           (s->l1_size - new_l1_size) * sizeof(uint64_t));
    return ret;
}

int qcow2_grow_l1_table(BlockDriverState *bs, uint64_t min_size,
                        bool exact_size)
{
    BDRVQcow2State *s = bs->opaque;
    int new_l1_size2, ret, i;
    uint64_t *new_l1_table;
    int64_t old_l1_table_offset, old_l1_size;
    int64_t new_l1_table_offset, new_l1_size;
    uint8_t data[12];

    if (min_size <= s->l1_size)
        return 0;

    /* Do a sanity check on min_size before trying to calculate new_l1_size
     * (this prevents overflows during the while loop for the calculation of
     * new_l1_size) */
    if (min_size > INT_MAX / sizeof(uint64_t)) {
        return -EFBIG;
    }

    if (exact_size) {
        new_l1_size = min_size;
    } else {
        /* Bump size up to reduce the number of times we have to grow */
        new_l1_size = s->l1_size;
        if (new_l1_size == 0) {
            new_l1_size = 1;
        }
        while (min_size > new_l1_size) {
            new_l1_size = DIV_ROUND_UP(new_l1_size * 3, 2);
        }
    }

    QEMU_BUILD_BUG_ON(QCOW_MAX_L1_SIZE > INT_MAX);
    if (new_l1_size > QCOW_MAX_L1_SIZE / sizeof(uint64_t)) {
        return -EFBIG;
    }

#ifdef DEBUG_ALLOC2
    fprintf(stderr, "grow l1_table from %d to %" PRId64 "\n",
            s->l1_size, new_l1_size);
#endif

    new_l1_size2 = sizeof(uint64_t) * new_l1_size;
    new_l1_table = qemu_try_blockalign(bs->file->bs,
                                       ROUND_UP(new_l1_size2, 512));
    if (new_l1_table == NULL) {
        return -ENOMEM;
    }
    memset(new_l1_table, 0, ROUND_UP(new_l1_size2, 512));

    if (s->l1_size) {
        memcpy(new_l1_table, s->l1_table, s->l1_size * sizeof(uint64_t));
    }

    /* write new table (align to cluster) */
    BLKDBG_EVENT(bs->file, BLKDBG_L1_GROW_ALLOC_TABLE);
    new_l1_table_offset = qcow2_alloc_clusters(bs, new_l1_size2);
    if (new_l1_table_offset < 0) {
        qemu_vfree(new_l1_table);
        return new_l1_table_offset;
    }

    ret = qcow2_cache_flush(bs, s->refcount_block_cache);
    if (ret < 0) {
        goto fail;
    }

    /* the L1 position has not yet been updated, so these clusters must
     * indeed be completely free */
    ret = qcow2_pre_write_overlap_check(bs, 0, new_l1_table_offset,
                                        new_l1_size2);
    if (ret < 0) {
        goto fail;
    }

    BLKDBG_EVENT(bs->file, BLKDBG_L1_GROW_WRITE_TABLE);
    for(i = 0; i < s->l1_size; i++)
        new_l1_table[i] = cpu_to_be64(new_l1_table[i]);
    ret = bdrv_pwrite_sync(bs->file, new_l1_table_offset,
                           new_l1_table, new_l1_size2);
    if (ret < 0)
        goto fail;
    for(i = 0; i < s->l1_size; i++)
        new_l1_table[i] = be64_to_cpu(new_l1_table[i]);

    /* set new table */
    BLKDBG_EVENT(bs->file, BLKDBG_L1_GROW_ACTIVATE_TABLE);
    stl_be_p(data, new_l1_size);
    stq_be_p(data + 4, new_l1_table_offset);
    ret = bdrv_pwrite_sync(bs->file, offsetof(QCowHeader, l1_size),
                           data, sizeof(data));
    if (ret < 0) {
        goto fail;
    }
    qemu_vfree(s->l1_table);
    old_l1_table_offset = s->l1_table_offset;
    s->l1_table_offset = new_l1_table_offset;
    s->l1_table = new_l1_table;
    old_l1_size = s->l1_size;
    s->l1_size = new_l1_size;
    qcow2_free_clusters(bs, old_l1_table_offset, old_l1_size * sizeof(uint64_t),
                        QCOW2_DISCARD_OTHER);
    return 0;
 fail:
    qemu_vfree(new_l1_table);
    qcow2_free_clusters(bs, new_l1_table_offset, new_l1_size2,
                        QCOW2_DISCARD_OTHER);
    return ret;
}

/*
 * l2_load
 *
 * @bs: The BlockDriverState
 * @offset: A guest offset, used to calculate what slice of the L2
 *          table to load.
 * @l2_offset: Offset to the L2 table in the image file.
 * @l2_slice: Location to store the pointer to the L2 slice.
 *
 * Loads a L2 slice into memory (L2 slices are the parts of L2 tables
 * that are loaded by the qcow2 cache). If the slice is in the cache,
 * the cache is used; otherwise the L2 slice is loaded from the image
 * file.
 */
static int l2_load(BlockDriverState *bs, uint64_t offset,
                   uint64_t l2_offset, uint64_t **l2_slice)
{
    BDRVQcow2State *s = bs->opaque;
    int start_of_slice = sizeof(uint64_t) *
        (offset_to_l2_index(s, offset) - offset_to_l2_slice_index(s, offset));

    return qcow2_cache_get(bs, s->l2_table_cache, l2_offset + start_of_slice,
                           (void **)l2_slice);
}

/*
 * Writes one sector of the L1 table to the disk (can't update single entries
 * and we really don't want bdrv_pread to perform a read-modify-write)
 */
#define L1_ENTRIES_PER_SECTOR (512 / 8)
int qcow2_write_l1_entry(BlockDriverState *bs, int l1_index)
{
    BDRVQcow2State *s = bs->opaque;
    uint64_t buf[L1_ENTRIES_PER_SECTOR] = { 0 };
    int l1_start_index;
    int i, ret;

    l1_start_index = l1_index & ~(L1_ENTRIES_PER_SECTOR - 1);
    for (i = 0; i < L1_ENTRIES_PER_SECTOR && l1_start_index + i < s->l1_size;
         i++)
    {
        buf[i] = cpu_to_be64(s->l1_table[l1_start_index + i]);
    }

    ret = qcow2_pre_write_overlap_check(bs, QCOW2_OL_ACTIVE_L1,
            s->l1_table_offset + 8 * l1_start_index, sizeof(buf));
    if (ret < 0) {
        return ret;
    }

    BLKDBG_EVENT(bs->file, BLKDBG_L1_UPDATE);
    ret = bdrv_pwrite_sync(bs->file,
                           s->l1_table_offset + 8 * l1_start_index,
                           buf, sizeof(buf));
    if (ret < 0) {
        return ret;
    }

    return 0;
}

/*
 * l2_allocate
 *
 * Allocate a new l2 entry in the file. If l1_index points to an already
 * used entry in the L2 table (i.e. we are doing a copy on write for the L2
 * table) copy the contents of the old L2 table into the newly allocated one.
 * Otherwise the new table is initialized with zeros.
 *
 */

static int l2_allocate(BlockDriverState *bs, int l1_index)
{
    BDRVQcow2State *s = bs->opaque;
    uint64_t old_l2_offset;
    uint64_t *l2_slice = NULL;
    unsigned slice, slice_size2, n_slices;
    int64_t l2_offset;
    int ret;

    old_l2_offset = s->l1_table[l1_index];

    trace_qcow2_l2_allocate(bs, l1_index);

    /* allocate a new l2 entry */

    l2_offset = qcow2_alloc_clusters(bs, s->l2_size * sizeof(uint64_t));
    if (l2_offset < 0) {
        ret = l2_offset;
        goto fail;
    }

    /* If we're allocating the table at offset 0 then something is wrong */
    if (l2_offset == 0) {
        qcow2_signal_corruption(bs, true, -1, -1, "Preventing invalid "
                                "allocation of L2 table at offset 0");
        ret = -EIO;
        goto fail;
    }

    ret = qcow2_cache_flush(bs, s->refcount_block_cache);
    if (ret < 0) {
        goto fail;
    }

    /* allocate a new entry in the l2 cache */

    slice_size2 = s->l2_slice_size * sizeof(uint64_t);
    n_slices = s->cluster_size / slice_size2;

    trace_qcow2_l2_allocate_get_empty(bs, l1_index);
    for (slice = 0; slice < n_slices; slice++) {
        ret = qcow2_cache_get_empty(bs, s->l2_table_cache,
                                    l2_offset + slice * slice_size2,
                                    (void **) &l2_slice);
        if (ret < 0) {
            goto fail;
        }

        if ((old_l2_offset & L1E_OFFSET_MASK) == 0) {
            /* if there was no old l2 table, clear the new slice */
            memset(l2_slice, 0, slice_size2);
        } else {
            uint64_t *old_slice;
            uint64_t old_l2_slice_offset =
                (old_l2_offset & L1E_OFFSET_MASK) + slice * slice_size2;

            /* if there was an old l2 table, read a slice from the disk */
            BLKDBG_EVENT(bs->file, BLKDBG_L2_ALLOC_COW_READ);
            ret = qcow2_cache_get(bs, s->l2_table_cache, old_l2_slice_offset,
                                  (void **) &old_slice);
            if (ret < 0) {
                goto fail;
            }

            memcpy(l2_slice, old_slice, slice_size2);

            qcow2_cache_put(s->l2_table_cache, (void **) &old_slice);
        }

        /* write the l2 slice to the file */
        BLKDBG_EVENT(bs->file, BLKDBG_L2_ALLOC_WRITE);

        trace_qcow2_l2_allocate_write_l2(bs, l1_index);
        qcow2_cache_entry_mark_dirty(s->l2_table_cache, l2_slice);
        qcow2_cache_put(s->l2_table_cache, (void **) &l2_slice);
    }

    ret = qcow2_cache_flush(bs, s->l2_table_cache);
    if (ret < 0) {
        goto fail;
    }

    /* update the L1 entry */
    trace_qcow2_l2_allocate_write_l1(bs, l1_index);
    s->l1_table[l1_index] = l2_offset | QCOW_OFLAG_COPIED;
    ret = qcow2_write_l1_entry(bs, l1_index);
    if (ret < 0) {
        goto fail;
    }

    trace_qcow2_l2_allocate_done(bs, l1_index, 0);
    return 0;

fail:
    trace_qcow2_l2_allocate_done(bs, l1_index, ret);
    if (l2_slice != NULL) {
        qcow2_cache_put(s->l2_table_cache, (void **) &l2_slice);
    }
    s->l1_table[l1_index] = old_l2_offset;
    if (l2_offset > 0) {
        qcow2_free_clusters(bs, l2_offset, s->l2_size * sizeof(uint64_t),
                            QCOW2_DISCARD_ALWAYS);
    }
    return ret;
}

/*
 * Checks how many clusters in a given L2 slice are contiguous in the image
 * file. As soon as one of the flags in the bitmask stop_flags changes compared
 * to the first cluster, the search is stopped and the cluster is not counted
 * as contiguous. (This allows it, for example, to stop at the first compressed
 * cluster which may require a different handling)
 */
static int count_contiguous_clusters(int nb_clusters, int cluster_size,
        uint64_t *l2_slice, uint64_t stop_flags)
{
    int i;
    QCow2ClusterType first_cluster_type;
    uint64_t mask = stop_flags | L2E_OFFSET_MASK | QCOW_OFLAG_COMPRESSED;
    uint64_t first_entry = be64_to_cpu(l2_slice[0]);
    uint64_t offset = first_entry & mask;

    if (!offset) {
        return 0;
    }

    /* must be allocated */
    first_cluster_type = qcow2_get_cluster_type(first_entry);
    assert(first_cluster_type == QCOW2_CLUSTER_NORMAL ||
           first_cluster_type == QCOW2_CLUSTER_ZERO_ALLOC);

    for (i = 0; i < nb_clusters; i++) {
        uint64_t l2_entry = be64_to_cpu(l2_slice[i]) & mask;
        if (offset + (uint64_t) i * cluster_size != l2_entry) {
            break;
        }
    }

	return i;
}

/*
 * Checks how many consecutive unallocated clusters in a given L2
 * slice have the same cluster type.
 */
static int count_contiguous_clusters_unallocated(int nb_clusters,
                                                 uint64_t *l2_slice,
                                                 QCow2ClusterType wanted_type)
{
    int i;

    assert(wanted_type == QCOW2_CLUSTER_ZERO_PLAIN ||
           wanted_type == QCOW2_CLUSTER_UNALLOCATED);
    for (i = 0; i < nb_clusters; i++) {
        uint64_t entry = be64_to_cpu(l2_slice[i]);
        QCow2ClusterType type = qcow2_get_cluster_type(entry);

        if (type != wanted_type) {
            break;
        }
    }

    return i;
}

static int coroutine_fn do_perform_cow_read(BlockDriverState *bs,
                                            uint64_t src_cluster_offset,
                                            unsigned offset_in_cluster,
                                            QEMUIOVector *qiov)
{
    int ret;

    if (qiov->size == 0) {
        return 0;
    }

    BLKDBG_EVENT(bs->file, BLKDBG_COW_READ);

    if (!bs->drv) {
        return -ENOMEDIUM;
    }

    /* Call .bdrv_co_readv() directly instead of using the public block-layer
     * interface.  This avoids double I/O throttling and request tracking,
     * which can lead to deadlock when block layer copy-on-read is enabled.
     */
    ret = bs->drv->bdrv_co_preadv(bs, src_cluster_offset + offset_in_cluster,
                                  qiov->size, qiov, 0);
    if (ret < 0) {
        return ret;
    }

    return 0;
}

static bool coroutine_fn do_perform_cow_encrypt(BlockDriverState *bs,
                                                uint64_t src_cluster_offset,
                                                uint64_t cluster_offset,
                                                unsigned offset_in_cluster,
                                                uint8_t *buffer,
                                                unsigned bytes)
{
    if (bytes && bs->encrypted) {
        BDRVQcow2State *s = bs->opaque;
        int64_t offset = (s->crypt_physical_offset ?
                          (cluster_offset + offset_in_cluster) :
                          (src_cluster_offset + offset_in_cluster));
        assert((offset_in_cluster & ~BDRV_SECTOR_MASK) == 0);
        assert((bytes & ~BDRV_SECTOR_MASK) == 0);
        assert(s->crypto);
        if (qcrypto_block_encrypt(s->crypto, offset, buffer, bytes, NULL) < 0) {
            return false;
        }
    }
    return true;
}

static int coroutine_fn do_perform_cow_write(BlockDriverState *bs,
                                             uint64_t cluster_offset,
                                             unsigned offset_in_cluster,
                                             QEMUIOVector *qiov)
{
    int ret;

    if (qiov->size == 0) {
        return 0;
    }

    ret = qcow2_pre_write_overlap_check(bs, 0,
            cluster_offset + offset_in_cluster, qiov->size);
    if (ret < 0) {
        return ret;
    }

    BLKDBG_EVENT(bs->file, BLKDBG_COW_WRITE);
    ret = bdrv_co_pwritev(bs->file, cluster_offset + offset_in_cluster,
                          qiov->size, qiov, 0);
    if (ret < 0) {
        return ret;
    }

    return 0;
}


/*
 * get_cluster_offset
 *
 * For a given offset of the virtual disk, find the cluster type and offset in
 * the qcow2 file. The offset is stored in *cluster_offset.
 *
 * On entry, *bytes is the maximum number of contiguous bytes starting at
 * offset that we are interested in.
 *
 * On exit, *bytes is the number of bytes starting at offset that have the same
 * cluster type and (if applicable) are stored contiguously in the image file.
 * Compressed clusters are always returned one by one.
 *
 * Returns the cluster type (QCOW2_CLUSTER_*) on success, -errno in error
 * cases.
 */
int qcow2_get_cluster_offset(BlockDriverState *bs, uint64_t offset,
                             unsigned int *bytes, uint64_t *cluster_offset)
{
    BDRVQcow2State *s = bs->opaque;
    unsigned int l2_index;
    uint64_t l1_index, l2_offset, *l2_slice;
    int c;
    unsigned int offset_in_cluster;
    uint64_t bytes_available, bytes_needed, nb_clusters;
    QCow2ClusterType type;
    int ret;

    offset_in_cluster = offset_into_cluster(s, offset);
    bytes_needed = (uint64_t) *bytes + offset_in_cluster;

    /* compute how many bytes there are between the start of the cluster
     * containing offset and the end of the l2 slice that contains
     * the entry pointing to it */
    bytes_available =
        ((uint64_t) (s->l2_slice_size - offset_to_l2_slice_index(s, offset)))
        << s->cluster_bits;

    if (bytes_needed > bytes_available) {
        bytes_needed = bytes_available;
    }

    *cluster_offset = 0;

    /* seek to the l2 offset in the l1 table */

    l1_index = offset_to_l1_index(s, offset);
    if (l1_index >= s->l1_size) {
        type = QCOW2_CLUSTER_UNALLOCATED;
        goto out;
    }

    l2_offset = s->l1_table[l1_index] & L1E_OFFSET_MASK;
    if (!l2_offset) {
        type = QCOW2_CLUSTER_UNALLOCATED;
        goto out;
    }

    if (offset_into_cluster(s, l2_offset)) {
        qcow2_signal_corruption(bs, true, -1, -1, "L2 table offset %#" PRIx64
                                " unaligned (L1 index: %#" PRIx64 ")",
                                l2_offset, l1_index);
        return -EIO;
    }

    /* load the l2 slice in memory */

    ret = l2_load(bs, offset, l2_offset, &l2_slice);
    if (ret < 0) {
        return ret;
    }

    /* find the cluster offset for the given disk offset */

    l2_index = offset_to_l2_slice_index(s, offset);
    *cluster_offset = be64_to_cpu(l2_slice[l2_index]);

    nb_clusters = size_to_clusters(s, bytes_needed);
    /* bytes_needed <= *bytes + offset_in_cluster, both of which are unsigned
     * integers; the minimum cluster size is 512, so this assertion is always
     * true */
    assert(nb_clusters <= INT_MAX);

    type = qcow2_get_cluster_type(*cluster_offset);
    if (s->qcow_version < 3 && (type == QCOW2_CLUSTER_ZERO_PLAIN ||
                                type == QCOW2_CLUSTER_ZERO_ALLOC)) {
        qcow2_signal_corruption(bs, true, -1, -1, "Zero cluster entry found"
                                " in pre-v3 image (L2 offset: %#" PRIx64
                                ", L2 index: %#x)", l2_offset, l2_index);
        ret = -EIO;
        goto fail;
    }
    switch (type) {
    case QCOW2_CLUSTER_COMPRESSED:
        /* Compressed clusters can only be processed one by one */
        c = 1;
        *cluster_offset &= L2E_COMPRESSED_OFFSET_SIZE_MASK;
        break;
    case QCOW2_CLUSTER_ZERO_PLAIN:
    case QCOW2_CLUSTER_UNALLOCATED:
        /* how many empty clusters ? */
        c = count_contiguous_clusters_unallocated(nb_clusters,
                                                  &l2_slice[l2_index], type);
        *cluster_offset = 0;
        break;
    case QCOW2_CLUSTER_ZERO_ALLOC:
    case QCOW2_CLUSTER_NORMAL:
        /* how many allocated clusters ? */
        c = count_contiguous_clusters(nb_clusters, s->cluster_size,
                                      &l2_slice[l2_index], QCOW_OFLAG_ZERO);
        *cluster_offset &= L2E_OFFSET_MASK;
        if (offset_into_cluster(s, *cluster_offset)) {
            qcow2_signal_corruption(bs, true, -1, -1,
                                    "Cluster allocation offset %#"
                                    PRIx64 " unaligned (L2 offset: %#" PRIx64
                                    ", L2 index: %#x)", *cluster_offset,
                                    l2_offset, l2_index);
            ret = -EIO;
            goto fail;
        }
        break;
    default:
        abort();
    }

    qcow2_cache_put(s->l2_table_cache, (void **) &l2_slice);

    bytes_available = (int64_t)c * s->cluster_size;

out:
    if (bytes_available > bytes_needed) {
        bytes_available = bytes_needed;
    }

    /* bytes_available <= bytes_needed <= *bytes + offset_in_cluster;
     * subtracting offset_in_cluster will therefore definitely yield something
     * not exceeding UINT_MAX */
    assert(bytes_available - offset_in_cluster <= UINT_MAX);
    *bytes = bytes_available - offset_in_cluster;

    return type;

fail:
    qcow2_cache_put(s->l2_table_cache, (void **)&l2_slice);
    return ret;
}

/*
 * get_cluster_table
 *
 * for a given disk offset, load (and allocate if needed)
 * the appropriate slice of its l2 table.
 *
 * the cluster index in the l2 slice is given to the caller.
 *
 * Returns 0 on success, -errno in failure case
 */
static int get_cluster_table(BlockDriverState *bs, uint64_t offset,
                             uint64_t **new_l2_slice,
                             int *new_l2_index)
{
    BDRVQcow2State *s = bs->opaque;
    unsigned int l2_index;
    uint64_t l1_index, l2_offset;
    uint64_t *l2_slice = NULL;
    int ret;

    /* seek to the l2 offset in the l1 table */

    l1_index = offset_to_l1_index(s, offset);
    if (l1_index >= s->l1_size) {
        ret = qcow2_grow_l1_table(bs, l1_index + 1, false);
        if (ret < 0) {
            return ret;
        }
    }

    assert(l1_index < s->l1_size);
    l2_offset = s->l1_table[l1_index] & L1E_OFFSET_MASK;
    if (offset_into_cluster(s, l2_offset)) {
        qcow2_signal_corruption(bs, true, -1, -1, "L2 table offset %#" PRIx64
                                " unaligned (L1 index: %#" PRIx64 ")",
                                l2_offset, l1_index);
        return -EIO;
    }

    if (!(s->l1_table[l1_index] & QCOW_OFLAG_COPIED)) {
        /* First allocate a new L2 table (and do COW if needed) */
        ret = l2_allocate(bs, l1_index);
        if (ret < 0) {
            return ret;
        }

        /* Then decrease the refcount of the old table */
        if (l2_offset) {
            qcow2_free_clusters(bs, l2_offset, s->l2_size * sizeof(uint64_t),
                                QCOW2_DISCARD_OTHER);
        }

        /* Get the offset of the newly-allocated l2 table */
        l2_offset = s->l1_table[l1_index] & L1E_OFFSET_MASK;
        assert(offset_into_cluster(s, l2_offset) == 0);
    }

    /* load the l2 slice in memory */
    ret = l2_load(bs, offset, l2_offset, &l2_slice);
    if (ret < 0) {
        return ret;
    }

    /* find the cluster offset for the given disk offset */

    l2_index = offset_to_l2_slice_index(s, offset);

    *new_l2_slice = l2_slice;
    *new_l2_index = l2_index;

    return 0;
}

/*
 * alloc_compressed_cluster_offset
 *
 * For a given offset of the disk image, return cluster offset in
 * qcow2 file.
 *
 * If the offset is not found, allocate a new compressed cluster.
 *
 * Return the cluster offset if successful,
 * Return 0, otherwise.
 *
 */

uint64_t qcow2_alloc_compressed_cluster_offset(BlockDriverState *bs,
                                               uint64_t offset,
                                               int compressed_size)
{
    BDRVQcow2State *s = bs->opaque;
    int l2_index, ret;
    uint64_t *l2_slice;
    int64_t cluster_offset;
    int nb_csectors;

    ret = get_cluster_table(bs, offset, &l2_slice, &l2_index);
    if (ret < 0) {
        return 0;
    }

    /* Compression can't overwrite anything. Fail if the cluster was already
     * allocated. */
    cluster_offset = be64_to_cpu(l2_slice[l2_index]);
    if (cluster_offset & L2E_OFFSET_MASK) {
        qcow2_cache_put(s->l2_table_cache, (void **) &l2_slice);
        return 0;
    }

    cluster_offset = qcow2_alloc_bytes(bs, compressed_size);
    if (cluster_offset < 0) {
        qcow2_cache_put(s->l2_table_cache, (void **) &l2_slice);
        return 0;
    }

    nb_csectors = ((cluster_offset + compressed_size - 1) >> 9) -
                  (cluster_offset >> 9);

    cluster_offset |= QCOW_OFLAG_COMPRESSED |
                      ((uint64_t)nb_csectors << s->csize_shift);

    /* update L2 table */

    /* compressed clusters never have the copied flag */

    BLKDBG_EVENT(bs->file, BLKDBG_L2_UPDATE_COMPRESSED);
    qcow2_cache_entry_mark_dirty(s->l2_table_cache, l2_slice);
    l2_slice[l2_index] = cpu_to_be64(cluster_offset);
    qcow2_cache_put(s->l2_table_cache, (void **) &l2_slice);

    return cluster_offset;
}

static int perform_cow(BlockDriverState *bs, QCowL2Meta *m)
{
    BDRVQcow2State *s = bs->opaque;
    Qcow2COWRegion *start = &m->cow_start;
    Qcow2COWRegion *end = &m->cow_end;
    unsigned buffer_size;
    unsigned data_bytes = end->offset - (start->offset + start->nb_bytes);
    bool merge_reads;
    uint8_t *start_buffer, *end_buffer;
    QEMUIOVector qiov;
    int ret;

    assert(start->nb_bytes <= UINT_MAX - end->nb_bytes);
    assert(start->nb_bytes + end->nb_bytes <= UINT_MAX - data_bytes);
    assert(start->offset + start->nb_bytes <= end->offset);
    assert(!m->data_qiov || m->data_qiov->size == data_bytes);

    if (start->nb_bytes == 0 && end->nb_bytes == 0) {
        return 0;
    }

    /* If we have to read both the start and end COW regions and the
     * middle region is not too large then perform just one read
     * operation */
    merge_reads = start->nb_bytes && end->nb_bytes && data_bytes <= 16384;
    if (merge_reads) {
        buffer_size = start->nb_bytes + data_bytes + end->nb_bytes;
    } else {
        /* If we have to do two reads, add some padding in the middle
         * if necessary to make sure that the end region is optimally
         * aligned. */
        size_t align = bdrv_opt_mem_align(bs);
        assert(align > 0 && align <= UINT_MAX);
        assert(QEMU_ALIGN_UP(start->nb_bytes, align) <=
               UINT_MAX - end->nb_bytes);
        buffer_size = QEMU_ALIGN_UP(start->nb_bytes, align) + end->nb_bytes;
    }

    /* Reserve a buffer large enough to store all the data that we're
     * going to read */
    start_buffer = qemu_try_blockalign(bs, buffer_size);
    if (start_buffer == NULL) {
        return -ENOMEM;
    }
    /* The part of the buffer where the end region is located */
    end_buffer = start_buffer + buffer_size - end->nb_bytes;

    qemu_iovec_init(&qiov, 2 + (m->data_qiov ? m->data_qiov->niov : 0));

    qemu_co_mutex_unlock(&s->lock);
    /* First we read the existing data from both COW regions. We
     * either read the whole region in one go, or the start and end
     * regions separately. */
    if (merge_reads) {
        qemu_iovec_add(&qiov, start_buffer, buffer_size);
        ret = do_perform_cow_read(bs, m->offset, start->offset, &qiov);
    } else {
        qemu_iovec_add(&qiov, start_buffer, start->nb_bytes);
        ret = do_perform_cow_read(bs, m->offset, start->offset, &qiov);
        if (ret < 0) {
            goto fail;
        }

        qemu_iovec_reset(&qiov);
        qemu_iovec_add(&qiov, end_buffer, end->nb_bytes);
        ret = do_perform_cow_read(bs, m->offset, end->offset, &qiov);
    }
    if (ret < 0) {
        goto fail;
    }

    /* Encrypt the data if necessary before writing it */
    if (bs->encrypted) {
        if (!do_perform_cow_encrypt(bs, m->offset, m->alloc_offset,
                                    start->offset, start_buffer,
                                    start->nb_bytes) ||
            !do_perform_cow_encrypt(bs, m->offset, m->alloc_offset,
                                    end->offset, end_buffer, end->nb_bytes)) {
            ret = -EIO;
            goto fail;
        }
    }

    /* And now we can write everything. If we have the guest data we
     * can write everything in one single operation */
    if (m->data_qiov) {
        qemu_iovec_reset(&qiov);
        if (start->nb_bytes) {
            qemu_iovec_add(&qiov, start_buffer, start->nb_bytes);
        }
        qemu_iovec_concat(&qiov, m->data_qiov, 0, data_bytes);
        if (end->nb_bytes) {
            qemu_iovec_add(&qiov, end_buffer, end->nb_bytes);
        }
        /* NOTE: we have a write_aio blkdebug event here followed by
         * a cow_write one in do_perform_cow_write(), but there's only
         * one single I/O operation */
        BLKDBG_EVENT(bs->file, BLKDBG_WRITE_AIO);
        ret = do_perform_cow_write(bs, m->alloc_offset, start->offset, &qiov);
    } else {
        /* If there's no guest data then write both COW regions separately */
        qemu_iovec_reset(&qiov);
        qemu_iovec_add(&qiov, start_buffer, start->nb_bytes);
        ret = do_perform_cow_write(bs, m->alloc_offset, start->offset, &qiov);
        if (ret < 0) {
            goto fail;
        }

        qemu_iovec_reset(&qiov);
        qemu_iovec_add(&qiov, end_buffer, end->nb_bytes);
        ret = do_perform_cow_write(bs, m->alloc_offset, end->offset, &qiov);
    }

fail:
    qemu_co_mutex_lock(&s->lock);

    /*
     * Before we update the L2 table to actually point to the new cluster, we
     * need to be sure that the refcounts have been increased and COW was
     * handled.
     */
    if (ret == 0) {
        qcow2_cache_depends_on_flush(s->l2_table_cache);
    }

    qemu_vfree(start_buffer);
    qemu_iovec_destroy(&qiov);
    return ret;
}

int qcow2_alloc_cluster_link_l2(BlockDriverState *bs, QCowL2Meta *m)
{
    BDRVQcow2State *s = bs->opaque;
    int i, j = 0, l2_index, ret;
    uint64_t *old_cluster, *l2_slice;
    uint64_t cluster_offset = m->alloc_offset;

    trace_qcow2_cluster_link_l2(qemu_coroutine_self(), m->nb_clusters);
    assert(m->nb_clusters > 0);

    old_cluster = g_try_new(uint64_t, m->nb_clusters);
    if (old_cluster == NULL) {
        ret = -ENOMEM;
        goto err;
    }

    /* copy content of unmodified sectors */
    ret = perform_cow(bs, m);
    if (ret < 0) {
        goto err;
    }

    /* Update L2 table. */
    if (s->use_lazy_refcounts) {
        qcow2_mark_dirty(bs);
    }
    if (qcow2_need_accurate_refcounts(s)) {
        qcow2_cache_set_dependency(bs, s->l2_table_cache,
                                   s->refcount_block_cache);
    }

    ret = get_cluster_table(bs, m->offset, &l2_slice, &l2_index);
    if (ret < 0) {
        goto err;
    }
    qcow2_cache_entry_mark_dirty(s->l2_table_cache, l2_slice);

    assert(l2_index + m->nb_clusters <= s->l2_slice_size);
    for (i = 0; i < m->nb_clusters; i++) {
        /* if two concurrent writes happen to the same unallocated cluster
         * each write allocates separate cluster and writes data concurrently.
         * The first one to complete updates l2 table with pointer to its
         * cluster the second one has to do RMW (which is done above by
         * perform_cow()), update l2 table with its cluster pointer and free
         * old cluster. This is what this loop does */
        if (l2_slice[l2_index + i] != 0) {
            old_cluster[j++] = l2_slice[l2_index + i];
        }

        l2_slice[l2_index + i] = cpu_to_be64((cluster_offset +
                    (i << s->cluster_bits)) | QCOW_OFLAG_COPIED);
     }


    qcow2_cache_put(s->l2_table_cache, (void **) &l2_slice);

    /*
     * If this was a COW, we need to decrease the refcount of the old cluster.
     *
     * Don't discard clusters that reach a refcount of 0 (e.g. compressed
     * clusters), the next write will reuse them anyway.
     */
    if (!m->keep_old_clusters && j != 0) {
        for (i = 0; i < j; i++) {
            qcow2_free_any_clusters(bs, be64_to_cpu(old_cluster[i]), 1,
                                    QCOW2_DISCARD_NEVER);
        }
    }

    ret = 0;
err:
    g_free(old_cluster);
    return ret;
 }

/*
 * Returns the number of contiguous clusters that can be used for an allocating
 * write, but require COW to be performed (this includes yet unallocated space,
 * which must copy from the backing file)
 */
static int count_cow_clusters(BDRVQcow2State *s, int nb_clusters,
    uint64_t *l2_slice, int l2_index)
{
    int i;

    for (i = 0; i < nb_clusters; i++) {
        uint64_t l2_entry = be64_to_cpu(l2_slice[l2_index + i]);
        QCow2ClusterType cluster_type = qcow2_get_cluster_type(l2_entry);

        switch(cluster_type) {
        case QCOW2_CLUSTER_NORMAL:
            if (l2_entry & QCOW_OFLAG_COPIED) {
                goto out;
            }
            break;
        case QCOW2_CLUSTER_UNALLOCATED:
        case QCOW2_CLUSTER_COMPRESSED:
        case QCOW2_CLUSTER_ZERO_PLAIN:
        case QCOW2_CLUSTER_ZERO_ALLOC:
            break;
        default:
            abort();
        }
    }

out:
    assert(i <= nb_clusters);
    return i;
}

/*
 * Check if there already is an AIO write request in flight which allocates
 * the same cluster. In this case we need to wait until the previous
 * request has completed and updated the L2 table accordingly.
 *
 * Returns:
 *   0       if there was no dependency. *cur_bytes indicates the number of
 *           bytes from guest_offset that can be read before the next
 *           dependency must be processed (or the request is complete)
 *
 *   -EAGAIN if we had to wait for another request, previously gathered
 *           information on cluster allocation may be invalid now. The caller
 *           must start over anyway, so consider *cur_bytes undefined.
 */
static int handle_dependencies(BlockDriverState *bs, uint64_t guest_offset,
    uint64_t *cur_bytes, QCowL2Meta **m)
{
    BDRVQcow2State *s = bs->opaque;
    QCowL2Meta *old_alloc;
    uint64_t bytes = *cur_bytes;

    QLIST_FOREACH(old_alloc, &s->cluster_allocs, next_in_flight) {

        uint64_t start = guest_offset;
        uint64_t end = start + bytes;
        uint64_t old_start = l2meta_cow_start(old_alloc);
        uint64_t old_end = l2meta_cow_end(old_alloc);

        if (end <= old_start || start >= old_end) {
            /* No intersection */
        } else {
            if (start < old_start) {
                /* Stop at the start of a running allocation */
                bytes = old_start - start;
            } else {
                bytes = 0;
            }

            /* Stop if already an l2meta exists. After yielding, it wouldn't
             * be valid any more, so we'd have to clean up the old L2Metas
             * and deal with requests depending on them before starting to
             * gather new ones. Not worth the trouble. */
            if (bytes == 0 && *m) {
                *cur_bytes = 0;
                return 0;
            }

            if (bytes == 0) {
                /* Wait for the dependency to complete. We need to recheck
                 * the free/allocated clusters when we continue. */
                qemu_co_queue_wait(&old_alloc->dependent_requests, &s->lock);
                return -EAGAIN;
            }
        }
    }

    /* Make sure that existing clusters and new allocations are only used up to
     * the next dependency if we shortened the request above */
    *cur_bytes = bytes;

    return 0;
}

/*
 * Checks how many already allocated clusters that don't require a copy on
 * write there are at the given guest_offset (up to *bytes). If
 * *host_offset is not zero, only physically contiguous clusters beginning at
 * this host offset are counted.
 *
 * Note that guest_offset may not be cluster aligned. In this case, the
 * returned *host_offset points to exact byte referenced by guest_offset and
 * therefore isn't cluster aligned as well.
 *
 * Returns:
 *   0:     if no allocated clusters are available at the given offset.
 *          *bytes is normally unchanged. It is set to 0 if the cluster
 *          is allocated and doesn't need COW, but doesn't have the right
 *          physical offset.
 *
 *   1:     if allocated clusters that don't require a COW are available at
 *          the requested offset. *bytes may have decreased and describes
 *          the length of the area that can be written to.
 *
 *  -errno: in error cases
 */
static int handle_copied(BlockDriverState *bs, uint64_t guest_offset,
    uint64_t *host_offset, uint64_t *bytes, QCowL2Meta **m)
{
    BDRVQcow2State *s = bs->opaque;
    int l2_index;
    uint64_t cluster_offset;
    uint64_t *l2_slice;
    uint64_t nb_clusters;
    unsigned int keep_clusters;
    int ret;

    trace_qcow2_handle_copied(qemu_coroutine_self(), guest_offset, *host_offset,
                              *bytes);

    assert(*host_offset == 0 ||    offset_into_cluster(s, guest_offset)
                                == offset_into_cluster(s, *host_offset));

    /*
     * Calculate the number of clusters to look for. We stop at L2 slice
     * boundaries to keep things simple.
     */
    nb_clusters =
        size_to_clusters(s, offset_into_cluster(s, guest_offset) + *bytes);

    l2_index = offset_to_l2_slice_index(s, guest_offset);
    nb_clusters = MIN(nb_clusters, s->l2_slice_size - l2_index);
    assert(nb_clusters <= INT_MAX);

    /* Find L2 entry for the first involved cluster */
    ret = get_cluster_table(bs, guest_offset, &l2_slice, &l2_index);
    if (ret < 0) {
        return ret;
    }

    cluster_offset = be64_to_cpu(l2_slice[l2_index]);

    /* Check how many clusters are already allocated and don't need COW */
    if (qcow2_get_cluster_type(cluster_offset) == QCOW2_CLUSTER_NORMAL
        && (cluster_offset & QCOW_OFLAG_COPIED))
    {
        /* If a specific host_offset is required, check it */
        bool offset_matches =
            (cluster_offset & L2E_OFFSET_MASK) == *host_offset;

        if (offset_into_cluster(s, cluster_offset & L2E_OFFSET_MASK)) {
            qcow2_signal_corruption(bs, true, -1, -1, "Data cluster offset "
                                    "%#llx unaligned (guest offset: %#" PRIx64
                                    ")", cluster_offset & L2E_OFFSET_MASK,
                                    guest_offset);
            ret = -EIO;
            goto out;
        }

        if (*host_offset != 0 && !offset_matches) {
            *bytes = 0;
            ret = 0;
            goto out;
        }

        /* We keep all QCOW_OFLAG_COPIED clusters */
        keep_clusters =
            count_contiguous_clusters(nb_clusters, s->cluster_size,
                                      &l2_slice[l2_index],
                                      QCOW_OFLAG_COPIED | QCOW_OFLAG_ZERO);
        assert(keep_clusters <= nb_clusters);

        *bytes = MIN(*bytes,
                 keep_clusters * s->cluster_size
                 - offset_into_cluster(s, guest_offset));

        ret = 1;
    } else {
        ret = 0;
    }

    /* Cleanup */
out:
    qcow2_cache_put(s->l2_table_cache, (void **) &l2_slice);

    /* Only return a host offset if we actually made progress. Otherwise we
     * would make requirements for handle_alloc() that it can't fulfill */
    if (ret > 0) {
        *host_offset = (cluster_offset & L2E_OFFSET_MASK)
                     + offset_into_cluster(s, guest_offset);
    }

    return ret;
}

/*
 * Allocates new clusters for the given guest_offset.
 *
 * At most *nb_clusters are allocated, and on return *nb_clusters is updated to
 * contain the number of clusters that have been allocated and are contiguous
 * in the image file.
 *
 * If *host_offset is non-zero, it specifies the offset in the image file at
 * which the new clusters must start. *nb_clusters can be 0 on return in this
 * case if the cluster at host_offset is already in use. If *host_offset is
 * zero, the clusters can be allocated anywhere in the image file.
 *
 * *host_offset is updated to contain the offset into the image file at which
 * the first allocated cluster starts.
 *
 * Return 0 on success and -errno in error cases. -EAGAIN means that the
 * function has been waiting for another request and the allocation must be
 * restarted, but the whole request should not be failed.
 */
static int do_alloc_cluster_offset(BlockDriverState *bs, uint64_t guest_offset,
                                   uint64_t *host_offset, uint64_t *nb_clusters)
{
    BDRVQcow2State *s = bs->opaque;

    trace_qcow2_do_alloc_clusters_offset(qemu_coroutine_self(), guest_offset,
                                         *host_offset, *nb_clusters);

    /* Allocate new clusters */
    trace_qcow2_cluster_alloc_phys(qemu_coroutine_self());
    if (*host_offset == 0) {
        int64_t cluster_offset =
            qcow2_alloc_clusters(bs, *nb_clusters * s->cluster_size);
        if (cluster_offset < 0) {
            return cluster_offset;
        }
        *host_offset = cluster_offset;
        return 0;
    } else {
        int64_t ret = qcow2_alloc_clusters_at(bs, *host_offset, *nb_clusters);
        if (ret < 0) {
            return ret;
        }
        *nb_clusters = ret;
        return 0;
    }
}

/*
 * Allocates new clusters for an area that either is yet unallocated or needs a
 * copy on write. If *host_offset is non-zero, clusters are only allocated if
 * the new allocation can match the specified host offset.
 *
 * Note that guest_offset may not be cluster aligned. In this case, the
 * returned *host_offset points to exact byte referenced by guest_offset and
 * therefore isn't cluster aligned as well.
 *
 * Returns:
 *   0:     if no clusters could be allocated. *bytes is set to 0,
 *          *host_offset is left unchanged.
 *
 *   1:     if new clusters were allocated. *bytes may be decreased if the
 *          new allocation doesn't cover all of the requested area.
 *          *host_offset is updated to contain the host offset of the first
 *          newly allocated cluster.
 *
 *  -errno: in error cases
 */
static int handle_alloc(BlockDriverState *bs, uint64_t guest_offset,
    uint64_t *host_offset, uint64_t *bytes, QCowL2Meta **m)
{
    BDRVQcow2State *s = bs->opaque;
    int l2_index;
    uint64_t *l2_slice;
    uint64_t entry;
    uint64_t nb_clusters;
    int ret;
    bool keep_old_clusters = false;

    uint64_t alloc_cluster_offset = 0;

    trace_qcow2_handle_alloc(qemu_coroutine_self(), guest_offset, *host_offset,
                             *bytes);
    assert(*bytes > 0);

    /*
     * Calculate the number of clusters to look for. We stop at L2 slice
     * boundaries to keep things simple.
     */
    nb_clusters =
        size_to_clusters(s, offset_into_cluster(s, guest_offset) + *bytes);

    l2_index = offset_to_l2_slice_index(s, guest_offset);
    nb_clusters = MIN(nb_clusters, s->l2_slice_size - l2_index);
    assert(nb_clusters <= INT_MAX);

    /* Find L2 entry for the first involved cluster */
    ret = get_cluster_table(bs, guest_offset, &l2_slice, &l2_index);
    if (ret < 0) {
        return ret;
    }

    entry = be64_to_cpu(l2_slice[l2_index]);

    /* For the moment, overwrite compressed clusters one by one */
    if (entry & QCOW_OFLAG_COMPRESSED) {
        nb_clusters = 1;
    } else {
        nb_clusters = count_cow_clusters(s, nb_clusters, l2_slice, l2_index);
    }

    /* This function is only called when there were no non-COW clusters, so if
     * we can't find any unallocated or COW clusters either, something is
     * wrong with our code. */
    assert(nb_clusters > 0);

    if (qcow2_get_cluster_type(entry) == QCOW2_CLUSTER_ZERO_ALLOC &&
        (entry & QCOW_OFLAG_COPIED) &&
        (!*host_offset ||
         start_of_cluster(s, *host_offset) == (entry & L2E_OFFSET_MASK)))
    {
        int preallocated_nb_clusters;

        if (offset_into_cluster(s, entry & L2E_OFFSET_MASK)) {
            qcow2_signal_corruption(bs, true, -1, -1, "Preallocated zero "
                                    "cluster offset %#llx unaligned (guest "
                                    "offset: %#" PRIx64 ")",
                                    entry & L2E_OFFSET_MASK, guest_offset);
            ret = -EIO;
            goto fail;
        }

        /* Try to reuse preallocated zero clusters; contiguous normal clusters
         * would be fine, too, but count_cow_clusters() above has limited
         * nb_clusters already to a range of COW clusters */
        preallocated_nb_clusters =
            count_contiguous_clusters(nb_clusters, s->cluster_size,
                                      &l2_slice[l2_index], QCOW_OFLAG_COPIED);
        assert(preallocated_nb_clusters > 0);

        nb_clusters = preallocated_nb_clusters;
        alloc_cluster_offset = entry & L2E_OFFSET_MASK;

        /* We want to reuse these clusters, so qcow2_alloc_cluster_link_l2()
         * should not free them. */
        keep_old_clusters = true;
    }

    qcow2_cache_put(s->l2_table_cache, (void **) &l2_slice);

    if (!alloc_cluster_offset) {
        /* Allocate, if necessary at a given offset in the image file */
        alloc_cluster_offset = start_of_cluster(s, *host_offset);
        ret = do_alloc_cluster_offset(bs, guest_offset, &alloc_cluster_offset,
                                      &nb_clusters);
        if (ret < 0) {
            goto fail;
        }

        /* Can't extend contiguous allocation */
        if (nb_clusters == 0) {
            *bytes = 0;
            return 0;
        }

        /* !*host_offset would overwrite the image header and is reserved for
         * "no host offset preferred". If 0 was a valid host offset, it'd
         * trigger the following overlap check; do that now to avoid having an
         * invalid value in *host_offset. */
        if (!alloc_cluster_offset) {
            ret = qcow2_pre_write_overlap_check(bs, 0, alloc_cluster_offset,
                                                nb_clusters * s->cluster_size);
            assert(ret < 0);
            goto fail;
        }
    }

    /*
     * Save info needed for meta data update.
     *
     * requested_bytes: Number of bytes from the start of the first
     * newly allocated cluster to the end of the (possibly shortened
     * before) write request.
     *
     * avail_bytes: Number of bytes from the start of the first
     * newly allocated to the end of the last newly allocated cluster.
     *
     * nb_bytes: The number of bytes from the start of the first
     * newly allocated cluster to the end of the area that the write
     * request actually writes to (excluding COW at the end)
     */
    uint64_t requested_bytes = *bytes + offset_into_cluster(s, guest_offset);
    int avail_bytes = MIN(INT_MAX, nb_clusters << s->cluster_bits);
    int nb_bytes = MIN(requested_bytes, avail_bytes);
    QCowL2Meta *old_m = *m;

    *m = g_malloc0(sizeof(**m));

    **m = (QCowL2Meta) {
        .next           = old_m,

        .alloc_offset   = alloc_cluster_offset,
        .offset         = start_of_cluster(s, guest_offset),
        .nb_clusters    = nb_clusters,

        .keep_old_clusters  = keep_old_clusters,

        .cow_start = {
            .offset     = 0,
            .nb_bytes   = offset_into_cluster(s, guest_offset),
        },
        .cow_end = {
            .offset     = nb_bytes,
            .nb_bytes   = avail_bytes - nb_bytes,
        },
    };
    qemu_co_queue_init(&(*m)->dependent_requests);
    QLIST_INSERT_HEAD(&s->cluster_allocs, *m, next_in_flight);

    *host_offset = alloc_cluster_offset + offset_into_cluster(s, guest_offset);
    *bytes = MIN(*bytes, nb_bytes - offset_into_cluster(s, guest_offset));
    assert(*bytes != 0);

    return 1;

fail:
    if (*m && (*m)->nb_clusters > 0) {
        QLIST_REMOVE(*m, next_in_flight);
    }
    return ret;
}

/*
 * alloc_cluster_offset
 *
 * For a given offset on the virtual disk, find the cluster offset in qcow2
 * file. If the offset is not found, allocate a new cluster.
 *
 * If the cluster was already allocated, m->nb_clusters is set to 0 and
 * other fields in m are meaningless.
 *
 * If the cluster is newly allocated, m->nb_clusters is set to the number of
 * contiguous clusters that have been allocated. In this case, the other
 * fields of m are valid and contain information about the first allocated
 * cluster.
 *
 * If the request conflicts with another write request in flight, the coroutine
 * is queued and will be reentered when the dependency has completed.
 *
 * Return 0 on success and -errno in error cases
 */
int qcow2_alloc_cluster_offset(BlockDriverState *bs, uint64_t offset,
                               unsigned int *bytes, uint64_t *host_offset,
                               QCowL2Meta **m)
{
    BDRVQcow2State *s = bs->opaque;
    uint64_t start, remaining;
    uint64_t cluster_offset;
    uint64_t cur_bytes;
    int ret;

    trace_qcow2_alloc_clusters_offset(qemu_coroutine_self(), offset, *bytes);

again:
    start = offset;
    remaining = *bytes;
    cluster_offset = 0;
    *host_offset = 0;
    cur_bytes = 0;
    *m = NULL;

    while (true) {

        if (!*host_offset) {
            *host_offset = start_of_cluster(s, cluster_offset);
        }

        assert(remaining >= cur_bytes);

        start           += cur_bytes;
        remaining       -= cur_bytes;
        cluster_offset  += cur_bytes;

        if (remaining == 0) {
            break;
        }

        cur_bytes = remaining;

        /*
         * Now start gathering as many contiguous clusters as possible:
         *
         * 1. Check for overlaps with in-flight allocations
         *
         *      a) Overlap not in the first cluster -> shorten this request and
         *         let the caller handle the rest in its next loop iteration.
         *
         *      b) Real overlaps of two requests. Yield and restart the search
         *         for contiguous clusters (the situation could have changed
         *         while we were sleeping)
         *
         *      c) TODO: Request starts in the same cluster as the in-flight
         *         allocation ends. Shorten the COW of the in-fight allocation,
         *         set cluster_offset to write to the same cluster and set up
         *         the right synchronisation between the in-flight request and
         *         the new one.
         */
        ret = handle_dependencies(bs, start, &cur_bytes, m);
        if (ret == -EAGAIN) {
            /* Currently handle_dependencies() doesn't yield if we already had
             * an allocation. If it did, we would have to clean up the L2Meta
             * structs before starting over. */
            assert(*m == NULL);
            goto again;
        } else if (ret < 0) {
            return ret;
        } else if (cur_bytes == 0) {
            break;
        } else {
            /* handle_dependencies() may have decreased cur_bytes (shortened
             * the allocations below) so that the next dependency is processed
             * correctly during the next loop iteration. */
        }

        /*
         * 2. Count contiguous COPIED clusters.
         */
        ret = handle_copied(bs, start, &cluster_offset, &cur_bytes, m);
        if (ret < 0) {
            return ret;
        } else if (ret) {
            continue;
        } else if (cur_bytes == 0) {
            break;
        }

        /*
         * 3. If the request still hasn't completed, allocate new clusters,
         *    considering any cluster_offset of steps 1c or 2.
         */
        ret = handle_alloc(bs, start, &cluster_offset, &cur_bytes, m);
        if (ret < 0) {
            return ret;
        } else if (ret) {
            continue;
        } else {
            assert(cur_bytes == 0);
            break;
        }
    }

    *bytes -= remaining;
    assert(*bytes > 0);
    assert(*host_offset != 0);

    return 0;
}

static int decompress_buffer(uint8_t *out_buf, int out_buf_size,
                             const uint8_t *buf, int buf_size)
{
    z_stream strm1, *strm = &strm1;
    int ret, out_len;

    memset(strm, 0, sizeof(*strm));

    strm->next_in = (uint8_t *)buf;
    strm->avail_in = buf_size;
    strm->next_out = out_buf;
    strm->avail_out = out_buf_size;

    ret = inflateInit2(strm, -12);
    if (ret != Z_OK)
        return -1;
    ret = inflate(strm, Z_FINISH);
    out_len = strm->next_out - out_buf;
    if ((ret != Z_STREAM_END && ret != Z_BUF_ERROR) ||
        out_len != out_buf_size) {
        inflateEnd(strm);
        return -1;
    }
    inflateEnd(strm);
    return 0;
}

int qcow2_decompress_cluster(BlockDriverState *bs, uint64_t cluster_offset)
{
    BDRVQcow2State *s = bs->opaque;
    int ret, csize, nb_csectors, sector_offset;
    uint64_t coffset;

    coffset = cluster_offset & s->cluster_offset_mask;
    if (s->cluster_cache_offset != coffset) {
        nb_csectors = ((cluster_offset >> s->csize_shift) & s->csize_mask) + 1;
        sector_offset = coffset & 511;
        csize = nb_csectors * 512 - sector_offset;

        /* Allocate buffers on first decompress operation, most images are
         * uncompressed and the memory overhead can be avoided.  The buffers
         * are freed in .bdrv_close().
         */
        if (!s->cluster_data) {
            /* one more sector for decompressed data alignment */
            s->cluster_data = qemu_try_blockalign(bs->file->bs,
                    QCOW_MAX_CRYPT_CLUSTERS * s->cluster_size + 512);
            if (!s->cluster_data) {
                return -ENOMEM;
            }
        }
        if (!s->cluster_cache) {
            s->cluster_cache = g_malloc(s->cluster_size);
        }

        BLKDBG_EVENT(bs->file, BLKDBG_READ_COMPRESSED);
        ret = bdrv_read(bs->file, coffset >> 9, s->cluster_data,
                        nb_csectors);
        if (ret < 0) {
            return ret;
        }
        if (decompress_buffer(s->cluster_cache, s->cluster_size,
                              s->cluster_data + sector_offset, csize) < 0) {
            return -EIO;
        }
        s->cluster_cache_offset = coffset;
    }
    return 0;
}

/*
 * This discards as many clusters of nb_clusters as possible at once (i.e.
 * all clusters in the same L2 slice) and returns the number of discarded
 * clusters.
 */
static int discard_in_l2_slice(BlockDriverState *bs, uint64_t offset,
                               uint64_t nb_clusters,
                               enum qcow2_discard_type type, bool full_discard)
{
    BDRVQcow2State *s = bs->opaque;
    uint64_t *l2_slice;
    int l2_index;
    int ret;
    int i;

    ret = get_cluster_table(bs, offset, &l2_slice, &l2_index);
    if (ret < 0) {
        return ret;
    }

    /* Limit nb_clusters to one L2 slice */
    nb_clusters = MIN(nb_clusters, s->l2_slice_size - l2_index);
    assert(nb_clusters <= INT_MAX);

    for (i = 0; i < nb_clusters; i++) {
        uint64_t old_l2_entry;

        old_l2_entry = be64_to_cpu(l2_slice[l2_index + i]);

        /*
         * If full_discard is false, make sure that a discarded area reads back
         * as zeroes for v3 images (we cannot do it for v2 without actually
         * writing a zero-filled buffer). We can skip the operation if the
         * cluster is already marked as zero, or if it's unallocated and we
         * don't have a backing file.
         *
         * TODO We might want to use bdrv_block_status(bs) here, but we're
         * holding s->lock, so that doesn't work today.
         *
         * If full_discard is true, the sector should not read back as zeroes,
         * but rather fall through to the backing file.
         */
        switch (qcow2_get_cluster_type(old_l2_entry)) {
        case QCOW2_CLUSTER_UNALLOCATED:
            if (full_discard || !bs->backing) {
                continue;
            }
            break;

        case QCOW2_CLUSTER_ZERO_PLAIN:
            if (!full_discard) {
                continue;
            }
            break;

        case QCOW2_CLUSTER_ZERO_ALLOC:
        case QCOW2_CLUSTER_NORMAL:
        case QCOW2_CLUSTER_COMPRESSED:
            break;

        default:
            abort();
        }

        /* First remove L2 entries */
        qcow2_cache_entry_mark_dirty(s->l2_table_cache, l2_slice);
        if (!full_discard && s->qcow_version >= 3) {
            l2_slice[l2_index + i] = cpu_to_be64(QCOW_OFLAG_ZERO);
        } else {
            l2_slice[l2_index + i] = cpu_to_be64(0);
        }

        /* Then decrease the refcount */
        qcow2_free_any_clusters(bs, old_l2_entry, 1, type);
    }

    qcow2_cache_put(s->l2_table_cache, (void **) &l2_slice);

    return nb_clusters;
}

int qcow2_cluster_discard(BlockDriverState *bs, uint64_t offset,
                          uint64_t bytes, enum qcow2_discard_type type,
                          bool full_discard)
{
    BDRVQcow2State *s = bs->opaque;
    uint64_t end_offset = offset + bytes;
    uint64_t nb_clusters;
    int64_t cleared;
    int ret;

<<<<<<< HEAD
    end_offset = offset + ((uint64_t)nb_sectors << BDRV_SECTOR_BITS);

    /* The caller must cluster-align start; round end down except at EOF */
=======
    /* Caller must pass aligned values, except at image end */
>>>>>>> 4743c235
    assert(QEMU_IS_ALIGNED(offset, s->cluster_size));
    assert(QEMU_IS_ALIGNED(end_offset, s->cluster_size) ||
           end_offset == bs->total_sectors << BDRV_SECTOR_BITS);

    nb_clusters = size_to_clusters(s, bytes);

    s->cache_discards = true;

    /* Each L2 slice is handled by its own loop iteration */
    while (nb_clusters > 0) {
        cleared = discard_in_l2_slice(bs, offset, nb_clusters, type,
                                      full_discard);
        if (cleared < 0) {
            ret = cleared;
            goto fail;
        }

        nb_clusters -= cleared;
        offset += (cleared * s->cluster_size);
    }

    ret = 0;
fail:
    s->cache_discards = false;
    qcow2_process_discards(bs, ret);

    return ret;
}

/*
 * This zeroes as many clusters of nb_clusters as possible at once (i.e.
 * all clusters in the same L2 slice) and returns the number of zeroed
 * clusters.
 */
static int zero_in_l2_slice(BlockDriverState *bs, uint64_t offset,
                            uint64_t nb_clusters, int flags)
{
    BDRVQcow2State *s = bs->opaque;
    uint64_t *l2_slice;
    int l2_index;
    int ret;
    int i;
    bool unmap = !!(flags & BDRV_REQ_MAY_UNMAP);

    ret = get_cluster_table(bs, offset, &l2_slice, &l2_index);
    if (ret < 0) {
        return ret;
    }

    /* Limit nb_clusters to one L2 slice */
    nb_clusters = MIN(nb_clusters, s->l2_slice_size - l2_index);
    assert(nb_clusters <= INT_MAX);

    for (i = 0; i < nb_clusters; i++) {
        uint64_t old_offset;
        QCow2ClusterType cluster_type;

        old_offset = be64_to_cpu(l2_slice[l2_index + i]);

        /*
         * Minimize L2 changes if the cluster already reads back as
         * zeroes with correct allocation.
         */
        cluster_type = qcow2_get_cluster_type(old_offset);
        if (cluster_type == QCOW2_CLUSTER_ZERO_PLAIN ||
            (cluster_type == QCOW2_CLUSTER_ZERO_ALLOC && !unmap)) {
            continue;
        }

        qcow2_cache_entry_mark_dirty(s->l2_table_cache, l2_slice);
        if (cluster_type == QCOW2_CLUSTER_COMPRESSED || unmap) {
            l2_slice[l2_index + i] = cpu_to_be64(QCOW_OFLAG_ZERO);
            qcow2_free_any_clusters(bs, old_offset, 1, QCOW2_DISCARD_REQUEST);
        } else {
            l2_slice[l2_index + i] |= cpu_to_be64(QCOW_OFLAG_ZERO);
        }
    }

    qcow2_cache_put(s->l2_table_cache, (void **) &l2_slice);

    return nb_clusters;
}

int qcow2_cluster_zeroize(BlockDriverState *bs, uint64_t offset,
                          uint64_t bytes, int flags)
{
    BDRVQcow2State *s = bs->opaque;
    uint64_t end_offset = offset + bytes;
    uint64_t nb_clusters;
    int64_t cleared;
    int ret;

    /* Caller must pass aligned values, except at image end */
    assert(QEMU_IS_ALIGNED(offset, s->cluster_size));
    assert(QEMU_IS_ALIGNED(end_offset, s->cluster_size) ||
           end_offset == bs->total_sectors << BDRV_SECTOR_BITS);

    /* The zero flag is only supported by version 3 and newer */
    if (s->qcow_version < 3) {
        return -ENOTSUP;
    }

    /* Each L2 slice is handled by its own loop iteration */
    nb_clusters = size_to_clusters(s, bytes);

    s->cache_discards = true;

    while (nb_clusters > 0) {
        cleared = zero_in_l2_slice(bs, offset, nb_clusters, flags);
        if (cleared < 0) {
            ret = cleared;
            goto fail;
        }

        nb_clusters -= cleared;
        offset += (cleared * s->cluster_size);
    }

    ret = 0;
fail:
    s->cache_discards = false;
    qcow2_process_discards(bs, ret);

    return ret;
}

/*
 * Expands all zero clusters in a specific L1 table (or deallocates them, for
 * non-backed non-pre-allocated zero clusters).
 *
 * l1_entries and *visited_l1_entries are used to keep track of progress for
 * status_cb(). l1_entries contains the total number of L1 entries and
 * *visited_l1_entries counts all visited L1 entries.
 */
static int expand_zero_clusters_in_l1(BlockDriverState *bs, uint64_t *l1_table,
                                      int l1_size, int64_t *visited_l1_entries,
                                      int64_t l1_entries,
                                      BlockDriverAmendStatusCB *status_cb,
                                      void *cb_opaque)
{
    BDRVQcow2State *s = bs->opaque;
    bool is_active_l1 = (l1_table == s->l1_table);
    uint64_t *l2_slice = NULL;
    unsigned slice, slice_size2, n_slices;
    int ret;
    int i, j;

    slice_size2 = s->l2_slice_size * sizeof(uint64_t);
    n_slices = s->cluster_size / slice_size2;

    if (!is_active_l1) {
        /* inactive L2 tables require a buffer to be stored in when loading
         * them from disk */
        l2_slice = qemu_try_blockalign(bs->file->bs, slice_size2);
        if (l2_slice == NULL) {
            return -ENOMEM;
        }
    }

    for (i = 0; i < l1_size; i++) {
        uint64_t l2_offset = l1_table[i] & L1E_OFFSET_MASK;
        uint64_t l2_refcount;

        if (!l2_offset) {
            /* unallocated */
            (*visited_l1_entries)++;
            if (status_cb) {
                status_cb(bs, *visited_l1_entries, l1_entries, cb_opaque);
            }
            continue;
        }

        if (offset_into_cluster(s, l2_offset)) {
            qcow2_signal_corruption(bs, true, -1, -1, "L2 table offset %#"
                                    PRIx64 " unaligned (L1 index: %#x)",
                                    l2_offset, i);
            ret = -EIO;
            goto fail;
        }

        ret = qcow2_get_refcount(bs, l2_offset >> s->cluster_bits,
                                 &l2_refcount);
        if (ret < 0) {
            goto fail;
        }

        for (slice = 0; slice < n_slices; slice++) {
            uint64_t slice_offset = l2_offset + slice * slice_size2;
            bool l2_dirty = false;
            if (is_active_l1) {
                /* get active L2 tables from cache */
                ret = qcow2_cache_get(bs, s->l2_table_cache, slice_offset,
                                      (void **)&l2_slice);
            } else {
                /* load inactive L2 tables from disk */
                ret = bdrv_pread(bs->file, slice_offset, l2_slice, slice_size2);
            }
            if (ret < 0) {
                goto fail;
            }

            for (j = 0; j < s->l2_slice_size; j++) {
                uint64_t l2_entry = be64_to_cpu(l2_slice[j]);
                int64_t offset = l2_entry & L2E_OFFSET_MASK;
                QCow2ClusterType cluster_type =
                    qcow2_get_cluster_type(l2_entry);

                if (cluster_type != QCOW2_CLUSTER_ZERO_PLAIN &&
                    cluster_type != QCOW2_CLUSTER_ZERO_ALLOC) {
                    continue;
                }

                if (cluster_type == QCOW2_CLUSTER_ZERO_PLAIN) {
                    if (!bs->backing) {
                        /* not backed; therefore we can simply deallocate the
                         * cluster */
                        l2_slice[j] = 0;
                        l2_dirty = true;
                        continue;
                    }

                    offset = qcow2_alloc_clusters(bs, s->cluster_size);
                    if (offset < 0) {
                        ret = offset;
                        goto fail;
                    }

                    if (l2_refcount > 1) {
                        /* For shared L2 tables, set the refcount accordingly
                         * (it is already 1 and needs to be l2_refcount) */
                        ret = qcow2_update_cluster_refcount(
                            bs, offset >> s->cluster_bits,
                            refcount_diff(1, l2_refcount), false,
                            QCOW2_DISCARD_OTHER);
                        if (ret < 0) {
                            qcow2_free_clusters(bs, offset, s->cluster_size,
                                                QCOW2_DISCARD_OTHER);
                            goto fail;
                        }
                    }
                }

                if (offset_into_cluster(s, offset)) {
                    int l2_index = slice * s->l2_slice_size + j;
                    qcow2_signal_corruption(
                        bs, true, -1, -1,
                        "Cluster allocation offset "
                        "%#" PRIx64 " unaligned (L2 offset: %#"
                        PRIx64 ", L2 index: %#x)", offset,
                        l2_offset, l2_index);
                    if (cluster_type == QCOW2_CLUSTER_ZERO_PLAIN) {
                        qcow2_free_clusters(bs, offset, s->cluster_size,
                                            QCOW2_DISCARD_ALWAYS);
                    }
                    ret = -EIO;
                    goto fail;
                }

                ret = qcow2_pre_write_overlap_check(bs, 0, offset,
                                                    s->cluster_size);
                if (ret < 0) {
                    if (cluster_type == QCOW2_CLUSTER_ZERO_PLAIN) {
                        qcow2_free_clusters(bs, offset, s->cluster_size,
                                            QCOW2_DISCARD_ALWAYS);
                    }
                    goto fail;
                }

                ret = bdrv_pwrite_zeroes(bs->file, offset, s->cluster_size, 0);
                if (ret < 0) {
                    if (cluster_type == QCOW2_CLUSTER_ZERO_PLAIN) {
                        qcow2_free_clusters(bs, offset, s->cluster_size,
                                            QCOW2_DISCARD_ALWAYS);
                    }
                    goto fail;
                }

                if (l2_refcount == 1) {
                    l2_slice[j] = cpu_to_be64(offset | QCOW_OFLAG_COPIED);
                } else {
                    l2_slice[j] = cpu_to_be64(offset);
                }
                l2_dirty = true;
            }

            if (is_active_l1) {
                if (l2_dirty) {
                    qcow2_cache_entry_mark_dirty(s->l2_table_cache, l2_slice);
                    qcow2_cache_depends_on_flush(s->l2_table_cache);
                }
                qcow2_cache_put(s->l2_table_cache, (void **) &l2_slice);
            } else {
                if (l2_dirty) {
                    ret = qcow2_pre_write_overlap_check(
                        bs, QCOW2_OL_INACTIVE_L2 | QCOW2_OL_ACTIVE_L2,
                        slice_offset, slice_size2);
                    if (ret < 0) {
                        goto fail;
                    }

                    ret = bdrv_pwrite(bs->file, slice_offset,
                                      l2_slice, slice_size2);
                    if (ret < 0) {
                        goto fail;
                    }
                }
            }
        }

        (*visited_l1_entries)++;
        if (status_cb) {
            status_cb(bs, *visited_l1_entries, l1_entries, cb_opaque);
        }
    }

    ret = 0;

fail:
    if (l2_slice) {
        if (!is_active_l1) {
            qemu_vfree(l2_slice);
        } else {
            qcow2_cache_put(s->l2_table_cache, (void **) &l2_slice);
        }
    }
    return ret;
}

/*
 * For backed images, expands all zero clusters on the image. For non-backed
 * images, deallocates all non-pre-allocated zero clusters (and claims the
 * allocation for pre-allocated ones). This is important for downgrading to a
 * qcow2 version which doesn't yet support metadata zero clusters.
 */
int qcow2_expand_zero_clusters(BlockDriverState *bs,
                               BlockDriverAmendStatusCB *status_cb,
                               void *cb_opaque)
{
    BDRVQcow2State *s = bs->opaque;
    uint64_t *l1_table = NULL;
    int64_t l1_entries = 0, visited_l1_entries = 0;
    int ret;
    int i, j;

    if (status_cb) {
        l1_entries = s->l1_size;
        for (i = 0; i < s->nb_snapshots; i++) {
            l1_entries += s->snapshots[i].l1_size;
        }
    }

    ret = expand_zero_clusters_in_l1(bs, s->l1_table, s->l1_size,
                                     &visited_l1_entries, l1_entries,
                                     status_cb, cb_opaque);
    if (ret < 0) {
        goto fail;
    }

    /* Inactive L1 tables may point to active L2 tables - therefore it is
     * necessary to flush the L2 table cache before trying to access the L2
     * tables pointed to by inactive L1 entries (else we might try to expand
     * zero clusters that have already been expanded); furthermore, it is also
     * necessary to empty the L2 table cache, since it may contain tables which
     * are now going to be modified directly on disk, bypassing the cache.
     * qcow2_cache_empty() does both for us. */
    ret = qcow2_cache_empty(bs, s->l2_table_cache);
    if (ret < 0) {
        goto fail;
    }

    for (i = 0; i < s->nb_snapshots; i++) {
        int l1_size2;
        uint64_t *new_l1_table;
        Error *local_err = NULL;

        ret = qcow2_validate_table(bs, s->snapshots[i].l1_table_offset,
                                   s->snapshots[i].l1_size, sizeof(uint64_t),
                                   QCOW_MAX_L1_SIZE, "Snapshot L1 table",
                                   &local_err);
        if (ret < 0) {
            error_report_err(local_err);
            goto fail;
        }

        l1_size2 = s->snapshots[i].l1_size * sizeof(uint64_t);
        new_l1_table = g_try_realloc(l1_table, l1_size2);

        if (!new_l1_table) {
            ret = -ENOMEM;
            goto fail;
        }

        l1_table = new_l1_table;

        ret = bdrv_pread(bs->file, s->snapshots[i].l1_table_offset,
                         l1_table, l1_size2);
        if (ret < 0) {
            goto fail;
        }

        for (j = 0; j < s->snapshots[i].l1_size; j++) {
            be64_to_cpus(&l1_table[j]);
        }

        ret = expand_zero_clusters_in_l1(bs, l1_table, s->snapshots[i].l1_size,
                                         &visited_l1_entries, l1_entries,
                                         status_cb, cb_opaque);
        if (ret < 0) {
            goto fail;
        }
    }

    ret = 0;

fail:
    g_free(l1_table);
    return ret;
}<|MERGE_RESOLUTION|>--- conflicted
+++ resolved
@@ -30,7 +30,7 @@
 #include "block/block_int.h"
 #include "block/qcow2.h"
 #include "qemu/bswap.h"
-#include "block/trace.h"
+#include "trace.h"
 
 int qcow2_shrink_l1_table(BlockDriverState *bs, uint64_t exact_size)
 {
@@ -1721,13 +1721,7 @@
     int64_t cleared;
     int ret;
 
-<<<<<<< HEAD
-    end_offset = offset + ((uint64_t)nb_sectors << BDRV_SECTOR_BITS);
-
-    /* The caller must cluster-align start; round end down except at EOF */
-=======
     /* Caller must pass aligned values, except at image end */
->>>>>>> 4743c235
     assert(QEMU_IS_ALIGNED(offset, s->cluster_size));
     assert(QEMU_IS_ALIGNED(end_offset, s->cluster_size) ||
            end_offset == bs->total_sectors << BDRV_SECTOR_BITS);
