--- conflicted
+++ resolved
@@ -28,12 +28,8 @@
 #include "qemu/error-report.h"
 #include "block/block_int.h"
 #include "qemu/module.h"
-<<<<<<< HEAD
-#include "block/trace.h"
-=======
 #include "qemu/option.h"
 #include "trace.h"
->>>>>>> 4743c235
 #include "block/thread-pool.h"
 #include "qemu/iov.h"
 #include "block/raw-aio.h"
@@ -618,16 +614,12 @@
     }
 #endif
 
-<<<<<<< HEAD
 #ifdef CONFIG_BLOCK_DELAYED_FLUSH
     aio_timer_init((bdrv_get_aio_context(bs)), &s->flush_timer,
                    QEMU_CLOCK_REALTIME, SCALE_NS, flush_timer_cb, s);
     s->flush_timer_running = false;
 #endif
 
-=======
-    bs->supported_zero_flags = s->discard_zeroes ? BDRV_REQ_MAY_UNMAP : 0;
->>>>>>> 4743c235
     ret = 0;
 fail:
     if (filename && (bdrv_flags & BDRV_O_TEMPORARY)) {
