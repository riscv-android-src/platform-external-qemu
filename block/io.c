/*
 * Block layer I/O functions
 *
 * Copyright (c) 2003 Fabrice Bellard
 *
 * Permission is hereby granted, free of charge, to any person obtaining a copy
 * of this software and associated documentation files (the "Software"), to deal
 * in the Software without restriction, including without limitation the rights
 * to use, copy, modify, merge, publish, distribute, sublicense, and/or sell
 * copies of the Software, and to permit persons to whom the Software is
 * furnished to do so, subject to the following conditions:
 *
 * The above copyright notice and this permission notice shall be included in
 * all copies or substantial portions of the Software.
 *
 * THE SOFTWARE IS PROVIDED "AS IS", WITHOUT WARRANTY OF ANY KIND, EXPRESS OR
 * IMPLIED, INCLUDING BUT NOT LIMITED TO THE WARRANTIES OF MERCHANTABILITY,
 * FITNESS FOR A PARTICULAR PURPOSE AND NONINFRINGEMENT. IN NO EVENT SHALL
 * THE AUTHORS OR COPYRIGHT HOLDERS BE LIABLE FOR ANY CLAIM, DAMAGES OR OTHER
 * LIABILITY, WHETHER IN AN ACTION OF CONTRACT, TORT OR OTHERWISE, ARISING FROM,
 * OUT OF OR IN CONNECTION WITH THE SOFTWARE OR THE USE OR OTHER DEALINGS IN
 * THE SOFTWARE.
 */

#include "qemu/osdep.h"
#include "trace.h"
#include "sysemu/block-backend.h"
#include "block/blockjob.h"
#include "block/block_int.h"
#include "qemu/cutils.h"
#include "qapi/error.h"
#include "qemu/error-report.h"

#define NOT_DONE 0x7fffffff /* used while emulated sync operation in progress */

static BlockAIOCB *bdrv_co_aio_prw_vector(BdrvChild *child,
                                          int64_t offset,
                                          QEMUIOVector *qiov,
                                          BdrvRequestFlags flags,
                                          BlockCompletionFunc *cb,
                                          void *opaque,
                                          bool is_write);
static void coroutine_fn bdrv_co_do_rw(void *opaque);
static int coroutine_fn bdrv_co_do_pwrite_zeroes(BlockDriverState *bs,
    int64_t offset, int count, BdrvRequestFlags flags);

static void bdrv_parent_drained_begin(BlockDriverState *bs)
{
    BdrvChild *c;

    QLIST_FOREACH(c, &bs->parents, next_parent) {
        if (c->role->drained_begin) {
            c->role->drained_begin(c);
        }
    }
}

static void bdrv_parent_drained_end(BlockDriverState *bs)
{
    BdrvChild *c;

    QLIST_FOREACH(c, &bs->parents, next_parent) {
        if (c->role->drained_end) {
            c->role->drained_end(c);
        }
    }
}

static void bdrv_merge_limits(BlockLimits *dst, const BlockLimits *src)
{
    dst->opt_transfer = MAX(dst->opt_transfer, src->opt_transfer);
    dst->max_transfer = MIN_NON_ZERO(dst->max_transfer, src->max_transfer);
    dst->opt_mem_alignment = MAX(dst->opt_mem_alignment,
                                 src->opt_mem_alignment);
    dst->min_mem_alignment = MAX(dst->min_mem_alignment,
                                 src->min_mem_alignment);
    dst->max_iov = MIN_NON_ZERO(dst->max_iov, src->max_iov);
}

void bdrv_refresh_limits(BlockDriverState *bs, Error **errp)
{
    BlockDriver *drv = bs->drv;
    Error *local_err = NULL;

    memset(&bs->bl, 0, sizeof(bs->bl));

    if (!drv) {
        return;
    }

    /* Default alignment based on whether driver has byte interface */
    bs->bl.request_alignment = drv->bdrv_co_preadv ? 1 : 512;

    /* Take some limits from the children as a default */
    if (bs->file) {
        bdrv_refresh_limits(bs->file->bs, &local_err);
        if (local_err) {
            error_propagate(errp, local_err);
            return;
        }
        bdrv_merge_limits(&bs->bl, &bs->file->bs->bl);
    } else {
        bs->bl.min_mem_alignment = 512;
        bs->bl.opt_mem_alignment = getpagesize();

        /* Safe default since most protocols use readv()/writev()/etc */
        bs->bl.max_iov = IOV_MAX;
    }

    if (bs->backing) {
        bdrv_refresh_limits(bs->backing->bs, &local_err);
        if (local_err) {
            error_propagate(errp, local_err);
            return;
        }
        bdrv_merge_limits(&bs->bl, &bs->backing->bs->bl);
    }

    /* Then let the driver override it */
    if (drv->bdrv_refresh_limits) {
        drv->bdrv_refresh_limits(bs, errp);
    }
}

/**
 * The copy-on-read flag is actually a reference count so multiple users may
 * use the feature without worrying about clobbering its previous state.
 * Copy-on-read stays enabled until all users have called to disable it.
 */
void bdrv_enable_copy_on_read(BlockDriverState *bs)
{
    bs->copy_on_read++;
}

void bdrv_disable_copy_on_read(BlockDriverState *bs)
{
    assert(bs->copy_on_read > 0);
    bs->copy_on_read--;
}

/* Check if any requests are in-flight (including throttled requests) */
bool bdrv_requests_pending(BlockDriverState *bs)
{
    BdrvChild *child;

    if (atomic_read(&bs->in_flight)) {
        return true;
    }

    QLIST_FOREACH(child, &bs->children, next) {
        if (bdrv_requests_pending(child->bs)) {
            return true;
        }
    }

    return false;
}

static bool bdrv_drain_recurse(BlockDriverState *bs)
{
    BdrvChild *child;
    bool waited;

    waited = BDRV_POLL_WHILE(bs, atomic_read(&bs->in_flight) > 0);

    if (bs->drv && bs->drv->bdrv_drain) {
        bs->drv->bdrv_drain(bs);
    }

    QLIST_FOREACH(child, &bs->children, next) {
        waited |= bdrv_drain_recurse(child->bs);
    }

    return waited;
}

typedef struct {
    Coroutine *co;
    BlockDriverState *bs;
    bool done;
} BdrvCoDrainData;

static void bdrv_co_drain_bh_cb(void *opaque)
{
    BdrvCoDrainData *data = opaque;
    Coroutine *co = data->co;
    BlockDriverState *bs = data->bs;

    bdrv_dec_in_flight(bs);
    bdrv_drained_begin(bs);
    data->done = true;
    qemu_coroutine_enter(co);
}

static void coroutine_fn bdrv_co_yield_to_drain(BlockDriverState *bs)
{
    BdrvCoDrainData data;

    /* Calling bdrv_drain() from a BH ensures the current coroutine yields and
     * other coroutines run if they were queued from
     * qemu_co_queue_run_restart(). */

    assert(qemu_in_coroutine());
    data = (BdrvCoDrainData) {
        .co = qemu_coroutine_self(),
        .bs = bs,
        .done = false,
    };
    bdrv_inc_in_flight(bs);
    aio_bh_schedule_oneshot(bdrv_get_aio_context(bs),
                            bdrv_co_drain_bh_cb, &data);

    qemu_coroutine_yield();
    /* If we are resumed from some other event (such as an aio completion or a
     * timer callback), it is a bug in the caller that should be fixed. */
    assert(data.done);
}

void bdrv_drained_begin(BlockDriverState *bs)
{
    if (qemu_in_coroutine()) {
        bdrv_co_yield_to_drain(bs);
        return;
    }

    if (!bs->quiesce_counter++) {
        aio_disable_external(bdrv_get_aio_context(bs));
        bdrv_parent_drained_begin(bs);
    }

    bdrv_io_unplugged_begin(bs);
    bdrv_drain_recurse(bs);
    bdrv_io_unplugged_end(bs);
}

void bdrv_drained_end(BlockDriverState *bs)
{
    assert(bs->quiesce_counter > 0);
    if (--bs->quiesce_counter > 0) {
        return;
    }

    bdrv_parent_drained_end(bs);
    aio_enable_external(bdrv_get_aio_context(bs));
}

/*
 * Wait for pending requests to complete on a single BlockDriverState subtree,
 * and suspend block driver's internal I/O until next request arrives.
 *
 * Note that unlike bdrv_drain_all(), the caller must hold the BlockDriverState
 * AioContext.
 *
 * Only this BlockDriverState's AioContext is run, so in-flight requests must
 * not depend on events in other AioContexts.  In that case, use
 * bdrv_drain_all() instead.
 */
void coroutine_fn bdrv_co_drain(BlockDriverState *bs)
{
    assert(qemu_in_coroutine());
    bdrv_drained_begin(bs);
    bdrv_drained_end(bs);
}

void bdrv_drain(BlockDriverState *bs)
{
    bdrv_drained_begin(bs);
    bdrv_drained_end(bs);
}

/*
 * Wait for pending requests to complete across all BlockDriverStates
 *
 * This function does not flush data to disk, use bdrv_flush_all() for that
 * after calling this function.
 *
 * This pauses all block jobs and disables external clients. It must
 * be paired with bdrv_drain_all_end().
 *
 * NOTE: no new block jobs or BlockDriverStates can be created between
 * the bdrv_drain_all_begin() and bdrv_drain_all_end() calls.
 */
void bdrv_drain_all_begin(void)
{
    /* Always run first iteration so any pending completion BHs run */
    bool waited = true;
    BlockDriverState *bs;
    BdrvNextIterator it;
    BlockJob *job = NULL;
    GSList *aio_ctxs = NULL, *ctx;

    while ((job = block_job_next(job))) {
        AioContext *aio_context = blk_get_aio_context(job->blk);

        aio_context_acquire(aio_context);
        block_job_pause(job);
        aio_context_release(aio_context);
    }

    for (bs = bdrv_first(&it); bs; bs = bdrv_next(&it)) {
        AioContext *aio_context = bdrv_get_aio_context(bs);

        aio_context_acquire(aio_context);
        bdrv_parent_drained_begin(bs);
        bdrv_io_unplugged_begin(bs);
        aio_disable_external(aio_context);
        aio_context_release(aio_context);

        if (!g_slist_find(aio_ctxs, aio_context)) {
            aio_ctxs = g_slist_prepend(aio_ctxs, aio_context);
        }
    }

    /* Note that completion of an asynchronous I/O operation can trigger any
     * number of other I/O operations on other devices---for example a
     * coroutine can submit an I/O request to another device in response to
     * request completion.  Therefore we must keep looping until there was no
     * more activity rather than simply draining each device independently.
     */
    while (waited) {
        waited = false;

        for (ctx = aio_ctxs; ctx != NULL; ctx = ctx->next) {
            AioContext *aio_context = ctx->data;

            aio_context_acquire(aio_context);
            for (bs = bdrv_first(&it); bs; bs = bdrv_next(&it)) {
                if (aio_context == bdrv_get_aio_context(bs)) {
                    waited |= bdrv_drain_recurse(bs);
                }
            }
            aio_context_release(aio_context);
        }
    }

    g_slist_free(aio_ctxs);
}

void bdrv_drain_all_end(void)
{
    BlockDriverState *bs;
    BdrvNextIterator it;
    BlockJob *job = NULL;

    for (bs = bdrv_first(&it); bs; bs = bdrv_next(&it)) {
        AioContext *aio_context = bdrv_get_aio_context(bs);

        aio_context_acquire(aio_context);
        aio_enable_external(aio_context);
        bdrv_io_unplugged_end(bs);
        bdrv_parent_drained_end(bs);
        aio_context_release(aio_context);
    }

    while ((job = block_job_next(job))) {
        AioContext *aio_context = blk_get_aio_context(job->blk);

        aio_context_acquire(aio_context);
        block_job_resume(job);
        aio_context_release(aio_context);
    }
}

void bdrv_drain_all(void)
{
    bdrv_drain_all_begin();
    bdrv_drain_all_end();
}

/**
 * Remove an active request from the tracked requests list
 *
 * This function should be called when a tracked request is completing.
 */
static void tracked_request_end(BdrvTrackedRequest *req)
{
    if (req->serialising) {
        req->bs->serialising_in_flight--;
    }

    QLIST_REMOVE(req, list);
    qemu_co_queue_restart_all(&req->wait_queue);
}

/**
 * Add an active request to the tracked requests list
 */
static void tracked_request_begin(BdrvTrackedRequest *req,
                                  BlockDriverState *bs,
                                  int64_t offset,
                                  unsigned int bytes,
                                  enum BdrvTrackedRequestType type)
{
    *req = (BdrvTrackedRequest){
        .bs = bs,
        .offset         = offset,
        .bytes          = bytes,
        .type           = type,
        .co             = qemu_coroutine_self(),
        .serialising    = false,
        .overlap_offset = offset,
        .overlap_bytes  = bytes,
    };

    qemu_co_queue_init(&req->wait_queue);

    QLIST_INSERT_HEAD(&bs->tracked_requests, req, list);
}

static void mark_request_serialising(BdrvTrackedRequest *req, uint64_t align)
{
    int64_t overlap_offset = req->offset & ~(align - 1);
    unsigned int overlap_bytes = ROUND_UP(req->offset + req->bytes, align)
                               - overlap_offset;

    if (!req->serialising) {
        req->bs->serialising_in_flight++;
        req->serialising = true;
    }

    req->overlap_offset = MIN(req->overlap_offset, overlap_offset);
    req->overlap_bytes = MAX(req->overlap_bytes, overlap_bytes);
}

/**
 * Round a region to cluster boundaries (sector-based)
 */
void bdrv_round_sectors_to_clusters(BlockDriverState *bs,
                                    int64_t sector_num, int nb_sectors,
                                    int64_t *cluster_sector_num,
                                    int *cluster_nb_sectors)
{
    BlockDriverInfo bdi;

    if (bdrv_get_info(bs, &bdi) < 0 || bdi.cluster_size == 0) {
        *cluster_sector_num = sector_num;
        *cluster_nb_sectors = nb_sectors;
    } else {
        int64_t c = bdi.cluster_size / BDRV_SECTOR_SIZE;
        *cluster_sector_num = QEMU_ALIGN_DOWN(sector_num, c);
        *cluster_nb_sectors = QEMU_ALIGN_UP(sector_num - *cluster_sector_num +
                                            nb_sectors, c);
    }
}

/**
 * Round a region to cluster boundaries
 */
void bdrv_round_to_clusters(BlockDriverState *bs,
                            int64_t offset, unsigned int bytes,
                            int64_t *cluster_offset,
                            unsigned int *cluster_bytes)
{
    BlockDriverInfo bdi;

    if (bdrv_get_info(bs, &bdi) < 0 || bdi.cluster_size == 0) {
        *cluster_offset = offset;
        *cluster_bytes = bytes;
    } else {
        int64_t c = bdi.cluster_size;
        *cluster_offset = QEMU_ALIGN_DOWN(offset, c);
        *cluster_bytes = QEMU_ALIGN_UP(offset - *cluster_offset + bytes, c);
    }
}

static int bdrv_get_cluster_size(BlockDriverState *bs)
{
    BlockDriverInfo bdi;
    int ret;

    ret = bdrv_get_info(bs, &bdi);
    if (ret < 0 || bdi.cluster_size == 0) {
        return bs->bl.request_alignment;
    } else {
        return bdi.cluster_size;
    }
}

static bool tracked_request_overlaps(BdrvTrackedRequest *req,
                                     int64_t offset, unsigned int bytes)
{
    /*        aaaa   bbbb */
    if (offset >= req->overlap_offset + req->overlap_bytes) {
        return false;
    }
    /* bbbb   aaaa        */
    if (req->overlap_offset >= offset + bytes) {
        return false;
    }
    return true;
}

void bdrv_inc_in_flight(BlockDriverState *bs)
{
    atomic_inc(&bs->in_flight);
}

static void dummy_bh_cb(void *opaque)
{
}

void bdrv_wakeup(BlockDriverState *bs)
{
    if (bs->wakeup) {
        aio_bh_schedule_oneshot(qemu_get_aio_context(), dummy_bh_cb, NULL);
    }
}

void bdrv_dec_in_flight(BlockDriverState *bs)
{
    atomic_dec(&bs->in_flight);
    bdrv_wakeup(bs);
}

static bool coroutine_fn wait_serialising_requests(BdrvTrackedRequest *self)
{
    BlockDriverState *bs = self->bs;
    BdrvTrackedRequest *req;
    bool retry;
    bool waited = false;

    if (!bs->serialising_in_flight) {
        return false;
    }

    do {
        retry = false;
        QLIST_FOREACH(req, &bs->tracked_requests, list) {
            if (req == self || (!req->serialising && !self->serialising)) {
                continue;
            }
            if (tracked_request_overlaps(req, self->overlap_offset,
                                         self->overlap_bytes))
            {
                /* Hitting this means there was a reentrant request, for
                 * example, a block driver issuing nested requests.  This must
                 * never happen since it means deadlock.
                 */
                assert(qemu_coroutine_self() != req->co);

                /* If the request is already (indirectly) waiting for us, or
                 * will wait for us as soon as it wakes up, then just go on
                 * (instead of producing a deadlock in the former case). */
                if (!req->waiting_for) {
                    self->waiting_for = req;
                    qemu_co_queue_wait(&req->wait_queue);
                    self->waiting_for = NULL;
                    retry = true;
                    waited = true;
                    break;
                }
            }
        }
    } while (retry);

    return waited;
}

static int bdrv_check_byte_request(BlockDriverState *bs, int64_t offset,
                                   size_t size)
{
    if (size > BDRV_REQUEST_MAX_SECTORS << BDRV_SECTOR_BITS) {
        return -EIO;
    }

    if (!bdrv_is_inserted(bs)) {
        return -ENOMEDIUM;
    }

    if (offset < 0) {
        return -EIO;
    }

    return 0;
}

typedef struct RwCo {
    BdrvChild *child;
    int64_t offset;
    QEMUIOVector *qiov;
    bool is_write;
    int ret;
    BdrvRequestFlags flags;
} RwCo;

static void coroutine_fn bdrv_rw_co_entry(void *opaque)
{
    RwCo *rwco = opaque;

    if (!rwco->is_write) {
        rwco->ret = bdrv_co_preadv(rwco->child, rwco->offset,
                                   rwco->qiov->size, rwco->qiov,
                                   rwco->flags);
    } else {
        rwco->ret = bdrv_co_pwritev(rwco->child, rwco->offset,
                                    rwco->qiov->size, rwco->qiov,
                                    rwco->flags);
    }
}

/*
 * Process a vectored synchronous request using coroutines
 */
static int bdrv_prwv_co(BdrvChild *child, int64_t offset,
                        QEMUIOVector *qiov, bool is_write,
                        BdrvRequestFlags flags)
{
    Coroutine *co;
    RwCo rwco = {
        .child = child,
        .offset = offset,
        .qiov = qiov,
        .is_write = is_write,
        .ret = NOT_DONE,
        .flags = flags,
    };

    if (qemu_in_coroutine()) {
        /* Fast-path if already in coroutine context */
        bdrv_rw_co_entry(&rwco);
    } else {
        co = qemu_coroutine_create(bdrv_rw_co_entry, &rwco);
        qemu_coroutine_enter(co);
        BDRV_POLL_WHILE(child->bs, rwco.ret == NOT_DONE);
    }
    return rwco.ret;
}

/*
 * Process a synchronous request using coroutines
 */
static int bdrv_rw_co(BdrvChild *child, int64_t sector_num, uint8_t *buf,
                      int nb_sectors, bool is_write, BdrvRequestFlags flags)
{
    QEMUIOVector qiov;
    struct iovec iov = {
        .iov_base = (void *)buf,
        .iov_len = nb_sectors * BDRV_SECTOR_SIZE,
    };

    if (nb_sectors < 0 || nb_sectors > BDRV_REQUEST_MAX_SECTORS) {
        return -EINVAL;
    }

    qemu_iovec_init_external(&qiov, &iov, 1);
    return bdrv_prwv_co(child, sector_num << BDRV_SECTOR_BITS,
                        &qiov, is_write, flags);
}

/* return < 0 if error. See bdrv_write() for the return codes */
int bdrv_read(BdrvChild *child, int64_t sector_num,
              uint8_t *buf, int nb_sectors)
{
    return bdrv_rw_co(child, sector_num, buf, nb_sectors, false, 0);
}

/* Return < 0 if error. Important errors are:
  -EIO         generic I/O error (may happen for all errors)
  -ENOMEDIUM   No media inserted.
  -EINVAL      Invalid sector number or nb_sectors
  -EACCES      Trying to write a read-only device
*/
int bdrv_write(BdrvChild *child, int64_t sector_num,
               const uint8_t *buf, int nb_sectors)
{
    return bdrv_rw_co(child, sector_num, (uint8_t *)buf, nb_sectors, true, 0);
}

int bdrv_pwrite_zeroes(BdrvChild *child, int64_t offset,
                       int count, BdrvRequestFlags flags)
{
    QEMUIOVector qiov;
    struct iovec iov = {
        .iov_base = NULL,
        .iov_len = count,
    };

    qemu_iovec_init_external(&qiov, &iov, 1);
    return bdrv_prwv_co(child, offset, &qiov, true,
                        BDRV_REQ_ZERO_WRITE | flags);
}

/*
 * Completely zero out a block device with the help of bdrv_pwrite_zeroes.
 * The operation is sped up by checking the block status and only writing
 * zeroes to the device if they currently do not return zeroes. Optional
 * flags are passed through to bdrv_pwrite_zeroes (e.g. BDRV_REQ_MAY_UNMAP,
 * BDRV_REQ_FUA).
 *
 * Returns < 0 on error, 0 on success. For error codes see bdrv_write().
 */
int bdrv_make_zero(BdrvChild *child, BdrvRequestFlags flags)
{
    int64_t target_sectors, ret, nb_sectors, sector_num = 0;
    BlockDriverState *bs = child->bs;
    BlockDriverState *file;
    int n;

    target_sectors = bdrv_nb_sectors(bs);
    if (target_sectors < 0) {
        return target_sectors;
    }

    for (;;) {
        nb_sectors = MIN(target_sectors - sector_num, BDRV_REQUEST_MAX_SECTORS);
        if (nb_sectors <= 0) {
            return 0;
        }
        ret = bdrv_get_block_status(bs, sector_num, nb_sectors, &n, &file);
        if (ret < 0) {
            error_report("error getting block status at sector %" PRId64 ": %s",
                         sector_num, strerror(-ret));
            return ret;
        }
        if (ret & BDRV_BLOCK_ZERO) {
            sector_num += n;
            continue;
        }
        ret = bdrv_pwrite_zeroes(child, sector_num << BDRV_SECTOR_BITS,
                                 n << BDRV_SECTOR_BITS, flags);
        if (ret < 0) {
            error_report("error writing zeroes at sector %" PRId64 ": %s",
                         sector_num, strerror(-ret));
            return ret;
        }
        sector_num += n;
    }
}

int bdrv_preadv(BdrvChild *child, int64_t offset, QEMUIOVector *qiov)
{
    int ret;

    ret = bdrv_prwv_co(child, offset, qiov, false, 0);
    if (ret < 0) {
        return ret;
    }

    return qiov->size;
}

int bdrv_pread(BdrvChild *child, int64_t offset, void *buf, int bytes)
{
    QEMUIOVector qiov;
    struct iovec iov = {
        .iov_base = (void *)buf,
        .iov_len = bytes,
    };

    if (bytes < 0) {
        return -EINVAL;
    }

    qemu_iovec_init_external(&qiov, &iov, 1);
    return bdrv_preadv(child, offset, &qiov);
}

int bdrv_pwritev(BdrvChild *child, int64_t offset, QEMUIOVector *qiov)
{
    int ret;

    ret = bdrv_prwv_co(child, offset, qiov, true, 0);
    if (ret < 0) {
        return ret;
    }

    return qiov->size;
}

int bdrv_pwrite(BdrvChild *child, int64_t offset, const void *buf, int bytes)
{
    QEMUIOVector qiov;
    struct iovec iov = {
        .iov_base   = (void *) buf,
        .iov_len    = bytes,
    };

    if (bytes < 0) {
        return -EINVAL;
    }

    qemu_iovec_init_external(&qiov, &iov, 1);
    return bdrv_pwritev(child, offset, &qiov);
}

/*
 * Writes to the file and ensures that no writes are reordered across this
 * request (acts as a barrier)
 *
 * Returns 0 on success, -errno in error cases.
 */
int bdrv_pwrite_sync(BdrvChild *child, int64_t offset,
                     const void *buf, int count)
{
    int ret;

    ret = bdrv_pwrite(child, offset, buf, count);
    if (ret < 0) {
        return ret;
    }

    ret = bdrv_flush(child->bs);
    if (ret < 0) {
        return ret;
    }

    return 0;
}

typedef struct CoroutineIOCompletion {
    Coroutine *coroutine;
    int ret;
} CoroutineIOCompletion;

static void bdrv_co_io_em_complete(void *opaque, int ret)
{
    CoroutineIOCompletion *co = opaque;

    co->ret = ret;
    qemu_coroutine_enter(co->coroutine);
}

static int coroutine_fn bdrv_driver_preadv(BlockDriverState *bs,
                                           uint64_t offset, uint64_t bytes,
                                           QEMUIOVector *qiov, int flags)
{
    BlockDriver *drv = bs->drv;
    int64_t sector_num;
    unsigned int nb_sectors;

    assert(!(flags & ~BDRV_REQ_MASK));

    if (drv->bdrv_co_preadv) {
        return drv->bdrv_co_preadv(bs, offset, bytes, qiov, flags);
    }

    sector_num = offset >> BDRV_SECTOR_BITS;
    nb_sectors = bytes >> BDRV_SECTOR_BITS;

    assert((offset & (BDRV_SECTOR_SIZE - 1)) == 0);
    assert((bytes & (BDRV_SECTOR_SIZE - 1)) == 0);
    assert((bytes >> BDRV_SECTOR_BITS) <= BDRV_REQUEST_MAX_SECTORS);

    if (drv->bdrv_co_readv) {
        return drv->bdrv_co_readv(bs, sector_num, nb_sectors, qiov);
    } else {
        BlockAIOCB *acb;
        CoroutineIOCompletion co = {
            .coroutine = qemu_coroutine_self(),
        };

        acb = bs->drv->bdrv_aio_readv(bs, sector_num, qiov, nb_sectors,
                                      bdrv_co_io_em_complete, &co);
        if (acb == NULL) {
            return -EIO;
        } else {
            qemu_coroutine_yield();
            return co.ret;
        }
    }
}

static int coroutine_fn bdrv_driver_pwritev(BlockDriverState *bs,
                                            uint64_t offset, uint64_t bytes,
                                            QEMUIOVector *qiov, int flags)
{
    BlockDriver *drv = bs->drv;
    int64_t sector_num;
    unsigned int nb_sectors;
    int ret;

    assert(!(flags & ~BDRV_REQ_MASK));

    if (drv->bdrv_co_pwritev) {
        ret = drv->bdrv_co_pwritev(bs, offset, bytes, qiov,
                                   flags & bs->supported_write_flags);
        flags &= ~bs->supported_write_flags;
        goto emulate_flags;
    }

    sector_num = offset >> BDRV_SECTOR_BITS;
    nb_sectors = bytes >> BDRV_SECTOR_BITS;

    assert((offset & (BDRV_SECTOR_SIZE - 1)) == 0);
    assert((bytes & (BDRV_SECTOR_SIZE - 1)) == 0);
    assert((bytes >> BDRV_SECTOR_BITS) <= BDRV_REQUEST_MAX_SECTORS);

    if (drv->bdrv_co_writev_flags) {
        ret = drv->bdrv_co_writev_flags(bs, sector_num, nb_sectors, qiov,
                                        flags & bs->supported_write_flags);
        flags &= ~bs->supported_write_flags;
    } else if (drv->bdrv_co_writev) {
        assert(!bs->supported_write_flags);
        ret = drv->bdrv_co_writev(bs, sector_num, nb_sectors, qiov);
    } else {
        BlockAIOCB *acb;
        CoroutineIOCompletion co = {
            .coroutine = qemu_coroutine_self(),
        };

        acb = bs->drv->bdrv_aio_writev(bs, sector_num, qiov, nb_sectors,
                                       bdrv_co_io_em_complete, &co);
        if (acb == NULL) {
            ret = -EIO;
        } else {
            qemu_coroutine_yield();
            ret = co.ret;
        }
    }

emulate_flags:
    if (ret == 0 && (flags & BDRV_REQ_FUA)) {
        ret = bdrv_co_flush(bs);
    }

    return ret;
}

static int coroutine_fn
bdrv_driver_pwritev_compressed(BlockDriverState *bs, uint64_t offset,
                               uint64_t bytes, QEMUIOVector *qiov)
{
    BlockDriver *drv = bs->drv;

    if (!drv->bdrv_co_pwritev_compressed) {
        return -ENOTSUP;
    }

    return drv->bdrv_co_pwritev_compressed(bs, offset, bytes, qiov);
}

static int coroutine_fn bdrv_co_do_copy_on_readv(BlockDriverState *bs,
        int64_t offset, unsigned int bytes, QEMUIOVector *qiov)
{
    /* Perform I/O through a temporary buffer so that users who scribble over
     * their read buffer while the operation is in progress do not end up
     * modifying the image file.  This is critical for zero-copy guest I/O
     * where anything might happen inside guest memory.
     */
    void *bounce_buffer;

    BlockDriver *drv = bs->drv;
    struct iovec iov;
    QEMUIOVector bounce_qiov;
    int64_t cluster_offset;
    unsigned int cluster_bytes;
    size_t skip_bytes;
    int ret;

    /* Cover entire cluster so no additional backing file I/O is required when
     * allocating cluster in the image file.
     */
    bdrv_round_to_clusters(bs, offset, bytes, &cluster_offset, &cluster_bytes);

    trace_bdrv_co_do_copy_on_readv(bs, offset, bytes,
                                   cluster_offset, cluster_bytes);

    iov.iov_len = cluster_bytes;
    iov.iov_base = bounce_buffer = qemu_try_blockalign(bs, iov.iov_len);
    if (bounce_buffer == NULL) {
        ret = -ENOMEM;
        goto err;
    }

    qemu_iovec_init_external(&bounce_qiov, &iov, 1);

    ret = bdrv_driver_preadv(bs, cluster_offset, cluster_bytes,
                             &bounce_qiov, 0);
    if (ret < 0) {
        goto err;
    }

    if (drv->bdrv_co_pwrite_zeroes &&
        buffer_is_zero(bounce_buffer, iov.iov_len)) {
        /* FIXME: Should we (perhaps conditionally) be setting
         * BDRV_REQ_MAY_UNMAP, if it will allow for a sparser copy
         * that still correctly reads as zero? */
        ret = bdrv_co_do_pwrite_zeroes(bs, cluster_offset, cluster_bytes, 0);
    } else {
        /* This does not change the data on the disk, it is not necessary
         * to flush even in cache=writethrough mode.
         */
        ret = bdrv_driver_pwritev(bs, cluster_offset, cluster_bytes,
                                  &bounce_qiov, 0);
    }

    if (ret < 0) {
        /* It might be okay to ignore write errors for guest requests.  If this
         * is a deliberate copy-on-read then we don't want to ignore the error.
         * Simply report it in all cases.
         */
        goto err;
    }

    skip_bytes = offset - cluster_offset;
    qemu_iovec_from_buf(qiov, 0, bounce_buffer + skip_bytes, bytes);

err:
    qemu_vfree(bounce_buffer);
    return ret;
}

/*
 * Forwards an already correctly aligned request to the BlockDriver. This
 * handles copy on read, zeroing after EOF, and fragmentation of large
 * reads; any other features must be implemented by the caller.
 */
static int coroutine_fn bdrv_aligned_preadv(BlockDriverState *bs,
    BdrvTrackedRequest *req, int64_t offset, unsigned int bytes,
    int64_t align, QEMUIOVector *qiov, int flags)
{
    int64_t total_bytes, max_bytes;
    int ret = 0;
    uint64_t bytes_remaining = bytes;
    int max_transfer;

    assert(is_power_of_2(align));
    assert((offset & (align - 1)) == 0);
    assert((bytes & (align - 1)) == 0);
    assert(!qiov || bytes == qiov->size);
    assert((bs->open_flags & BDRV_O_NO_IO) == 0);
    max_transfer = QEMU_ALIGN_DOWN(MIN_NON_ZERO(bs->bl.max_transfer, INT_MAX),
                                   align);

    /* TODO: We would need a per-BDS .supported_read_flags and
     * potential fallback support, if we ever implement any read flags
     * to pass through to drivers.  For now, there aren't any
     * passthrough flags.  */
    assert(!(flags & ~(BDRV_REQ_NO_SERIALISING | BDRV_REQ_COPY_ON_READ)));

    /* Handle Copy on Read and associated serialisation */
    if (flags & BDRV_REQ_COPY_ON_READ) {
        /* If we touch the same cluster it counts as an overlap.  This
         * guarantees that allocating writes will be serialized and not race
         * with each other for the same cluster.  For example, in copy-on-read
         * it ensures that the CoR read and write operations are atomic and
         * guest writes cannot interleave between them. */
        mark_request_serialising(req, bdrv_get_cluster_size(bs));
    }

    if (!(flags & BDRV_REQ_NO_SERIALISING)) {
        wait_serialising_requests(req);
    }

    if (flags & BDRV_REQ_COPY_ON_READ) {
        int64_t start_sector = offset >> BDRV_SECTOR_BITS;
        int64_t end_sector = DIV_ROUND_UP(offset + bytes, BDRV_SECTOR_SIZE);
        unsigned int nb_sectors = end_sector - start_sector;
        int pnum;

        ret = bdrv_is_allocated(bs, start_sector, nb_sectors, &pnum);
        if (ret < 0) {
            goto out;
        }

        if (!ret || pnum != nb_sectors) {
            ret = bdrv_co_do_copy_on_readv(bs, offset, bytes, qiov);
            goto out;
        }
    }

    /* Forward the request to the BlockDriver, possibly fragmenting it */
    total_bytes = bdrv_getlength(bs);
    if (total_bytes < 0) {
        ret = total_bytes;
        goto out;
    }

    max_bytes = ROUND_UP(MAX(0, total_bytes - offset), align);
    if (bytes <= max_bytes && bytes <= max_transfer) {
        ret = bdrv_driver_preadv(bs, offset, bytes, qiov, 0);
        goto out;
    }

    while (bytes_remaining) {
        int num;

        if (max_bytes) {
            QEMUIOVector local_qiov;

            num = MIN(bytes_remaining, MIN(max_bytes, max_transfer));
            assert(num);
            qemu_iovec_init(&local_qiov, qiov->niov);
            qemu_iovec_concat(&local_qiov, qiov, bytes - bytes_remaining, num);

            ret = bdrv_driver_preadv(bs, offset + bytes - bytes_remaining,
                                     num, &local_qiov, 0);
            max_bytes -= num;
            qemu_iovec_destroy(&local_qiov);
        } else {
            num = bytes_remaining;
            ret = qemu_iovec_memset(qiov, bytes - bytes_remaining, 0,
                                    bytes_remaining);
        }
        if (ret < 0) {
            goto out;
        }
        bytes_remaining -= num;
    }

out:
    return ret < 0 ? ret : 0;
}

/*
 * Handle a read request in coroutine context
 */
int coroutine_fn bdrv_co_preadv(BdrvChild *child,
    int64_t offset, unsigned int bytes, QEMUIOVector *qiov,
    BdrvRequestFlags flags)
{
    BlockDriverState *bs = child->bs;
    BlockDriver *drv = bs->drv;
    BdrvTrackedRequest req;

    uint64_t align = bs->bl.request_alignment;
    uint8_t *head_buf = NULL;
    uint8_t *tail_buf = NULL;
    QEMUIOVector local_qiov;
    bool use_local_qiov = false;
    int ret;

    if (!drv) {
        return -ENOMEDIUM;
    }

    ret = bdrv_check_byte_request(bs, offset, bytes);
    if (ret < 0) {
        return ret;
    }

    bdrv_inc_in_flight(bs);

    /* Don't do copy-on-read if we read data before write operation */
    if (bs->copy_on_read && !(flags & BDRV_REQ_NO_SERIALISING)) {
        flags |= BDRV_REQ_COPY_ON_READ;
    }

    /* Align read if necessary by padding qiov */
    if (offset & (align - 1)) {
        head_buf = qemu_blockalign(bs, align);
        qemu_iovec_init(&local_qiov, qiov->niov + 2);
        qemu_iovec_add(&local_qiov, head_buf, offset & (align - 1));
        qemu_iovec_concat(&local_qiov, qiov, 0, qiov->size);
        use_local_qiov = true;

        bytes += offset & (align - 1);
        offset = offset & ~(align - 1);
    }

    if ((offset + bytes) & (align - 1)) {
        if (!use_local_qiov) {
            qemu_iovec_init(&local_qiov, qiov->niov + 1);
            qemu_iovec_concat(&local_qiov, qiov, 0, qiov->size);
            use_local_qiov = true;
        }
        tail_buf = qemu_blockalign(bs, align);
        qemu_iovec_add(&local_qiov, tail_buf,
                       align - ((offset + bytes) & (align - 1)));

        bytes = ROUND_UP(bytes, align);
    }

    tracked_request_begin(&req, bs, offset, bytes, BDRV_TRACKED_READ);
    ret = bdrv_aligned_preadv(bs, &req, offset, bytes, align,
                              use_local_qiov ? &local_qiov : qiov,
                              flags);
    tracked_request_end(&req);
    bdrv_dec_in_flight(bs);

    if (use_local_qiov) {
        qemu_iovec_destroy(&local_qiov);
        qemu_vfree(head_buf);
        qemu_vfree(tail_buf);
    }

    return ret;
}

static int coroutine_fn bdrv_co_do_readv(BdrvChild *child,
    int64_t sector_num, int nb_sectors, QEMUIOVector *qiov,
    BdrvRequestFlags flags)
{
    if (nb_sectors < 0 || nb_sectors > BDRV_REQUEST_MAX_SECTORS) {
        return -EINVAL;
    }

    return bdrv_co_preadv(child, sector_num << BDRV_SECTOR_BITS,
                          nb_sectors << BDRV_SECTOR_BITS, qiov, flags);
}

int coroutine_fn bdrv_co_readv(BdrvChild *child, int64_t sector_num,
                               int nb_sectors, QEMUIOVector *qiov)
{
    trace_bdrv_co_readv(child->bs, sector_num, nb_sectors);

    return bdrv_co_do_readv(child, sector_num, nb_sectors, qiov, 0);
}

/* Maximum buffer for write zeroes fallback, in bytes */
#define MAX_WRITE_ZEROES_BOUNCE_BUFFER (32768 << BDRV_SECTOR_BITS)

static int coroutine_fn bdrv_co_do_pwrite_zeroes(BlockDriverState *bs,
    int64_t offset, int count, BdrvRequestFlags flags)
{
    BlockDriver *drv = bs->drv;
    QEMUIOVector qiov;
    struct iovec iov = {0};
    int ret = 0;
    bool need_flush = false;
    int head = 0;
    int tail = 0;

    int max_write_zeroes = MIN_NON_ZERO(bs->bl.max_pwrite_zeroes, INT_MAX);
    int alignment = MAX(bs->bl.pwrite_zeroes_alignment,
                        bs->bl.request_alignment);
    int max_transfer = MIN_NON_ZERO(bs->bl.max_transfer,
                                    MAX_WRITE_ZEROES_BOUNCE_BUFFER);

    assert(alignment % bs->bl.request_alignment == 0);
    head = offset % alignment;
    tail = (offset + count) % alignment;
    max_write_zeroes = QEMU_ALIGN_DOWN(max_write_zeroes, alignment);
    assert(max_write_zeroes >= bs->bl.request_alignment);

    while (count > 0 && !ret) {
        int num = count;

        /* Align request.  Block drivers can expect the "bulk" of the request
         * to be aligned, and that unaligned requests do not cross cluster
         * boundaries.
         */
        if (head) {
            /* Make a small request up to the first aligned sector. For
             * convenience, limit this request to max_transfer even if
             * we don't need to fall back to writes.  */
            num = MIN(MIN(count, max_transfer), alignment - head);
            head = (head + num) % alignment;
            assert(num < max_write_zeroes);
        } else if (tail && num > alignment) {
            /* Shorten the request to the last aligned sector.  */
            num -= tail;
        }

        /* limit request size */
        if (num > max_write_zeroes) {
            num = max_write_zeroes;
        }

        ret = -ENOTSUP;
        /* First try the efficient write zeroes operation */
        if (drv->bdrv_co_pwrite_zeroes) {
            ret = drv->bdrv_co_pwrite_zeroes(bs, offset, num,
                                             flags & bs->supported_zero_flags);
            if (ret != -ENOTSUP && (flags & BDRV_REQ_FUA) &&
                !(bs->supported_zero_flags & BDRV_REQ_FUA)) {
                need_flush = true;
            }
        } else {
            assert(!bs->supported_zero_flags);
        }

        if (ret == -ENOTSUP) {
            /* Fall back to bounce buffer if write zeroes is unsupported */
            BdrvRequestFlags write_flags = flags & ~BDRV_REQ_ZERO_WRITE;

            if ((flags & BDRV_REQ_FUA) &&
                !(bs->supported_write_flags & BDRV_REQ_FUA)) {
                /* No need for bdrv_driver_pwrite() to do a fallback
                 * flush on each chunk; use just one at the end */
                write_flags &= ~BDRV_REQ_FUA;
                need_flush = true;
            }
            num = MIN(num, max_transfer);
            iov.iov_len = num;
            if (iov.iov_base == NULL) {
                iov.iov_base = qemu_try_blockalign(bs, num);
                if (iov.iov_base == NULL) {
                    ret = -ENOMEM;
                    goto fail;
                }
                memset(iov.iov_base, 0, num);
            }
            qemu_iovec_init_external(&qiov, &iov, 1);

            ret = bdrv_driver_pwritev(bs, offset, num, &qiov, write_flags);

            /* Keep bounce buffer around if it is big enough for all
             * all future requests.
             */
            if (num < max_transfer) {
                qemu_vfree(iov.iov_base);
                iov.iov_base = NULL;
            }
        }

        offset += num;
        count -= num;
    }

fail:
    if (ret == 0 && need_flush) {
        ret = bdrv_co_flush(bs);
    }
    qemu_vfree(iov.iov_base);
    return ret;
}

/*
 * Forwards an already correctly aligned write request to the BlockDriver,
 * after possibly fragmenting it.
 */
static int coroutine_fn bdrv_aligned_pwritev(BlockDriverState *bs,
    BdrvTrackedRequest *req, int64_t offset, unsigned int bytes,
    int64_t align, QEMUIOVector *qiov, int flags)
{
    BlockDriver *drv = bs->drv;
    bool waited;
    int ret;

    int64_t start_sector = offset >> BDRV_SECTOR_BITS;
    int64_t end_sector = DIV_ROUND_UP(offset + bytes, BDRV_SECTOR_SIZE);
    uint64_t bytes_remaining = bytes;
    int max_transfer;

    assert(is_power_of_2(align));
    assert((offset & (align - 1)) == 0);
    assert((bytes & (align - 1)) == 0);
    assert(!qiov || bytes == qiov->size);
    assert((bs->open_flags & BDRV_O_NO_IO) == 0);
    assert(!(flags & ~BDRV_REQ_MASK));
    max_transfer = QEMU_ALIGN_DOWN(MIN_NON_ZERO(bs->bl.max_transfer, INT_MAX),
                                   align);

    waited = wait_serialising_requests(req);
    assert(!waited || !req->serialising);
    assert(req->overlap_offset <= offset);
    assert(offset + bytes <= req->overlap_offset + req->overlap_bytes);

    ret = notifier_with_return_list_notify(&bs->before_write_notifiers, req);

    if (!ret && bs->detect_zeroes != BLOCKDEV_DETECT_ZEROES_OPTIONS_OFF &&
        !(flags & BDRV_REQ_ZERO_WRITE) && drv->bdrv_co_pwrite_zeroes &&
        qemu_iovec_is_zero(qiov)) {
        flags |= BDRV_REQ_ZERO_WRITE;
        if (bs->detect_zeroes == BLOCKDEV_DETECT_ZEROES_OPTIONS_UNMAP) {
            flags |= BDRV_REQ_MAY_UNMAP;
        }
    }

    if (ret < 0) {
        /* Do nothing, write notifier decided to fail this request */
    } else if (flags & BDRV_REQ_ZERO_WRITE) {
        bdrv_debug_event(bs, BLKDBG_PWRITEV_ZERO);
        ret = bdrv_co_do_pwrite_zeroes(bs, offset, bytes, flags);
    } else if (flags & BDRV_REQ_WRITE_COMPRESSED) {
        ret = bdrv_driver_pwritev_compressed(bs, offset, bytes, qiov);
    } else if (bytes <= max_transfer) {
        bdrv_debug_event(bs, BLKDBG_PWRITEV);
        ret = bdrv_driver_pwritev(bs, offset, bytes, qiov, flags);
    } else {
        bdrv_debug_event(bs, BLKDBG_PWRITEV);
        while (bytes_remaining) {
            int num = MIN(bytes_remaining, max_transfer);
            QEMUIOVector local_qiov;
            int local_flags = flags;

            assert(num);
            if (num < bytes_remaining && (flags & BDRV_REQ_FUA) &&
                !(bs->supported_write_flags & BDRV_REQ_FUA)) {
                /* If FUA is going to be emulated by flush, we only
                 * need to flush on the last iteration */
                local_flags &= ~BDRV_REQ_FUA;
            }
            qemu_iovec_init(&local_qiov, qiov->niov);
            qemu_iovec_concat(&local_qiov, qiov, bytes - bytes_remaining, num);

            ret = bdrv_driver_pwritev(bs, offset + bytes - bytes_remaining,
                                      num, &local_qiov, local_flags);
            qemu_iovec_destroy(&local_qiov);
            if (ret < 0) {
                break;
            }
            bytes_remaining -= num;
        }
    }
    bdrv_debug_event(bs, BLKDBG_PWRITEV_DONE);

    ++bs->write_gen;
    bdrv_set_dirty(bs, start_sector, end_sector - start_sector);

    if (bs->wr_highest_offset < offset + bytes) {
        bs->wr_highest_offset = offset + bytes;
    }

    if (ret >= 0) {
        bs->total_sectors = MAX(bs->total_sectors, end_sector);
        ret = 0;
    }

    return ret;
}

static int coroutine_fn bdrv_co_do_zero_pwritev(BlockDriverState *bs,
                                                int64_t offset,
                                                unsigned int bytes,
                                                BdrvRequestFlags flags,
                                                BdrvTrackedRequest *req)
{
    uint8_t *buf = NULL;
    QEMUIOVector local_qiov;
    struct iovec iov;
    uint64_t align = bs->bl.request_alignment;
    unsigned int head_padding_bytes, tail_padding_bytes;
    int ret = 0;

    head_padding_bytes = offset & (align - 1);
    tail_padding_bytes = align - ((offset + bytes) & (align - 1));


    assert(flags & BDRV_REQ_ZERO_WRITE);
    if (head_padding_bytes || tail_padding_bytes) {
        buf = qemu_blockalign(bs, align);
        iov = (struct iovec) {
            .iov_base   = buf,
            .iov_len    = align,
        };
        qemu_iovec_init_external(&local_qiov, &iov, 1);
    }
    if (head_padding_bytes) {
        uint64_t zero_bytes = MIN(bytes, align - head_padding_bytes);

        /* RMW the unaligned part before head. */
        mark_request_serialising(req, align);
        wait_serialising_requests(req);
        bdrv_debug_event(bs, BLKDBG_PWRITEV_RMW_HEAD);
        ret = bdrv_aligned_preadv(bs, req, offset & ~(align - 1), align,
                                  align, &local_qiov, 0);
        if (ret < 0) {
            goto fail;
        }
        bdrv_debug_event(bs, BLKDBG_PWRITEV_RMW_AFTER_HEAD);

        memset(buf + head_padding_bytes, 0, zero_bytes);
        ret = bdrv_aligned_pwritev(bs, req, offset & ~(align - 1), align,
                                   align, &local_qiov,
                                   flags & ~BDRV_REQ_ZERO_WRITE);
        if (ret < 0) {
            goto fail;
        }
        offset += zero_bytes;
        bytes -= zero_bytes;
    }

    assert(!bytes || (offset & (align - 1)) == 0);
    if (bytes >= align) {
        /* Write the aligned part in the middle. */
        uint64_t aligned_bytes = bytes & ~(align - 1);
        ret = bdrv_aligned_pwritev(bs, req, offset, aligned_bytes, align,
                                   NULL, flags);
        if (ret < 0) {
            goto fail;
        }
        bytes -= aligned_bytes;
        offset += aligned_bytes;
    }

    assert(!bytes || (offset & (align - 1)) == 0);
    if (bytes) {
        assert(align == tail_padding_bytes + bytes);
        /* RMW the unaligned part after tail. */
        mark_request_serialising(req, align);
        wait_serialising_requests(req);
        bdrv_debug_event(bs, BLKDBG_PWRITEV_RMW_TAIL);
        ret = bdrv_aligned_preadv(bs, req, offset, align,
                                  align, &local_qiov, 0);
        if (ret < 0) {
            goto fail;
        }
        bdrv_debug_event(bs, BLKDBG_PWRITEV_RMW_AFTER_TAIL);

        memset(buf, 0, bytes);
        ret = bdrv_aligned_pwritev(bs, req, offset, align, align,
                                   &local_qiov, flags & ~BDRV_REQ_ZERO_WRITE);
    }
fail:
    qemu_vfree(buf);
    return ret;

}

/*
 * Handle a write request in coroutine context
 */
int coroutine_fn bdrv_co_pwritev(BdrvChild *child,
    int64_t offset, unsigned int bytes, QEMUIOVector *qiov,
    BdrvRequestFlags flags)
{
    BlockDriverState *bs = child->bs;
    BdrvTrackedRequest req;
    uint64_t align = bs->bl.request_alignment;
    uint8_t *head_buf = NULL;
    uint8_t *tail_buf = NULL;
    QEMUIOVector local_qiov;
    bool use_local_qiov = false;
    int ret;

    if (!bs->drv) {
        return -ENOMEDIUM;
    }
    if (bs->read_only) {
        return -EPERM;
    }
    assert(!(bs->open_flags & BDRV_O_INACTIVE));

    ret = bdrv_check_byte_request(bs, offset, bytes);
    if (ret < 0) {
        return ret;
    }

    bdrv_inc_in_flight(bs);
    /*
     * Align write if necessary by performing a read-modify-write cycle.
     * Pad qiov with the read parts and be sure to have a tracked request not
     * only for bdrv_aligned_pwritev, but also for the reads of the RMW cycle.
     */
    tracked_request_begin(&req, bs, offset, bytes, BDRV_TRACKED_WRITE);

    if (!qiov) {
        ret = bdrv_co_do_zero_pwritev(bs, offset, bytes, flags, &req);
        goto out;
    }

    if (offset & (align - 1)) {
        QEMUIOVector head_qiov;
        struct iovec head_iov;

        mark_request_serialising(&req, align);
        wait_serialising_requests(&req);

        head_buf = qemu_blockalign(bs, align);
        head_iov = (struct iovec) {
            .iov_base   = head_buf,
            .iov_len    = align,
        };
        qemu_iovec_init_external(&head_qiov, &head_iov, 1);

        bdrv_debug_event(bs, BLKDBG_PWRITEV_RMW_HEAD);
        ret = bdrv_aligned_preadv(bs, &req, offset & ~(align - 1), align,
                                  align, &head_qiov, 0);
        if (ret < 0) {
            goto fail;
        }
        bdrv_debug_event(bs, BLKDBG_PWRITEV_RMW_AFTER_HEAD);

        qemu_iovec_init(&local_qiov, qiov->niov + 2);
        qemu_iovec_add(&local_qiov, head_buf, offset & (align - 1));
        qemu_iovec_concat(&local_qiov, qiov, 0, qiov->size);
        use_local_qiov = true;

        bytes += offset & (align - 1);
        offset = offset & ~(align - 1);

        /* We have read the tail already if the request is smaller
         * than one aligned block.
         */
        if (bytes < align) {
            qemu_iovec_add(&local_qiov, head_buf + bytes, align - bytes);
            bytes = align;
        }
    }

    if ((offset + bytes) & (align - 1)) {
        QEMUIOVector tail_qiov;
        struct iovec tail_iov;
        size_t tail_bytes;
        bool waited;

        mark_request_serialising(&req, align);
        waited = wait_serialising_requests(&req);
        assert(!waited || !use_local_qiov);

        tail_buf = qemu_blockalign(bs, align);
        tail_iov = (struct iovec) {
            .iov_base   = tail_buf,
            .iov_len    = align,
        };
        qemu_iovec_init_external(&tail_qiov, &tail_iov, 1);

        bdrv_debug_event(bs, BLKDBG_PWRITEV_RMW_TAIL);
        ret = bdrv_aligned_preadv(bs, &req, (offset + bytes) & ~(align - 1), align,
                                  align, &tail_qiov, 0);
        if (ret < 0) {
            goto fail;
        }
        bdrv_debug_event(bs, BLKDBG_PWRITEV_RMW_AFTER_TAIL);

        if (!use_local_qiov) {
            qemu_iovec_init(&local_qiov, qiov->niov + 1);
            qemu_iovec_concat(&local_qiov, qiov, 0, qiov->size);
            use_local_qiov = true;
        }

        tail_bytes = (offset + bytes) & (align - 1);
        qemu_iovec_add(&local_qiov, tail_buf + tail_bytes, align - tail_bytes);

        bytes = ROUND_UP(bytes, align);
    }

    ret = bdrv_aligned_pwritev(bs, &req, offset, bytes, align,
                               use_local_qiov ? &local_qiov : qiov,
                               flags);

fail:

    if (use_local_qiov) {
        qemu_iovec_destroy(&local_qiov);
    }
    qemu_vfree(head_buf);
    qemu_vfree(tail_buf);
out:
    tracked_request_end(&req);
    bdrv_dec_in_flight(bs);
    return ret;
}

static int coroutine_fn bdrv_co_do_writev(BdrvChild *child,
    int64_t sector_num, int nb_sectors, QEMUIOVector *qiov,
    BdrvRequestFlags flags)
{
    if (nb_sectors < 0 || nb_sectors > BDRV_REQUEST_MAX_SECTORS) {
        return -EINVAL;
    }

    return bdrv_co_pwritev(child, sector_num << BDRV_SECTOR_BITS,
                           nb_sectors << BDRV_SECTOR_BITS, qiov, flags);
}

int coroutine_fn bdrv_co_writev(BdrvChild *child, int64_t sector_num,
    int nb_sectors, QEMUIOVector *qiov)
{
    trace_bdrv_co_writev(child->bs, sector_num, nb_sectors);

    return bdrv_co_do_writev(child, sector_num, nb_sectors, qiov, 0);
}

int coroutine_fn bdrv_co_pwrite_zeroes(BdrvChild *child, int64_t offset,
                                       int count, BdrvRequestFlags flags)
{
    trace_bdrv_co_pwrite_zeroes(child->bs, offset, count, flags);

    if (!(child->bs->open_flags & BDRV_O_UNMAP)) {
        flags &= ~BDRV_REQ_MAY_UNMAP;
    }

    return bdrv_co_pwritev(child, offset, count, NULL,
                           BDRV_REQ_ZERO_WRITE | flags);
}

/*
 * Flush ALL BDSes regardless of if they are reachable via a BlkBackend or not.
 */
int bdrv_flush_all(void)
{
    BdrvNextIterator it;
    BlockDriverState *bs = NULL;
    int result = 0;

    for (bs = bdrv_first(&it); bs; bs = bdrv_next(&it)) {
        AioContext *aio_context = bdrv_get_aio_context(bs);
        int ret;

        aio_context_acquire(aio_context);
        ret = bdrv_flush(bs);
        if (ret < 0 && !result) {
            result = ret;
        }
        aio_context_release(aio_context);
    }

    return result;
}


typedef struct BdrvCoGetBlockStatusData {
    BlockDriverState *bs;
    BlockDriverState *base;
    BlockDriverState **file;
    int64_t sector_num;
    int nb_sectors;
    int *pnum;
    int64_t ret;
    bool done;
} BdrvCoGetBlockStatusData;

/*
 * Returns the allocation status of the specified sectors.
 * Drivers not implementing the functionality are assumed to not support
 * backing files, hence all their sectors are reported as allocated.
 *
 * If 'sector_num' is beyond the end of the disk image the return value is 0
 * and 'pnum' is set to 0.
 *
 * 'pnum' is set to the number of sectors (including and immediately following
 * the specified sector) that are known to be in the same
 * allocated/unallocated state.
 *
 * 'nb_sectors' is the max value 'pnum' should be set to.  If nb_sectors goes
 * beyond the end of the disk image it will be clamped.
 *
 * If returned value is positive and BDRV_BLOCK_OFFSET_VALID bit is set, 'file'
 * points to the BDS which the sector range is allocated in.
 */
static int64_t coroutine_fn bdrv_co_get_block_status(BlockDriverState *bs,
                                                     int64_t sector_num,
                                                     int nb_sectors, int *pnum,
                                                     BlockDriverState **file)
{
    int64_t total_sectors;
    int64_t n;
    int64_t ret, ret2;

    total_sectors = bdrv_nb_sectors(bs);
    if (total_sectors < 0) {
        return total_sectors;
    }

    if (sector_num >= total_sectors) {
        *pnum = 0;
        return 0;
    }

    n = total_sectors - sector_num;
    if (n < nb_sectors) {
        nb_sectors = n;
    }

    if (!bs->drv->bdrv_co_get_block_status) {
        *pnum = nb_sectors;
        ret = BDRV_BLOCK_DATA | BDRV_BLOCK_ALLOCATED;
        if (bs->drv->protocol_name) {
            ret |= BDRV_BLOCK_OFFSET_VALID | (sector_num * BDRV_SECTOR_SIZE);
        }
        return ret;
    }

    *file = NULL;
    bdrv_inc_in_flight(bs);
    ret = bs->drv->bdrv_co_get_block_status(bs, sector_num, nb_sectors, pnum,
                                            file);
    if (ret < 0) {
        *pnum = 0;
        goto out;
    }

    if (ret & BDRV_BLOCK_RAW) {
        assert(ret & BDRV_BLOCK_OFFSET_VALID);
        ret = bdrv_get_block_status(bs->file->bs, ret >> BDRV_SECTOR_BITS,
                                    *pnum, pnum, file);
        goto out;
    }

    if (ret & (BDRV_BLOCK_DATA | BDRV_BLOCK_ZERO)) {
        ret |= BDRV_BLOCK_ALLOCATED;
    } else {
        if (bdrv_unallocated_blocks_are_zero(bs)) {
            ret |= BDRV_BLOCK_ZERO;
        } else if (bs->backing) {
            BlockDriverState *bs2 = bs->backing->bs;
            int64_t nb_sectors2 = bdrv_nb_sectors(bs2);
            if (nb_sectors2 >= 0 && sector_num >= nb_sectors2) {
                ret |= BDRV_BLOCK_ZERO;
            }
        }
    }

    if (*file && *file != bs &&
        (ret & BDRV_BLOCK_DATA) && !(ret & BDRV_BLOCK_ZERO) &&
        (ret & BDRV_BLOCK_OFFSET_VALID)) {
        BlockDriverState *file2;
        int file_pnum;

        ret2 = bdrv_co_get_block_status(*file, ret >> BDRV_SECTOR_BITS,
                                        *pnum, &file_pnum, &file2);
        if (ret2 >= 0) {
            /* Ignore errors.  This is just providing extra information, it
             * is useful but not necessary.
             */
            if (!file_pnum) {
                /* !file_pnum indicates an offset at or beyond the EOF; it is
                 * perfectly valid for the format block driver to point to such
                 * offsets, so catch it and mark everything as zero */
                ret |= BDRV_BLOCK_ZERO;
            } else {
                /* Limit request to the range reported by the protocol driver */
                *pnum = file_pnum;
                ret |= (ret2 & BDRV_BLOCK_ZERO);
            }
        }
    }

out:
    bdrv_dec_in_flight(bs);
    return ret;
}

static int64_t coroutine_fn bdrv_co_get_block_status_above(BlockDriverState *bs,
        BlockDriverState *base,
        int64_t sector_num,
        int nb_sectors,
        int *pnum,
        BlockDriverState **file)
{
    BlockDriverState *p;
    int64_t ret = 0;

    assert(bs != base);
    for (p = bs; p != base; p = backing_bs(p)) {
        ret = bdrv_co_get_block_status(p, sector_num, nb_sectors, pnum, file);
        if (ret < 0 || ret & BDRV_BLOCK_ALLOCATED) {
            break;
        }
        /* [sector_num, pnum] unallocated on this layer, which could be only
         * the first part of [sector_num, nb_sectors].  */
        nb_sectors = MIN(nb_sectors, *pnum);
    }
    return ret;
}

/* Coroutine wrapper for bdrv_get_block_status_above() */
static void coroutine_fn bdrv_get_block_status_above_co_entry(void *opaque)
{
    BdrvCoGetBlockStatusData *data = opaque;

    data->ret = bdrv_co_get_block_status_above(data->bs, data->base,
                                               data->sector_num,
                                               data->nb_sectors,
                                               data->pnum,
                                               data->file);
    data->done = true;
}

/*
 * Synchronous wrapper around bdrv_co_get_block_status_above().
 *
 * See bdrv_co_get_block_status_above() for details.
 */
int64_t bdrv_get_block_status_above(BlockDriverState *bs,
                                    BlockDriverState *base,
                                    int64_t sector_num,
                                    int nb_sectors, int *pnum,
                                    BlockDriverState **file)
{
    Coroutine *co;
    BdrvCoGetBlockStatusData data = {
        .bs = bs,
        .base = base,
        .file = file,
        .sector_num = sector_num,
        .nb_sectors = nb_sectors,
        .pnum = pnum,
        .done = false,
    };

    if (qemu_in_coroutine()) {
        /* Fast-path if already in coroutine context */
        bdrv_get_block_status_above_co_entry(&data);
    } else {
        co = qemu_coroutine_create(bdrv_get_block_status_above_co_entry,
                                   &data);
        qemu_coroutine_enter(co);
        BDRV_POLL_WHILE(bs, !data.done);
    }
    return data.ret;
}

int64_t bdrv_get_block_status(BlockDriverState *bs,
                              int64_t sector_num,
                              int nb_sectors, int *pnum,
                              BlockDriverState **file)
{
    return bdrv_get_block_status_above(bs, backing_bs(bs),
                                       sector_num, nb_sectors, pnum, file);
}

int coroutine_fn bdrv_is_allocated(BlockDriverState *bs, int64_t sector_num,
                                   int nb_sectors, int *pnum)
{
    BlockDriverState *file;
    int64_t ret = bdrv_get_block_status(bs, sector_num, nb_sectors, pnum,
                                        &file);
    if (ret < 0) {
        return ret;
    }
    return !!(ret & BDRV_BLOCK_ALLOCATED);
}

/*
 * Given an image chain: ... -> [BASE] -> [INTER1] -> [INTER2] -> [TOP]
 *
 * Return true if the given sector is allocated in any image between
 * BASE and TOP (inclusive).  BASE can be NULL to check if the given
 * sector is allocated in any image of the chain.  Return false otherwise.
 *
 * 'pnum' is set to the number of sectors (including and immediately following
 *  the specified sector) that are known to be in the same
 *  allocated/unallocated state.
 *
 */
int bdrv_is_allocated_above(BlockDriverState *top,
                            BlockDriverState *base,
                            int64_t sector_num,
                            int nb_sectors, int *pnum)
{
    BlockDriverState *intermediate;
    int ret, n = nb_sectors;

    intermediate = top;
    while (intermediate && intermediate != base) {
        int pnum_inter;
        ret = bdrv_is_allocated(intermediate, sector_num, nb_sectors,
                                &pnum_inter);
        if (ret < 0) {
            return ret;
        } else if (ret) {
            *pnum = pnum_inter;
            return 1;
        }

        /*
         * [sector_num, nb_sectors] is unallocated on top but intermediate
         * might have
         *
         * [sector_num+x, nr_sectors] allocated.
         */
        if (n > pnum_inter &&
            (intermediate == top ||
             sector_num + pnum_inter < intermediate->total_sectors)) {
            n = pnum_inter;
        }

        intermediate = backing_bs(intermediate);
    }

    *pnum = n;
    return 0;
}

typedef struct BdrvVmstateCo {
    BlockDriverState    *bs;
    QEMUIOVector        *qiov;
    int64_t             pos;
    bool                is_read;
    int                 ret;
} BdrvVmstateCo;

static int coroutine_fn
bdrv_co_rw_vmstate(BlockDriverState *bs, QEMUIOVector *qiov, int64_t pos,
                   bool is_read)
{
    BlockDriver *drv = bs->drv;

    if (!drv) {
        return -ENOMEDIUM;
    } else if (drv->bdrv_load_vmstate) {
        return is_read ? drv->bdrv_load_vmstate(bs, qiov, pos)
                       : drv->bdrv_save_vmstate(bs, qiov, pos);
    } else if (bs->file) {
        return bdrv_co_rw_vmstate(bs->file->bs, qiov, pos, is_read);
    }

    return -ENOTSUP;
}

static void coroutine_fn bdrv_co_rw_vmstate_entry(void *opaque)
{
    BdrvVmstateCo *co = opaque;
    co->ret = bdrv_co_rw_vmstate(co->bs, co->qiov, co->pos, co->is_read);
}

static inline int
bdrv_rw_vmstate(BlockDriverState *bs, QEMUIOVector *qiov, int64_t pos,
                bool is_read)
{
    if (qemu_in_coroutine()) {
        return bdrv_co_rw_vmstate(bs, qiov, pos, is_read);
    } else {
        BdrvVmstateCo data = {
            .bs         = bs,
            .qiov       = qiov,
            .pos        = pos,
            .is_read    = is_read,
            .ret        = -EINPROGRESS,
        };
        Coroutine *co = qemu_coroutine_create(bdrv_co_rw_vmstate_entry, &data);

        qemu_coroutine_enter(co);
        while (data.ret == -EINPROGRESS) {
            aio_poll(bdrv_get_aio_context(bs), true);
        }
        return data.ret;
    }
}

int bdrv_save_vmstate(BlockDriverState *bs, const uint8_t *buf,
                      int64_t pos, int size)
{
    QEMUIOVector qiov;
    struct iovec iov = {
        .iov_base   = (void *) buf,
        .iov_len    = size,
    };
    int ret;

    qemu_iovec_init_external(&qiov, &iov, 1);

    ret = bdrv_writev_vmstate(bs, &qiov, pos);
    if (ret < 0) {
        return ret;
    }

    return size;
}

int bdrv_writev_vmstate(BlockDriverState *bs, QEMUIOVector *qiov, int64_t pos)
{
    return bdrv_rw_vmstate(bs, qiov, pos, false);
}

int bdrv_load_vmstate(BlockDriverState *bs, uint8_t *buf,
                      int64_t pos, int size)
{
    QEMUIOVector qiov;
    struct iovec iov = {
        .iov_base   = buf,
        .iov_len    = size,
    };
    int ret;

    qemu_iovec_init_external(&qiov, &iov, 1);
    ret = bdrv_readv_vmstate(bs, &qiov, pos);
    if (ret < 0) {
        return ret;
    }

    return size;
}

int bdrv_readv_vmstate(BlockDriverState *bs, QEMUIOVector *qiov, int64_t pos)
{
    return bdrv_rw_vmstate(bs, qiov, pos, true);
}

/**************************************************************/
/* async I/Os */

BlockAIOCB *bdrv_aio_readv(BdrvChild *child, int64_t sector_num,
                           QEMUIOVector *qiov, int nb_sectors,
                           BlockCompletionFunc *cb, void *opaque)
{
    trace_bdrv_aio_readv(child->bs, sector_num, nb_sectors, opaque);

    assert(nb_sectors << BDRV_SECTOR_BITS == qiov->size);
    return bdrv_co_aio_prw_vector(child, sector_num << BDRV_SECTOR_BITS, qiov,
                                  0, cb, opaque, false);
}

BlockAIOCB *bdrv_aio_writev(BdrvChild *child, int64_t sector_num,
                            QEMUIOVector *qiov, int nb_sectors,
                            BlockCompletionFunc *cb, void *opaque)
{
    trace_bdrv_aio_writev(child->bs, sector_num, nb_sectors, opaque);

    assert(nb_sectors << BDRV_SECTOR_BITS == qiov->size);
    return bdrv_co_aio_prw_vector(child, sector_num << BDRV_SECTOR_BITS, qiov,
                                  0, cb, opaque, true);
}

void bdrv_aio_cancel(BlockAIOCB *acb)
{
    qemu_aio_ref(acb);
    bdrv_aio_cancel_async(acb);
    while (acb->refcnt > 1) {
        if (acb->aiocb_info->get_aio_context) {
            aio_poll(acb->aiocb_info->get_aio_context(acb), true);
        } else if (acb->bs) {
            aio_poll(bdrv_get_aio_context(acb->bs), true);
        } else {
            abort();
        }
    }
    qemu_aio_unref(acb);
}

/* Async version of aio cancel. The caller is not blocked if the acb implements
 * cancel_async, otherwise we do nothing and let the request normally complete.
 * In either case the completion callback must be called. */
void bdrv_aio_cancel_async(BlockAIOCB *acb)
{
    if (acb->aiocb_info->cancel_async) {
        acb->aiocb_info->cancel_async(acb);
    }
}

/**************************************************************/
/* async block device emulation */

typedef struct BlockRequest {
    union {
        /* Used during read, write, trim */
        struct {
            int64_t offset;
            int bytes;
            int flags;
            QEMUIOVector *qiov;
        };
        /* Used during ioctl */
        struct {
            int req;
            void *buf;
        };
    };
    BlockCompletionFunc *cb;
    void *opaque;

    int error;
} BlockRequest;

typedef struct BlockAIOCBCoroutine {
    BlockAIOCB common;
    BdrvChild *child;
    BlockRequest req;
    bool is_write;
    bool need_bh;
    bool *done;
} BlockAIOCBCoroutine;

static const AIOCBInfo bdrv_em_co_aiocb_info = {
    .aiocb_size         = sizeof(BlockAIOCBCoroutine),
};

static void bdrv_co_complete(BlockAIOCBCoroutine *acb)
{
    if (!acb->need_bh) {
        bdrv_dec_in_flight(acb->common.bs);
        acb->common.cb(acb->common.opaque, acb->req.error);
        qemu_aio_unref(acb);
    }
}

static void bdrv_co_em_bh(void *opaque)
{
    BlockAIOCBCoroutine *acb = opaque;

    assert(!acb->need_bh);
    bdrv_co_complete(acb);
}

static void bdrv_co_maybe_schedule_bh(BlockAIOCBCoroutine *acb)
{
    acb->need_bh = false;
    if (acb->req.error != -EINPROGRESS) {
        BlockDriverState *bs = acb->common.bs;

        aio_bh_schedule_oneshot(bdrv_get_aio_context(bs), bdrv_co_em_bh, acb);
    }
}

/* Invoke bdrv_co_do_readv/bdrv_co_do_writev */
static void coroutine_fn bdrv_co_do_rw(void *opaque)
{
    BlockAIOCBCoroutine *acb = opaque;

    if (!acb->is_write) {
        acb->req.error = bdrv_co_preadv(acb->child, acb->req.offset,
            acb->req.qiov->size, acb->req.qiov, acb->req.flags);
    } else {
        acb->req.error = bdrv_co_pwritev(acb->child, acb->req.offset,
            acb->req.qiov->size, acb->req.qiov, acb->req.flags);
    }

    bdrv_co_complete(acb);
}

static BlockAIOCB *bdrv_co_aio_prw_vector(BdrvChild *child,
                                          int64_t offset,
                                          QEMUIOVector *qiov,
                                          BdrvRequestFlags flags,
                                          BlockCompletionFunc *cb,
                                          void *opaque,
                                          bool is_write)
{
    Coroutine *co;
    BlockAIOCBCoroutine *acb;

    /* Matched by bdrv_co_complete's bdrv_dec_in_flight.  */
    bdrv_inc_in_flight(child->bs);

    acb = qemu_aio_get(&bdrv_em_co_aiocb_info, child->bs, cb, opaque);
    acb->child = child;
    acb->need_bh = true;
    acb->req.error = -EINPROGRESS;
    acb->req.offset = offset;
    acb->req.qiov = qiov;
    acb->req.flags = flags;
    acb->is_write = is_write;

    co = qemu_coroutine_create(bdrv_co_do_rw, acb);
    qemu_coroutine_enter(co);

    bdrv_co_maybe_schedule_bh(acb);
    return &acb->common;
}

static void coroutine_fn bdrv_aio_flush_co_entry(void *opaque)
{
    BlockAIOCBCoroutine *acb = opaque;
    BlockDriverState *bs = acb->common.bs;

    acb->req.error = bdrv_co_flush(bs);
    bdrv_co_complete(acb);
}

BlockAIOCB *bdrv_aio_flush(BlockDriverState *bs,
        BlockCompletionFunc *cb, void *opaque)
{
    trace_bdrv_aio_flush(bs, opaque);

    Coroutine *co;
    BlockAIOCBCoroutine *acb;

    /* Matched by bdrv_co_complete's bdrv_dec_in_flight.  */
    bdrv_inc_in_flight(bs);

    acb = qemu_aio_get(&bdrv_em_co_aiocb_info, bs, cb, opaque);
    acb->need_bh = true;
    acb->req.error = -EINPROGRESS;

    co = qemu_coroutine_create(bdrv_aio_flush_co_entry, acb);
    qemu_coroutine_enter(co);

    bdrv_co_maybe_schedule_bh(acb);
    return &acb->common;
}

void *qemu_aio_get(const AIOCBInfo *aiocb_info, BlockDriverState *bs,
                   BlockCompletionFunc *cb, void *opaque)
{
    BlockAIOCB *acb;

    acb = g_malloc(aiocb_info->aiocb_size);
    acb->aiocb_info = aiocb_info;
    acb->bs = bs;
    acb->cb = cb;
    acb->opaque = opaque;
    acb->refcnt = 1;
    return acb;
}

void qemu_aio_ref(void *p)
{
    BlockAIOCB *acb = p;
    acb->refcnt++;
}

void qemu_aio_unref(void *p)
{
    BlockAIOCB *acb = p;
    assert(acb->refcnt > 0);
    if (--acb->refcnt == 0) {
        g_free(acb);
    }
}

/**************************************************************/
/* Coroutine block device emulation */

typedef struct FlushCo {
    BlockDriverState *bs;
    int ret;
} FlushCo;


static void coroutine_fn bdrv_flush_co_entry(void *opaque)
{
    FlushCo *rwco = opaque;

    rwco->ret = bdrv_co_flush(rwco->bs);
}

int coroutine_fn bdrv_co_flush(BlockDriverState *bs)
{
    int ret;

    if (!bs || !bdrv_is_inserted(bs) || bdrv_is_read_only(bs) ||
        bdrv_is_sg(bs)) {
        return 0;
    }

    bdrv_inc_in_flight(bs);

    int current_gen = bs->write_gen;

    /* Wait until any previous flushes are completed */
    while (bs->active_flush_req) {
        qemu_co_queue_wait(&bs->flush_queue);
    }

    bs->active_flush_req = true;

    /* Write back all layers by calling one driver function */
    if (bs->drv->bdrv_co_flush) {
        ret = bs->drv->bdrv_co_flush(bs);
        goto out;
    }

    /* Write back cached data to the OS even with cache=unsafe */
    BLKDBG_EVENT(bs->file, BLKDBG_FLUSH_TO_OS);
    if (bs->drv->bdrv_co_flush_to_os) {
        ret = bs->drv->bdrv_co_flush_to_os(bs);
        if (ret < 0) {
            goto out;
        }
    }

    /* But don't actually force it to the disk with cache=unsafe */
    if (bs->open_flags & BDRV_O_NO_FLUSH) {
        goto flush_parent;
    }

    /* Check if we really need to flush anything */
    if (bs->flushed_gen == current_gen) {
        goto flush_parent;
    }

    BLKDBG_EVENT(bs->file, BLKDBG_FLUSH_TO_DISK);
    if (bs->drv->bdrv_co_flush_to_disk) {
        ret = bs->drv->bdrv_co_flush_to_disk(bs);
    } else if (bs->drv->bdrv_aio_flush) {
        BlockAIOCB *acb;
        CoroutineIOCompletion co = {
            .coroutine = qemu_coroutine_self(),
        };

        acb = bs->drv->bdrv_aio_flush(bs, bdrv_co_io_em_complete, &co);
        if (acb == NULL) {
            ret = -EIO;
        } else {
            qemu_coroutine_yield();
            ret = co.ret;
        }
    } else {
        /*
         * Some block drivers always operate in either writethrough or unsafe
         * mode and don't support bdrv_flush therefore. Usually qemu doesn't
         * know how the server works (because the behaviour is hardcoded or
         * depends on server-side configuration), so we can't ensure that
         * everything is safe on disk. Returning an error doesn't work because
         * that would break guests even if the server operates in writethrough
         * mode.
         *
         * Let's hope the user knows what he's doing.
         */
        ret = 0;
    }

    if (ret < 0) {
        goto out;
    }

    /* Now flush the underlying protocol.  It will also have BDRV_O_NO_FLUSH
     * in the case of cache=unsafe, so there are no useless flushes.
     */
flush_parent:
    ret = bs->file ? bdrv_co_flush(bs->file->bs) : 0;
out:
    /* Notify any pending flushes that we have completed */
    if (ret == 0) {
        bs->flushed_gen = current_gen;
    }
<<<<<<< HEAD
    bs->active_flush_req = NULL;
=======
    bs->active_flush_req = false;
>>>>>>> 0737f32d
    /* Return value is ignored - it's ok if wait queue is empty */
    qemu_co_queue_next(&bs->flush_queue);

    bdrv_dec_in_flight(bs);
    return ret;
}

int bdrv_flush(BlockDriverState *bs)
{
    Coroutine *co;
    FlushCo flush_co = {
        .bs = bs,
        .ret = NOT_DONE,
    };

    if (qemu_in_coroutine()) {
        /* Fast-path if already in coroutine context */
        bdrv_flush_co_entry(&flush_co);
    } else {
        co = qemu_coroutine_create(bdrv_flush_co_entry, &flush_co);
        qemu_coroutine_enter(co);
        BDRV_POLL_WHILE(bs, flush_co.ret == NOT_DONE);
    }

    return flush_co.ret;
}

typedef struct DiscardCo {
    BlockDriverState *bs;
    int64_t offset;
    int count;
    int ret;
} DiscardCo;
static void coroutine_fn bdrv_pdiscard_co_entry(void *opaque)
{
    DiscardCo *rwco = opaque;

    rwco->ret = bdrv_co_pdiscard(rwco->bs, rwco->offset, rwco->count);
}

int coroutine_fn bdrv_co_pdiscard(BlockDriverState *bs, int64_t offset,
                                  int count)
{
    BdrvTrackedRequest req;
    int max_pdiscard, ret;
    int head, tail, align;

    if (!bs->drv) {
        return -ENOMEDIUM;
    }

    ret = bdrv_check_byte_request(bs, offset, count);
    if (ret < 0) {
        return ret;
    } else if (bs->read_only) {
        return -EPERM;
    }
    assert(!(bs->open_flags & BDRV_O_INACTIVE));

    /* Do nothing if disabled.  */
    if (!(bs->open_flags & BDRV_O_UNMAP)) {
        return 0;
    }

    if (!bs->drv->bdrv_co_pdiscard && !bs->drv->bdrv_aio_pdiscard) {
        return 0;
    }

    /* Discard is advisory, but some devices track and coalesce
     * unaligned requests, so we must pass everything down rather than
     * round here.  Still, most devices will just silently ignore
     * unaligned requests (by returning -ENOTSUP), so we must fragment
     * the request accordingly.  */
    align = MAX(bs->bl.pdiscard_alignment, bs->bl.request_alignment);
    assert(align % bs->bl.request_alignment == 0);
    head = offset % align;
    tail = (offset + count) % align;

    bdrv_inc_in_flight(bs);
    tracked_request_begin(&req, bs, offset, count, BDRV_TRACKED_DISCARD);

    ret = notifier_with_return_list_notify(&bs->before_write_notifiers, &req);
    if (ret < 0) {
        goto out;
    }

    max_pdiscard = QEMU_ALIGN_DOWN(MIN_NON_ZERO(bs->bl.max_pdiscard, INT_MAX),
                                   align);
    assert(max_pdiscard >= bs->bl.request_alignment);

    while (count > 0) {
        int ret;
        int num = count;

        if (head) {
            /* Make small requests to get to alignment boundaries. */
            num = MIN(count, align - head);
            if (!QEMU_IS_ALIGNED(num, bs->bl.request_alignment)) {
                num %= bs->bl.request_alignment;
            }
            head = (head + num) % align;
            assert(num < max_pdiscard);
        } else if (tail) {
            if (num > align) {
                /* Shorten the request to the last aligned cluster.  */
                num -= tail;
            } else if (!QEMU_IS_ALIGNED(tail, bs->bl.request_alignment) &&
                       tail > bs->bl.request_alignment) {
                tail %= bs->bl.request_alignment;
                num -= tail;
            }
        }
        /* limit request size */
        if (num > max_pdiscard) {
            num = max_pdiscard;
        }

        if (bs->drv->bdrv_co_pdiscard) {
            ret = bs->drv->bdrv_co_pdiscard(bs, offset, num);
        } else {
            BlockAIOCB *acb;
            CoroutineIOCompletion co = {
                .coroutine = qemu_coroutine_self(),
            };

            acb = bs->drv->bdrv_aio_pdiscard(bs, offset, num,
                                             bdrv_co_io_em_complete, &co);
            if (acb == NULL) {
                ret = -EIO;
                goto out;
            } else {
                qemu_coroutine_yield();
                ret = co.ret;
            }
        }
        if (ret && ret != -ENOTSUP) {
            goto out;
        }

        offset += num;
        count -= num;
    }
    ret = 0;
out:
    ++bs->write_gen;
    bdrv_set_dirty(bs, req.offset >> BDRV_SECTOR_BITS,
                   req.bytes >> BDRV_SECTOR_BITS);
    tracked_request_end(&req);
    bdrv_dec_in_flight(bs);
    return ret;
}

int bdrv_pdiscard(BlockDriverState *bs, int64_t offset, int count)
{
    Coroutine *co;
    DiscardCo rwco = {
        .bs = bs,
        .offset = offset,
        .count = count,
        .ret = NOT_DONE,
    };

    if (qemu_in_coroutine()) {
        /* Fast-path if already in coroutine context */
        bdrv_pdiscard_co_entry(&rwco);
    } else {
        co = qemu_coroutine_create(bdrv_pdiscard_co_entry, &rwco);
        qemu_coroutine_enter(co);
        BDRV_POLL_WHILE(bs, rwco.ret == NOT_DONE);
    }

    return rwco.ret;
}

int bdrv_co_ioctl(BlockDriverState *bs, int req, void *buf)
{
    BlockDriver *drv = bs->drv;
    CoroutineIOCompletion co = {
        .coroutine = qemu_coroutine_self(),
    };
    BlockAIOCB *acb;

    bdrv_inc_in_flight(bs);
    if (!drv || (!drv->bdrv_aio_ioctl && !drv->bdrv_co_ioctl)) {
        co.ret = -ENOTSUP;
        goto out;
    }

    if (drv->bdrv_co_ioctl) {
        co.ret = drv->bdrv_co_ioctl(bs, req, buf);
    } else {
        acb = drv->bdrv_aio_ioctl(bs, req, buf, bdrv_co_io_em_complete, &co);
        if (!acb) {
            co.ret = -ENOTSUP;
            goto out;
        }
        qemu_coroutine_yield();
    }
out:
    bdrv_dec_in_flight(bs);
    return co.ret;
}

void *qemu_blockalign(BlockDriverState *bs, size_t size)
{
    return qemu_memalign(bdrv_opt_mem_align(bs), size);
}

void *qemu_blockalign0(BlockDriverState *bs, size_t size)
{
    return memset(qemu_blockalign(bs, size), 0, size);
}

void *qemu_try_blockalign(BlockDriverState *bs, size_t size)
{
    size_t align = bdrv_opt_mem_align(bs);

    /* Ensure that NULL is never returned on success */
    assert(align > 0);
    if (size == 0) {
        size = align;
    }

    return qemu_try_memalign(align, size);
}

void *qemu_try_blockalign0(BlockDriverState *bs, size_t size)
{
    void *mem = qemu_try_blockalign(bs, size);

    if (mem) {
        memset(mem, 0, size);
    }

    return mem;
}

/*
 * Check if all memory in this vector is sector aligned.
 */
bool bdrv_qiov_is_aligned(BlockDriverState *bs, QEMUIOVector *qiov)
{
    int i;
    size_t alignment = bdrv_min_mem_align(bs);

    for (i = 0; i < qiov->niov; i++) {
        if ((uintptr_t) qiov->iov[i].iov_base % alignment) {
            return false;
        }
        if (qiov->iov[i].iov_len % alignment) {
            return false;
        }
    }

    return true;
}

void bdrv_add_before_write_notifier(BlockDriverState *bs,
                                    NotifierWithReturn *notifier)
{
    notifier_with_return_list_add(&bs->before_write_notifiers, notifier);
}

void bdrv_io_plug(BlockDriverState *bs)
{
    BdrvChild *child;

    QLIST_FOREACH(child, &bs->children, next) {
        bdrv_io_plug(child->bs);
    }

    if (bs->io_plugged++ == 0 && bs->io_plug_disabled == 0) {
        BlockDriver *drv = bs->drv;
        if (drv && drv->bdrv_io_plug) {
            drv->bdrv_io_plug(bs);
        }
    }
}

void bdrv_io_unplug(BlockDriverState *bs)
{
    BdrvChild *child;

    assert(bs->io_plugged);
    if (--bs->io_plugged == 0 && bs->io_plug_disabled == 0) {
        BlockDriver *drv = bs->drv;
        if (drv && drv->bdrv_io_unplug) {
            drv->bdrv_io_unplug(bs);
        }
    }

    QLIST_FOREACH(child, &bs->children, next) {
        bdrv_io_unplug(child->bs);
    }
}

void bdrv_io_unplugged_begin(BlockDriverState *bs)
{
    BdrvChild *child;

    if (bs->io_plug_disabled++ == 0 && bs->io_plugged > 0) {
        BlockDriver *drv = bs->drv;
        if (drv && drv->bdrv_io_unplug) {
            drv->bdrv_io_unplug(bs);
        }
    }

    QLIST_FOREACH(child, &bs->children, next) {
        bdrv_io_unplugged_begin(child->bs);
    }
}

void bdrv_io_unplugged_end(BlockDriverState *bs)
{
    BdrvChild *child;

    assert(bs->io_plug_disabled);
    QLIST_FOREACH(child, &bs->children, next) {
        bdrv_io_unplugged_end(child->bs);
    }

    if (--bs->io_plug_disabled == 0 && bs->io_plugged > 0) {
        BlockDriver *drv = bs->drv;
        if (drv && drv->bdrv_io_plug) {
            drv->bdrv_io_plug(bs);
        }
    }
}<|MERGE_RESOLUTION|>--- conflicted
+++ resolved
@@ -2378,11 +2378,7 @@
     if (ret == 0) {
         bs->flushed_gen = current_gen;
     }
-<<<<<<< HEAD
-    bs->active_flush_req = NULL;
-=======
     bs->active_flush_req = false;
->>>>>>> 0737f32d
     /* Return value is ignored - it's ok if wait queue is empty */
     qemu_co_queue_next(&bs->flush_queue);
 
