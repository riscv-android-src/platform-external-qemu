--- conflicted
+++ resolved
@@ -2114,11 +2114,6 @@
     int sg_version;
     int ret;
 
-<<<<<<< HEAD
-    if (qemu_stat(bs->filename, &st) >= 0 && S_ISCHR(st.st_mode) &&
-        !bdrv_ioctl(bs, SG_GET_VERSION_NUM, &sg_version) &&
-        !bdrv_ioctl(bs, SG_GET_SCSI_ID, &scsiid)) {
-=======
     if (stat(bs->filename, &st) < 0 || !S_ISCHR(st.st_mode)) {
         return false;
     }
@@ -2130,7 +2125,6 @@
 
     ret = ioctl(s->fd, SG_GET_SCSI_ID, &scsiid);
     if (ret >= 0) {
->>>>>>> 0737f32d
         DPRINTF("SG device found: type=%d, version=%d\n",
             scsiid.scsi_type, sg_version);
         return true;
