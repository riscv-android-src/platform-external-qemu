/*
 * QEMU Block backends
 *
 * Copyright (C) 2014-2016 Red Hat, Inc.
 *
 * Authors:
 *  Markus Armbruster <armbru@redhat.com>,
 *
 * This work is licensed under the terms of the GNU LGPL, version 2.1
 * or later.  See the COPYING.LIB file in the top-level directory.
 */

#include "qemu/osdep.h"
#include "sysemu/block-backend.h"
#include "block/block_int.h"
#include "block/blockjob.h"
#include "block/throttle-groups.h"
#include "sysemu/blockdev.h"
#include "sysemu/sysemu.h"
#include "qapi/error.h"
#include "qapi/qapi-events-block.h"
#include "qemu/id.h"
<<<<<<< HEAD
#include "block/trace.h"
=======
#include "qemu/option.h"
#include "trace.h"
#include "migration/misc.h"
>>>>>>> 4743c235

/* Number of coroutines to reserve per attached device model */
#define COROUTINE_POOL_RESERVATION 64

#define NOT_DONE 0x7fffffff /* used while emulated sync operation in progress */

static AioContext *blk_aiocb_get_aio_context(BlockAIOCB *acb);

typedef struct BlockBackendAioNotifier {
    void (*attached_aio_context)(AioContext *new_context, void *opaque);
    void (*detach_aio_context)(void *opaque);
    void *opaque;
    QLIST_ENTRY(BlockBackendAioNotifier) list;
} BlockBackendAioNotifier;

struct BlockBackend {
    char *name;
    int refcnt;
    BdrvChild *root;
    DriveInfo *legacy_dinfo;    /* null unless created by drive_new() */
    QTAILQ_ENTRY(BlockBackend) link;         /* for block_backends */
    QTAILQ_ENTRY(BlockBackend) monitor_link; /* for monitor_block_backends */
    BlockBackendPublic public;

    void *dev;                  /* attached device model, if any */
    bool legacy_dev;            /* true if dev is not a DeviceState */
    /* TODO change to DeviceState when all users are qdevified */
    const BlockDevOps *dev_ops;
    void *dev_opaque;

    /* the block size for which the guest device expects atomicity */
    int guest_block_size;

    /* If the BDS tree is removed, some of its options are stored here (which
     * can be used to restore those options in the new BDS on insert) */
    BlockBackendRootState root_state;

    bool enable_write_cache;

    /* I/O stats (display with "info blockstats"). */
    BlockAcctStats stats;

    BlockdevOnError on_read_error, on_write_error;
    bool iostatus_enabled;
    BlockDeviceIoStatus iostatus;

    uint64_t perm;
    uint64_t shared_perm;
    bool disable_perm;

    bool allow_write_beyond_eof;

    NotifierList remove_bs_notifiers, insert_bs_notifiers;
    QLIST_HEAD(, BlockBackendAioNotifier) aio_notifiers;

    int quiesce_counter;
    VMChangeStateEntry *vmsh;
    bool force_allow_inactivate;

    /* Number of in-flight aio requests.  BlockDriverState also counts
     * in-flight requests but aio requests can exist even when blk->root is
     * NULL, so we cannot rely on its counter for that case.
     * Accessed with atomic ops.
     */
    unsigned int in_flight;
    AioWait wait;
};

typedef struct BlockBackendAIOCB {
    BlockAIOCB common;
    BlockBackend *blk;
    int ret;
} BlockBackendAIOCB;

static const AIOCBInfo block_backend_aiocb_info = {
    .get_aio_context = blk_aiocb_get_aio_context,
    .aiocb_size = sizeof(BlockBackendAIOCB),
};

static void drive_info_del(DriveInfo *dinfo);
static BlockBackend *bdrv_first_blk(BlockDriverState *bs);

/* All BlockBackends */
static QTAILQ_HEAD(, BlockBackend) block_backends =
    QTAILQ_HEAD_INITIALIZER(block_backends);

/* All BlockBackends referenced by the monitor and which are iterated through by
 * blk_next() */
static QTAILQ_HEAD(, BlockBackend) monitor_block_backends =
    QTAILQ_HEAD_INITIALIZER(monitor_block_backends);

static void blk_root_inherit_options(int *child_flags, QDict *child_options,
                                     int parent_flags, QDict *parent_options)
{
    /* We're not supposed to call this function for root nodes */
    abort();
}
static void blk_root_drained_begin(BdrvChild *child);
static void blk_root_drained_end(BdrvChild *child);

static void blk_root_change_media(BdrvChild *child, bool load);
static void blk_root_resize(BdrvChild *child);

static char *blk_root_get_parent_desc(BdrvChild *child)
{
    BlockBackend *blk = child->opaque;
    char *dev_id;

    if (blk->name) {
        return g_strdup(blk->name);
    }

    dev_id = blk_get_attached_dev_id(blk);
    if (*dev_id) {
        return dev_id;
    } else {
        /* TODO Callback into the BB owner for something more detailed */
        g_free(dev_id);
        return g_strdup("a block device");
    }
}

static const char *blk_root_get_name(BdrvChild *child)
{
    return blk_name(child->opaque);
}

static void blk_vm_state_changed(void *opaque, int running, RunState state)
{
    Error *local_err = NULL;
    BlockBackend *blk = opaque;

    if (state == RUN_STATE_INMIGRATE) {
        return;
    }

    qemu_del_vm_change_state_handler(blk->vmsh);
    blk->vmsh = NULL;
    blk_set_perm(blk, blk->perm, blk->shared_perm, &local_err);
    if (local_err) {
        error_report_err(local_err);
    }
}

/*
 * Notifies the user of the BlockBackend that migration has completed. qdev
 * devices can tighten their permissions in response (specifically revoke
 * shared write permissions that we needed for storage migration).
 *
 * If an error is returned, the VM cannot be allowed to be resumed.
 */
static void blk_root_activate(BdrvChild *child, Error **errp)
{
    BlockBackend *blk = child->opaque;
    Error *local_err = NULL;

    if (!blk->disable_perm) {
        return;
    }

    blk->disable_perm = false;

    blk_set_perm(blk, blk->perm, BLK_PERM_ALL, &local_err);
    if (local_err) {
        error_propagate(errp, local_err);
        blk->disable_perm = true;
        return;
    }

    if (runstate_check(RUN_STATE_INMIGRATE)) {
        /* Activation can happen when migration process is still active, for
         * example when nbd_server_add is called during non-shared storage
         * migration. Defer the shared_perm update to migration completion. */
        if (!blk->vmsh) {
            blk->vmsh = qemu_add_vm_change_state_handler(blk_vm_state_changed,
                                                         blk);
        }
        return;
    }

    blk_set_perm(blk, blk->perm, blk->shared_perm, &local_err);
    if (local_err) {
        error_propagate(errp, local_err);
        blk->disable_perm = true;
        return;
    }
}

void blk_set_force_allow_inactivate(BlockBackend *blk)
{
    blk->force_allow_inactivate = true;
}

static bool blk_can_inactivate(BlockBackend *blk)
{
    /* If it is a guest device, inactivate is ok. */
    if (blk->dev || blk_name(blk)[0]) {
        return true;
    }

    /* Inactivating means no more writes to the image can be done,
     * even if those writes would be changes invisible to the
     * guest.  For block job BBs that satisfy this, we can just allow
     * it.  This is the case for mirror job source, which is required
     * by libvirt non-shared block migration. */
    if (!(blk->perm & (BLK_PERM_WRITE | BLK_PERM_WRITE_UNCHANGED))) {
        return true;
    }

    return blk->force_allow_inactivate;
}

static int blk_root_inactivate(BdrvChild *child)
{
    BlockBackend *blk = child->opaque;

    if (blk->disable_perm) {
        return 0;
    }

    if (!blk_can_inactivate(blk)) {
        return -EPERM;
    }

    blk->disable_perm = true;
    if (blk->root) {
        bdrv_child_try_set_perm(blk->root, 0, BLK_PERM_ALL, &error_abort);
    }

    return 0;
}

static void blk_root_attach(BdrvChild *child)
{
    BlockBackend *blk = child->opaque;
    BlockBackendAioNotifier *notifier;

    trace_blk_root_attach(child, blk, child->bs);

    QLIST_FOREACH(notifier, &blk->aio_notifiers, list) {
        bdrv_add_aio_context_notifier(child->bs,
                notifier->attached_aio_context,
                notifier->detach_aio_context,
                notifier->opaque);
    }
}

static void blk_root_detach(BdrvChild *child)
{
    BlockBackend *blk = child->opaque;
    BlockBackendAioNotifier *notifier;

    trace_blk_root_detach(child, blk, child->bs);

    QLIST_FOREACH(notifier, &blk->aio_notifiers, list) {
        bdrv_remove_aio_context_notifier(child->bs,
                notifier->attached_aio_context,
                notifier->detach_aio_context,
                notifier->opaque);
    }
}

static const BdrvChildRole child_root = {
    .inherit_options    = blk_root_inherit_options,

    .change_media       = blk_root_change_media,
    .resize             = blk_root_resize,
    .get_name           = blk_root_get_name,
    .get_parent_desc    = blk_root_get_parent_desc,

    .drained_begin      = blk_root_drained_begin,
    .drained_end        = blk_root_drained_end,

    .activate           = blk_root_activate,
    .inactivate         = blk_root_inactivate,

    .attach             = blk_root_attach,
    .detach             = blk_root_detach,
};

/*
 * Create a new BlockBackend with a reference count of one.
 *
 * @perm is a bitmasks of BLK_PERM_* constants which describes the permissions
 * to request for a block driver node that is attached to this BlockBackend.
 * @shared_perm is a bitmask which describes which permissions may be granted
 * to other users of the attached node.
 * Both sets of permissions can be changed later using blk_set_perm().
 *
 * Return the new BlockBackend on success, null on failure.
 */
BlockBackend *blk_new(uint64_t perm, uint64_t shared_perm)
{
    BlockBackend *blk;

    blk = g_new0(BlockBackend, 1);
    blk->refcnt = 1;
    blk->perm = perm;
    blk->shared_perm = shared_perm;
    blk_set_enable_write_cache(blk, true);

    block_acct_init(&blk->stats);

    notifier_list_init(&blk->remove_bs_notifiers);
    notifier_list_init(&blk->insert_bs_notifiers);
    QLIST_INIT(&blk->aio_notifiers);

    QTAILQ_INSERT_TAIL(&block_backends, blk, link);
    return blk;
}

/*
 * Creates a new BlockBackend, opens a new BlockDriverState, and connects both.
 *
 * Just as with bdrv_open(), after having called this function the reference to
 * @options belongs to the block layer (even on failure).
 *
 * TODO: Remove @filename and @flags; it should be possible to specify a whole
 * BDS tree just by specifying the @options QDict (or @reference,
 * alternatively). At the time of adding this function, this is not possible,
 * though, so callers of this function have to be able to specify @filename and
 * @flags.
 */
BlockBackend *blk_new_open(const char *filename, const char *reference,
                           QDict *options, int flags, Error **errp)
{
    BlockBackend *blk;
    BlockDriverState *bs;
    uint64_t perm = 0;

    /* blk_new_open() is mainly used in .bdrv_create implementations and the
     * tools where sharing isn't a concern because the BDS stays private, so we
     * just request permission according to the flags.
     *
     * The exceptions are xen_disk and blockdev_init(); in these cases, the
     * caller of blk_new_open() doesn't make use of the permissions, but they
     * shouldn't hurt either. We can still share everything here because the
     * guest devices will add their own blockers if they can't share. */
    if ((flags & BDRV_O_NO_IO) == 0) {
        perm |= BLK_PERM_CONSISTENT_READ;
        if (flags & BDRV_O_RDWR) {
            perm |= BLK_PERM_WRITE;
        }
    }
    if (flags & BDRV_O_RESIZE) {
        perm |= BLK_PERM_RESIZE;
    }

    blk = blk_new(perm, BLK_PERM_ALL);
    bs = bdrv_open(filename, reference, options, flags, errp);
    if (!bs) {
        blk_unref(blk);
        return NULL;
    }

    blk->root = bdrv_root_attach_child(bs, "root", &child_root,
                                       perm, BLK_PERM_ALL, blk, errp);
    if (!blk->root) {
        bdrv_unref(bs);
        blk_unref(blk);
        return NULL;
    }

    return blk;
}

static void blk_delete(BlockBackend *blk)
{
    assert(!blk->refcnt);
    assert(!blk->name);
    assert(!blk->dev);
    if (blk->public.throttle_group_member.throttle_state) {
        blk_io_limits_disable(blk);
    }
    if (blk->root) {
        blk_remove_bs(blk);
    }
    if (blk->vmsh) {
        qemu_del_vm_change_state_handler(blk->vmsh);
        blk->vmsh = NULL;
    }
    assert(QLIST_EMPTY(&blk->remove_bs_notifiers.notifiers));
    assert(QLIST_EMPTY(&blk->insert_bs_notifiers.notifiers));
    assert(QLIST_EMPTY(&blk->aio_notifiers));
    QTAILQ_REMOVE(&block_backends, blk, link);
    drive_info_del(blk->legacy_dinfo);
    block_acct_cleanup(&blk->stats);
    g_free(blk);
}

static void drive_info_del(DriveInfo *dinfo)
{
    if (!dinfo) {
        return;
    }
    qemu_opts_del(dinfo->opts);
    g_free(dinfo->serial);
    g_free(dinfo);
}

int blk_get_refcnt(BlockBackend *blk)
{
    return blk ? blk->refcnt : 0;
}

/*
 * Increment @blk's reference count.
 * @blk must not be null.
 */
void blk_ref(BlockBackend *blk)
{
    blk->refcnt++;
}

/*
 * Decrement @blk's reference count.
 * If this drops it to zero, destroy @blk.
 * For convenience, do nothing if @blk is null.
 */
void blk_unref(BlockBackend *blk)
{
    if (blk) {
        assert(blk->refcnt > 0);
        if (!--blk->refcnt) {
            blk_delete(blk);
        }
    }
}

/*
 * Behaves similarly to blk_next() but iterates over all BlockBackends, even the
 * ones which are hidden (i.e. are not referenced by the monitor).
 */
BlockBackend *blk_all_next(BlockBackend *blk)
{
    return blk ? QTAILQ_NEXT(blk, link)
               : QTAILQ_FIRST(&block_backends);
}

void blk_remove_all_bs(void)
{
    BlockBackend *blk = NULL;

    while ((blk = blk_all_next(blk)) != NULL) {
        AioContext *ctx = blk_get_aio_context(blk);

        aio_context_acquire(ctx);
        if (blk->root) {
            blk_remove_bs(blk);
        }
        aio_context_release(ctx);
    }
}

/*
 * Return the monitor-owned BlockBackend after @blk.
 * If @blk is null, return the first one.
 * Else, return @blk's next sibling, which may be null.
 *
 * To iterate over all BlockBackends, do
 * for (blk = blk_next(NULL); blk; blk = blk_next(blk)) {
 *     ...
 * }
 */
BlockBackend *blk_next(BlockBackend *blk)
{
    return blk ? QTAILQ_NEXT(blk, monitor_link)
               : QTAILQ_FIRST(&monitor_block_backends);
}

/* Iterates over all top-level BlockDriverStates, i.e. BDSs that are owned by
 * the monitor or attached to a BlockBackend */
BlockDriverState *bdrv_next(BdrvNextIterator *it)
{
    BlockDriverState *bs, *old_bs;

    /* Must be called from the main loop */
    assert(qemu_get_current_aio_context() == qemu_get_aio_context());

    /* First, return all root nodes of BlockBackends. In order to avoid
     * returning a BDS twice when multiple BBs refer to it, we only return it
     * if the BB is the first one in the parent list of the BDS. */
    if (it->phase == BDRV_NEXT_BACKEND_ROOTS) {
        BlockBackend *old_blk = it->blk;

        old_bs = old_blk ? blk_bs(old_blk) : NULL;

        do {
            it->blk = blk_all_next(it->blk);
            bs = it->blk ? blk_bs(it->blk) : NULL;
        } while (it->blk && (bs == NULL || bdrv_first_blk(bs) != it->blk));

        if (it->blk) {
            blk_ref(it->blk);
        }
        blk_unref(old_blk);

        if (bs) {
            bdrv_ref(bs);
            bdrv_unref(old_bs);
            return bs;
        }
        it->phase = BDRV_NEXT_MONITOR_OWNED;
    } else {
        old_bs = it->bs;
    }

    /* Then return the monitor-owned BDSes without a BB attached. Ignore all
     * BDSes that are attached to a BlockBackend here; they have been handled
     * by the above block already */
    do {
        it->bs = bdrv_next_monitor_owned(it->bs);
        bs = it->bs;
    } while (bs && bdrv_has_blk(bs));

    if (bs) {
        bdrv_ref(bs);
    }
    bdrv_unref(old_bs);

    return bs;
}

static void bdrv_next_reset(BdrvNextIterator *it)
{
    *it = (BdrvNextIterator) {
        .phase = BDRV_NEXT_BACKEND_ROOTS,
    };
}

BlockDriverState *bdrv_first(BdrvNextIterator *it)
{
    bdrv_next_reset(it);
    return bdrv_next(it);
}

/* Must be called when aborting a bdrv_next() iteration before
 * bdrv_next() returns NULL */
void bdrv_next_cleanup(BdrvNextIterator *it)
{
    /* Must be called from the main loop */
    assert(qemu_get_current_aio_context() == qemu_get_aio_context());

    if (it->phase == BDRV_NEXT_BACKEND_ROOTS) {
        if (it->blk) {
            bdrv_unref(blk_bs(it->blk));
            blk_unref(it->blk);
        }
    } else {
        bdrv_unref(it->bs);
    }

    bdrv_next_reset(it);
}

/*
 * Add a BlockBackend into the list of backends referenced by the monitor, with
 * the given @name acting as the handle for the monitor.
 * Strictly for use by blockdev.c.
 *
 * @name must not be null or empty.
 *
 * Returns true on success and false on failure. In the latter case, an Error
 * object is returned through @errp.
 */
bool monitor_add_blk(BlockBackend *blk, const char *name, Error **errp)
{
    assert(!blk->name);
    assert(name && name[0]);

    if (!id_wellformed(name)) {
        error_setg(errp, "Invalid device name");
        return false;
    }
    if (blk_by_name(name)) {
        error_setg(errp, "Device with id '%s' already exists", name);
        return false;
    }
    if (bdrv_find_node(name)) {
        error_setg(errp,
                   "Device name '%s' conflicts with an existing node name",
                   name);
        return false;
    }

    blk->name = g_strdup(name);
    QTAILQ_INSERT_TAIL(&monitor_block_backends, blk, monitor_link);
    return true;
}

/*
 * Remove a BlockBackend from the list of backends referenced by the monitor.
 * Strictly for use by blockdev.c.
 */
void monitor_remove_blk(BlockBackend *blk)
{
    if (!blk->name) {
        return;
    }

    QTAILQ_REMOVE(&monitor_block_backends, blk, monitor_link);
    g_free(blk->name);
    blk->name = NULL;
}

/*
 * Return @blk's name, a non-null string.
 * Returns an empty string iff @blk is not referenced by the monitor.
 */
const char *blk_name(const BlockBackend *blk)
{
    return blk->name ?: "";
}

/*
 * Return the BlockBackend with name @name if it exists, else null.
 * @name must not be null.
 */
BlockBackend *blk_by_name(const char *name)
{
    BlockBackend *blk = NULL;

    assert(name);
    while ((blk = blk_next(blk)) != NULL) {
        if (!strcmp(name, blk->name)) {
            return blk;
        }
    }
    return NULL;
}

/*
 * Return the BlockDriverState attached to @blk if any, else null.
 */
BlockDriverState *blk_bs(BlockBackend *blk)
{
    return blk->root ? blk->root->bs : NULL;
}

static BlockBackend *bdrv_first_blk(BlockDriverState *bs)
{
    BdrvChild *child;
    QLIST_FOREACH(child, &bs->parents, next_parent) {
        if (child->role == &child_root) {
            return child->opaque;
        }
    }

    return NULL;
}

/*
 * Returns true if @bs has an associated BlockBackend.
 */
bool bdrv_has_blk(BlockDriverState *bs)
{
    return bdrv_first_blk(bs) != NULL;
}

/*
 * Returns true if @bs has only BlockBackends as parents.
 */
bool bdrv_is_root_node(BlockDriverState *bs)
{
    BdrvChild *c;

    QLIST_FOREACH(c, &bs->parents, next_parent) {
        if (c->role != &child_root) {
            return false;
        }
    }

    return true;
}

/*
 * Return @blk's DriveInfo if any, else null.
 */
DriveInfo *blk_legacy_dinfo(BlockBackend *blk)
{
    return blk->legacy_dinfo;
}

/*
 * Set @blk's DriveInfo to @dinfo, and return it.
 * @blk must not have a DriveInfo set already.
 * No other BlockBackend may have the same DriveInfo set.
 */
DriveInfo *blk_set_legacy_dinfo(BlockBackend *blk, DriveInfo *dinfo)
{
    assert(!blk->legacy_dinfo);
    return blk->legacy_dinfo = dinfo;
}

/*
 * Return the BlockBackend with DriveInfo @dinfo.
 * It must exist.
 */
BlockBackend *blk_by_legacy_dinfo(DriveInfo *dinfo)
{
    BlockBackend *blk = NULL;

    while ((blk = blk_next(blk)) != NULL) {
        if (blk->legacy_dinfo == dinfo) {
            return blk;
        }
    }
    abort();
}

/*
 * Returns a pointer to the publicly accessible fields of @blk.
 */
BlockBackendPublic *blk_get_public(BlockBackend *blk)
{
    return &blk->public;
}

/*
 * Returns a BlockBackend given the associated @public fields.
 */
BlockBackend *blk_by_public(BlockBackendPublic *public)
{
    return container_of(public, BlockBackend, public);
}

/*
 * Disassociates the currently associated BlockDriverState from @blk.
 */
void blk_remove_bs(BlockBackend *blk)
{
    ThrottleGroupMember *tgm = &blk->public.throttle_group_member;
    BlockDriverState *bs;

    notifier_list_notify(&blk->remove_bs_notifiers, blk);
    if (tgm->throttle_state) {
        bs = blk_bs(blk);
        bdrv_drained_begin(bs);
        throttle_group_detach_aio_context(tgm);
        throttle_group_attach_aio_context(tgm, qemu_get_aio_context());
        bdrv_drained_end(bs);
    }

    blk_update_root_state(blk);

    bdrv_root_unref_child(blk->root);
    blk->root = NULL;
}

/*
 * Associates a new BlockDriverState with @blk.
 */
int blk_insert_bs(BlockBackend *blk, BlockDriverState *bs, Error **errp)
{
    ThrottleGroupMember *tgm = &blk->public.throttle_group_member;
    blk->root = bdrv_root_attach_child(bs, "root", &child_root,
                                       blk->perm, blk->shared_perm, blk, errp);
    if (blk->root == NULL) {
        return -EPERM;
    }
    bdrv_ref(bs);

    notifier_list_notify(&blk->insert_bs_notifiers, blk);
    if (tgm->throttle_state) {
        throttle_group_detach_aio_context(tgm);
        throttle_group_attach_aio_context(tgm, bdrv_get_aio_context(bs));
    }

    return 0;
}

/*
 * Sets the permission bitmasks that the user of the BlockBackend needs.
 */
int blk_set_perm(BlockBackend *blk, uint64_t perm, uint64_t shared_perm,
                 Error **errp)
{
    int ret;

    if (blk->root && !blk->disable_perm) {
        ret = bdrv_child_try_set_perm(blk->root, perm, shared_perm, errp);
        if (ret < 0) {
            return ret;
        }
    }

    blk->perm = perm;
    blk->shared_perm = shared_perm;

    return 0;
}

void blk_get_perm(BlockBackend *blk, uint64_t *perm, uint64_t *shared_perm)
{
    *perm = blk->perm;
    *shared_perm = blk->shared_perm;
}

static int blk_do_attach_dev(BlockBackend *blk, void *dev)
{
    if (blk->dev) {
        return -EBUSY;
    }

    /* While migration is still incoming, we don't need to apply the
     * permissions of guest device BlockBackends. We might still have a block
     * job or NBD server writing to the image for storage migration. */
    if (runstate_check(RUN_STATE_INMIGRATE)) {
        blk->disable_perm = true;
    }

    blk_ref(blk);
    blk->dev = dev;
    blk->legacy_dev = false;
    blk_iostatus_reset(blk);

    return 0;
}

/*
 * Attach device model @dev to @blk.
 * Return 0 on success, -EBUSY when a device model is attached already.
 */
int blk_attach_dev(BlockBackend *blk, DeviceState *dev)
{
    return blk_do_attach_dev(blk, dev);
}

/*
 * Attach device model @dev to @blk.
 * @blk must not have a device model attached already.
 * TODO qdevified devices don't use this, remove when devices are qdevified
 */
void blk_attach_dev_legacy(BlockBackend *blk, void *dev)
{
    if (blk_do_attach_dev(blk, dev) < 0) {
        abort();
    }
    blk->legacy_dev = true;
}

/*
 * Detach device model @dev from @blk.
 * @dev must be currently attached to @blk.
 */
void blk_detach_dev(BlockBackend *blk, void *dev)
/* TODO change to DeviceState *dev when all users are qdevified */
{
    assert(blk->dev == dev);
    blk->dev = NULL;
    blk->dev_ops = NULL;
    blk->dev_opaque = NULL;
    blk->guest_block_size = 512;
    blk_set_perm(blk, 0, BLK_PERM_ALL, &error_abort);
    blk_unref(blk);
}

/*
 * Return the device model attached to @blk if any, else null.
 */
void *blk_get_attached_dev(BlockBackend *blk)
/* TODO change to return DeviceState * when all users are qdevified */
{
    return blk->dev;
}

/* Return the qdev ID, or if no ID is assigned the QOM path, of the block
 * device attached to the BlockBackend. */
char *blk_get_attached_dev_id(BlockBackend *blk)
{
    DeviceState *dev;

    assert(!blk->legacy_dev);
    dev = blk->dev;

    if (!dev) {
        return g_strdup("");
    } else if (dev->id) {
        return g_strdup(dev->id);
    }
    return object_get_canonical_path(OBJECT(dev));
}

/*
 * Return the BlockBackend which has the device model @dev attached if it
 * exists, else null.
 *
 * @dev must not be null.
 */
BlockBackend *blk_by_dev(void *dev)
{
    BlockBackend *blk = NULL;

    assert(dev != NULL);
    while ((blk = blk_all_next(blk)) != NULL) {
        if (blk->dev == dev) {
            return blk;
        }
    }
    return NULL;
}

/*
 * Set @blk's device model callbacks to @ops.
 * @opaque is the opaque argument to pass to the callbacks.
 * This is for use by device models.
 */
void blk_set_dev_ops(BlockBackend *blk, const BlockDevOps *ops,
                     void *opaque)
{
    /* All drivers that use blk_set_dev_ops() are qdevified and we want to keep
     * it that way, so we can assume blk->dev, if present, is a DeviceState if
     * blk->dev_ops is set. Non-device users may use dev_ops without device. */
    assert(!blk->legacy_dev);

    blk->dev_ops = ops;
    blk->dev_opaque = opaque;

    /* Are we currently quiesced? Should we enforce this right now? */
    if (blk->quiesce_counter && ops->drained_begin) {
        ops->drained_begin(opaque);
    }
}

/*
 * Notify @blk's attached device model of media change.
 *
 * If @load is true, notify of media load. This action can fail, meaning that
 * the medium cannot be loaded. @errp is set then.
 *
 * If @load is false, notify of media eject. This can never fail.
 *
 * Also send DEVICE_TRAY_MOVED events as appropriate.
 */
void blk_dev_change_media_cb(BlockBackend *blk, bool load, Error **errp)
{
    if (blk->dev_ops && blk->dev_ops->change_media_cb) {
        bool tray_was_open, tray_is_open;
        Error *local_err = NULL;

        assert(!blk->legacy_dev);

        tray_was_open = blk_dev_is_tray_open(blk);
        blk->dev_ops->change_media_cb(blk->dev_opaque, load, &local_err);
        if (local_err) {
            assert(load == true);
            error_propagate(errp, local_err);
            return;
        }
        tray_is_open = blk_dev_is_tray_open(blk);

        if (tray_was_open != tray_is_open) {
            char *id = blk_get_attached_dev_id(blk);
            qapi_event_send_device_tray_moved(blk_name(blk), id, tray_is_open,
                                              &error_abort);
            g_free(id);
        }
    }
}

static void blk_root_change_media(BdrvChild *child, bool load)
{
    blk_dev_change_media_cb(child->opaque, load, NULL);
}

/*
 * Does @blk's attached device model have removable media?
 * %true if no device model is attached.
 */
bool blk_dev_has_removable_media(BlockBackend *blk)
{
    return !blk->dev || (blk->dev_ops && blk->dev_ops->change_media_cb);
}

/*
 * Does @blk's attached device model have a tray?
 */
bool blk_dev_has_tray(BlockBackend *blk)
{
    return blk->dev_ops && blk->dev_ops->is_tray_open;
}

/*
 * Notify @blk's attached device model of a media eject request.
 * If @force is true, the medium is about to be yanked out forcefully.
 */
void blk_dev_eject_request(BlockBackend *blk, bool force)
{
    if (blk->dev_ops && blk->dev_ops->eject_request_cb) {
        blk->dev_ops->eject_request_cb(blk->dev_opaque, force);
    }
}

/*
 * Does @blk's attached device model have a tray, and is it open?
 */
bool blk_dev_is_tray_open(BlockBackend *blk)
{
    if (blk_dev_has_tray(blk)) {
        return blk->dev_ops->is_tray_open(blk->dev_opaque);
    }
    return false;
}

/*
 * Does @blk's attached device model have the medium locked?
 * %false if the device model has no such lock.
 */
bool blk_dev_is_medium_locked(BlockBackend *blk)
{
    if (blk->dev_ops && blk->dev_ops->is_medium_locked) {
        return blk->dev_ops->is_medium_locked(blk->dev_opaque);
    }
    return false;
}

/*
 * Notify @blk's attached device model of a backend size change.
 */
static void blk_root_resize(BdrvChild *child)
{
    BlockBackend *blk = child->opaque;

    if (blk->dev_ops && blk->dev_ops->resize_cb) {
        blk->dev_ops->resize_cb(blk->dev_opaque);
    }
}

void blk_iostatus_enable(BlockBackend *blk)
{
    blk->iostatus_enabled = true;
    blk->iostatus = BLOCK_DEVICE_IO_STATUS_OK;
}

/* The I/O status is only enabled if the drive explicitly
 * enables it _and_ the VM is configured to stop on errors */
bool blk_iostatus_is_enabled(const BlockBackend *blk)
{
    return (blk->iostatus_enabled &&
           (blk->on_write_error == BLOCKDEV_ON_ERROR_ENOSPC ||
            blk->on_write_error == BLOCKDEV_ON_ERROR_STOP   ||
            blk->on_read_error == BLOCKDEV_ON_ERROR_STOP));
}

BlockDeviceIoStatus blk_iostatus(const BlockBackend *blk)
{
    return blk->iostatus;
}

void blk_iostatus_disable(BlockBackend *blk)
{
    blk->iostatus_enabled = false;
}

void blk_iostatus_reset(BlockBackend *blk)
{
    if (blk_iostatus_is_enabled(blk)) {
        BlockDriverState *bs = blk_bs(blk);
        blk->iostatus = BLOCK_DEVICE_IO_STATUS_OK;
        if (bs && bs->job) {
            block_job_iostatus_reset(bs->job);
        }
    }
}

void blk_iostatus_set_err(BlockBackend *blk, int error)
{
    assert(blk_iostatus_is_enabled(blk));
    if (blk->iostatus == BLOCK_DEVICE_IO_STATUS_OK) {
        blk->iostatus = error == ENOSPC ? BLOCK_DEVICE_IO_STATUS_NOSPACE :
                                          BLOCK_DEVICE_IO_STATUS_FAILED;
    }
}

void blk_set_allow_write_beyond_eof(BlockBackend *blk, bool allow)
{
    blk->allow_write_beyond_eof = allow;
}

static int blk_check_byte_request(BlockBackend *blk, int64_t offset,
                                  size_t size)
{
    int64_t len;

    if (size > INT_MAX) {
        return -EIO;
    }

    if (!blk_is_available(blk)) {
        return -ENOMEDIUM;
    }

    if (offset < 0) {
        return -EIO;
    }

    if (!blk->allow_write_beyond_eof) {
        len = blk_getlength(blk);
        if (len < 0) {
            return len;
        }

        if (offset > len || len - offset < size) {
            return -EIO;
        }
    }

    return 0;
}

int coroutine_fn blk_co_preadv(BlockBackend *blk, int64_t offset,
                               unsigned int bytes, QEMUIOVector *qiov,
                               BdrvRequestFlags flags)
{
    int ret;
    BlockDriverState *bs = blk_bs(blk);

    trace_blk_co_preadv(blk, bs, offset, bytes, flags);

    ret = blk_check_byte_request(blk, offset, bytes);
    if (ret < 0) {
        return ret;
    }

    bdrv_inc_in_flight(bs);

    /* throttling disk I/O */
    if (blk->public.throttle_group_member.throttle_state) {
        throttle_group_co_io_limits_intercept(&blk->public.throttle_group_member,
                bytes, false);
    }

    ret = bdrv_co_preadv(blk->root, offset, bytes, qiov, flags);
    bdrv_dec_in_flight(bs);
    return ret;
}

int coroutine_fn blk_co_pwritev(BlockBackend *blk, int64_t offset,
                                unsigned int bytes, QEMUIOVector *qiov,
                                BdrvRequestFlags flags)
{
    int ret;
    BlockDriverState *bs = blk_bs(blk);

    trace_blk_co_pwritev(blk, bs, offset, bytes, flags);

    ret = blk_check_byte_request(blk, offset, bytes);
    if (ret < 0) {
        return ret;
    }

    bdrv_inc_in_flight(bs);
    /* throttling disk I/O */
    if (blk->public.throttle_group_member.throttle_state) {
        throttle_group_co_io_limits_intercept(&blk->public.throttle_group_member,
                bytes, true);
    }

    if (!blk->enable_write_cache) {
        flags |= BDRV_REQ_FUA;
    }

    ret = bdrv_co_pwritev(blk->root, offset, bytes, qiov, flags);
    bdrv_dec_in_flight(bs);
    return ret;
}

typedef struct BlkRwCo {
    BlockBackend *blk;
    int64_t offset;
    void *iobuf;
    int ret;
    BdrvRequestFlags flags;
} BlkRwCo;

static void blk_read_entry(void *opaque)
{
    BlkRwCo *rwco = opaque;
    QEMUIOVector *qiov = rwco->iobuf;

    rwco->ret = blk_co_preadv(rwco->blk, rwco->offset, qiov->size,
                              qiov, rwco->flags);
}

static void blk_write_entry(void *opaque)
{
    BlkRwCo *rwco = opaque;
    QEMUIOVector *qiov = rwco->iobuf;

    rwco->ret = blk_co_pwritev(rwco->blk, rwco->offset, qiov->size,
                               qiov, rwco->flags);
}

static int blk_prw(BlockBackend *blk, int64_t offset, uint8_t *buf,
                   int64_t bytes, CoroutineEntry co_entry,
                   BdrvRequestFlags flags)
{
    QEMUIOVector qiov;
    struct iovec iov;
    BlkRwCo rwco;

    iov = (struct iovec) {
        .iov_base = buf,
        .iov_len = bytes,
    };
    qemu_iovec_init_external(&qiov, &iov, 1);

    rwco = (BlkRwCo) {
        .blk    = blk,
        .offset = offset,
        .iobuf  = &qiov,
        .flags  = flags,
        .ret    = NOT_DONE,
    };

    if (qemu_in_coroutine()) {
        /* Fast-path if already in coroutine context */
        co_entry(&rwco);
    } else {
        Coroutine *co = qemu_coroutine_create(co_entry, &rwco);
        bdrv_coroutine_enter(blk_bs(blk), co);
        BDRV_POLL_WHILE(blk_bs(blk), rwco.ret == NOT_DONE);
    }

    return rwco.ret;
}

int blk_pread_unthrottled(BlockBackend *blk, int64_t offset, uint8_t *buf,
                          int count)
{
    int ret;

    ret = blk_check_byte_request(blk, offset, count);
    if (ret < 0) {
        return ret;
    }

    blk_root_drained_begin(blk->root);
    ret = blk_pread(blk, offset, buf, count);
    blk_root_drained_end(blk->root);
    return ret;
}

int blk_pwrite_zeroes(BlockBackend *blk, int64_t offset,
                      int bytes, BdrvRequestFlags flags)
{
    return blk_prw(blk, offset, NULL, bytes, blk_write_entry,
                   flags | BDRV_REQ_ZERO_WRITE);
}

int blk_make_zero(BlockBackend *blk, BdrvRequestFlags flags)
{
    return bdrv_make_zero(blk->root, flags);
}

static void blk_inc_in_flight(BlockBackend *blk)
{
    atomic_inc(&blk->in_flight);
}

static void blk_dec_in_flight(BlockBackend *blk)
{
    atomic_dec(&blk->in_flight);
    aio_wait_kick(&blk->wait);
}

static void error_callback_bh(void *opaque)
{
    struct BlockBackendAIOCB *acb = opaque;

    blk_dec_in_flight(acb->blk);
    acb->common.cb(acb->common.opaque, acb->ret);
    qemu_aio_unref(acb);
}

BlockAIOCB *blk_abort_aio_request(BlockBackend *blk,
                                  BlockCompletionFunc *cb,
                                  void *opaque, int ret)
{
    struct BlockBackendAIOCB *acb;

    blk_inc_in_flight(blk);
    acb = blk_aio_get(&block_backend_aiocb_info, blk, cb, opaque);
    acb->blk = blk;
    acb->ret = ret;

    aio_bh_schedule_oneshot(blk_get_aio_context(blk), error_callback_bh, acb);
    return &acb->common;
}

typedef struct BlkAioEmAIOCB {
    BlockAIOCB common;
    BlkRwCo rwco;
    int bytes;
    bool has_returned;
} BlkAioEmAIOCB;

static const AIOCBInfo blk_aio_em_aiocb_info = {
    .aiocb_size         = sizeof(BlkAioEmAIOCB),
};

static void blk_aio_complete(BlkAioEmAIOCB *acb)
{
    if (acb->has_returned) {
        blk_dec_in_flight(acb->rwco.blk);
        acb->common.cb(acb->common.opaque, acb->rwco.ret);
        qemu_aio_unref(acb);
    }
}

static void blk_aio_complete_bh(void *opaque)
{
    BlkAioEmAIOCB *acb = opaque;
    assert(acb->has_returned);
    blk_aio_complete(acb);
}

static BlockAIOCB *blk_aio_prwv(BlockBackend *blk, int64_t offset, int bytes,
                                void *iobuf, CoroutineEntry co_entry,
                                BdrvRequestFlags flags,
                                BlockCompletionFunc *cb, void *opaque)
{
    BlkAioEmAIOCB *acb;
    Coroutine *co;

    blk_inc_in_flight(blk);
    acb = blk_aio_get(&blk_aio_em_aiocb_info, blk, cb, opaque);
    acb->rwco = (BlkRwCo) {
        .blk    = blk,
        .offset = offset,
        .iobuf  = iobuf,
        .flags  = flags,
        .ret    = NOT_DONE,
    };
    acb->bytes = bytes;
    acb->has_returned = false;

    co = qemu_coroutine_create(co_entry, acb);
    bdrv_coroutine_enter(blk_bs(blk), co);

    acb->has_returned = true;
    if (acb->rwco.ret != NOT_DONE) {
        aio_bh_schedule_oneshot(blk_get_aio_context(blk),
                                blk_aio_complete_bh, acb);
    }

    return &acb->common;
}

static void blk_aio_read_entry(void *opaque)
{
    BlkAioEmAIOCB *acb = opaque;
    BlkRwCo *rwco = &acb->rwco;
    QEMUIOVector *qiov = rwco->iobuf;

    assert(qiov->size == acb->bytes);
    rwco->ret = blk_co_preadv(rwco->blk, rwco->offset, acb->bytes,
                              qiov, rwco->flags);
    blk_aio_complete(acb);
}

static void blk_aio_write_entry(void *opaque)
{
    BlkAioEmAIOCB *acb = opaque;
    BlkRwCo *rwco = &acb->rwco;
    QEMUIOVector *qiov = rwco->iobuf;

    assert(!qiov || qiov->size == acb->bytes);
    rwco->ret = blk_co_pwritev(rwco->blk, rwco->offset, acb->bytes,
                               qiov, rwco->flags);
    blk_aio_complete(acb);
}

BlockAIOCB *blk_aio_pwrite_zeroes(BlockBackend *blk, int64_t offset,
                                  int count, BdrvRequestFlags flags,
                                  BlockCompletionFunc *cb, void *opaque)
{
    return blk_aio_prwv(blk, offset, count, NULL, blk_aio_write_entry,
                        flags | BDRV_REQ_ZERO_WRITE, cb, opaque);
}

int blk_pread(BlockBackend *blk, int64_t offset, void *buf, int count)
{
    int ret = blk_prw(blk, offset, buf, count, blk_read_entry, 0);
    if (ret < 0) {
        return ret;
    }
    return count;
}

int blk_pwrite(BlockBackend *blk, int64_t offset, const void *buf, int count,
               BdrvRequestFlags flags)
{
    int ret = blk_prw(blk, offset, (void *) buf, count, blk_write_entry,
                      flags);
    if (ret < 0) {
        return ret;
    }
    return count;
}

int64_t blk_getlength(BlockBackend *blk)
{
    if (!blk_is_available(blk)) {
        return -ENOMEDIUM;
    }

    return bdrv_getlength(blk_bs(blk));
}

void blk_get_geometry(BlockBackend *blk, uint64_t *nb_sectors_ptr)
{
    if (!blk_bs(blk)) {
        *nb_sectors_ptr = 0;
    } else {
        bdrv_get_geometry(blk_bs(blk), nb_sectors_ptr);
    }
}

int64_t blk_nb_sectors(BlockBackend *blk)
{
    if (!blk_is_available(blk)) {
        return -ENOMEDIUM;
    }

    return bdrv_nb_sectors(blk_bs(blk));
}

BlockAIOCB *blk_aio_preadv(BlockBackend *blk, int64_t offset,
                           QEMUIOVector *qiov, BdrvRequestFlags flags,
                           BlockCompletionFunc *cb, void *opaque)
{
    return blk_aio_prwv(blk, offset, qiov->size, qiov,
                        blk_aio_read_entry, flags, cb, opaque);
}

BlockAIOCB *blk_aio_pwritev(BlockBackend *blk, int64_t offset,
                            QEMUIOVector *qiov, BdrvRequestFlags flags,
                            BlockCompletionFunc *cb, void *opaque)
{
    return blk_aio_prwv(blk, offset, qiov->size, qiov,
                        blk_aio_write_entry, flags, cb, opaque);
}

static void blk_aio_flush_entry(void *opaque)
{
    BlkAioEmAIOCB *acb = opaque;
    BlkRwCo *rwco = &acb->rwco;

    rwco->ret = blk_co_flush(rwco->blk);
    blk_aio_complete(acb);
}

BlockAIOCB *blk_aio_flush(BlockBackend *blk,
                          BlockCompletionFunc *cb, void *opaque)
{
    return blk_aio_prwv(blk, 0, 0, NULL, blk_aio_flush_entry, 0, cb, opaque);
}

static void blk_aio_pdiscard_entry(void *opaque)
{
    BlkAioEmAIOCB *acb = opaque;
    BlkRwCo *rwco = &acb->rwco;

    rwco->ret = blk_co_pdiscard(rwco->blk, rwco->offset, acb->bytes);
    blk_aio_complete(acb);
}

BlockAIOCB *blk_aio_pdiscard(BlockBackend *blk,
                             int64_t offset, int bytes,
                             BlockCompletionFunc *cb, void *opaque)
{
    return blk_aio_prwv(blk, offset, bytes, NULL, blk_aio_pdiscard_entry, 0,
                        cb, opaque);
}

void blk_aio_cancel(BlockAIOCB *acb)
{
    bdrv_aio_cancel(acb);
}

void blk_aio_cancel_async(BlockAIOCB *acb)
{
    bdrv_aio_cancel_async(acb);
}

int blk_co_ioctl(BlockBackend *blk, unsigned long int req, void *buf)
{
    if (!blk_is_available(blk)) {
        return -ENOMEDIUM;
    }

    return bdrv_co_ioctl(blk_bs(blk), req, buf);
}

static void blk_ioctl_entry(void *opaque)
{
    BlkRwCo *rwco = opaque;
    QEMUIOVector *qiov = rwco->iobuf;

    rwco->ret = blk_co_ioctl(rwco->blk, rwco->offset,
                             qiov->iov[0].iov_base);
}

int blk_ioctl(BlockBackend *blk, unsigned long int req, void *buf)
{
    return blk_prw(blk, req, buf, 0, blk_ioctl_entry, 0);
}

static void blk_aio_ioctl_entry(void *opaque)
{
    BlkAioEmAIOCB *acb = opaque;
    BlkRwCo *rwco = &acb->rwco;

    rwco->ret = blk_co_ioctl(rwco->blk, rwco->offset, rwco->iobuf);

    blk_aio_complete(acb);
}

BlockAIOCB *blk_aio_ioctl(BlockBackend *blk, unsigned long int req, void *buf,
                          BlockCompletionFunc *cb, void *opaque)
{
    return blk_aio_prwv(blk, req, 0, buf, blk_aio_ioctl_entry, 0, cb, opaque);
}

int blk_co_pdiscard(BlockBackend *blk, int64_t offset, int bytes)
{
    int ret = blk_check_byte_request(blk, offset, bytes);
    if (ret < 0) {
        return ret;
    }

    return bdrv_co_pdiscard(blk_bs(blk), offset, bytes);
}

int blk_co_flush(BlockBackend *blk)
{
    if (!blk_is_available(blk)) {
        return -ENOMEDIUM;
    }

    return bdrv_co_flush(blk_bs(blk));
}

static void blk_flush_entry(void *opaque)
{
    BlkRwCo *rwco = opaque;
    rwco->ret = blk_co_flush(rwco->blk);
}

int blk_flush(BlockBackend *blk)
{
    return blk_prw(blk, 0, NULL, 0, blk_flush_entry, 0);
}

void blk_drain(BlockBackend *blk)
{
    BlockDriverState *bs = blk_bs(blk);

    if (bs) {
        bdrv_drained_begin(bs);
    }

    /* We may have -ENOMEDIUM completions in flight */
    AIO_WAIT_WHILE(&blk->wait,
            blk_get_aio_context(blk),
            atomic_mb_read(&blk->in_flight) > 0);

    if (bs) {
        bdrv_drained_end(bs);
    }
}

void blk_drain_all(void)
{
    BlockBackend *blk = NULL;

    bdrv_drain_all_begin();

    while ((blk = blk_all_next(blk)) != NULL) {
        AioContext *ctx = blk_get_aio_context(blk);

        aio_context_acquire(ctx);

        /* We may have -ENOMEDIUM completions in flight */
        AIO_WAIT_WHILE(&blk->wait, ctx,
                atomic_mb_read(&blk->in_flight) > 0);

        aio_context_release(ctx);
    }

    bdrv_drain_all_end();
}

void blk_set_on_error(BlockBackend *blk, BlockdevOnError on_read_error,
                      BlockdevOnError on_write_error)
{
    blk->on_read_error = on_read_error;
    blk->on_write_error = on_write_error;
}

BlockdevOnError blk_get_on_error(BlockBackend *blk, bool is_read)
{
    return is_read ? blk->on_read_error : blk->on_write_error;
}

BlockErrorAction blk_get_error_action(BlockBackend *blk, bool is_read,
                                      int error)
{
    BlockdevOnError on_err = blk_get_on_error(blk, is_read);

    switch (on_err) {
    case BLOCKDEV_ON_ERROR_ENOSPC:
        return (error == ENOSPC) ?
               BLOCK_ERROR_ACTION_STOP : BLOCK_ERROR_ACTION_REPORT;
    case BLOCKDEV_ON_ERROR_STOP:
        return BLOCK_ERROR_ACTION_STOP;
    case BLOCKDEV_ON_ERROR_REPORT:
        return BLOCK_ERROR_ACTION_REPORT;
    case BLOCKDEV_ON_ERROR_IGNORE:
        return BLOCK_ERROR_ACTION_IGNORE;
    case BLOCKDEV_ON_ERROR_AUTO:
    default:
        abort();
    }
}

static void send_qmp_error_event(BlockBackend *blk,
                                 BlockErrorAction action,
                                 bool is_read, int error)
{
    IoOperationType optype;
    BlockDriverState *bs = blk_bs(blk);

    optype = is_read ? IO_OPERATION_TYPE_READ : IO_OPERATION_TYPE_WRITE;
    qapi_event_send_block_io_error(blk_name(blk), !!bs,
                                   bs ? bdrv_get_node_name(bs) : NULL, optype,
                                   action, blk_iostatus_is_enabled(blk),
                                   error == ENOSPC, strerror(error),
                                   &error_abort);
}

/* This is done by device models because, while the block layer knows
 * about the error, it does not know whether an operation comes from
 * the device or the block layer (from a job, for example).
 */
void blk_error_action(BlockBackend *blk, BlockErrorAction action,
                      bool is_read, int error)
{
    assert(error >= 0);

    if (action == BLOCK_ERROR_ACTION_STOP) {
        /* First set the iostatus, so that "info block" returns an iostatus
         * that matches the events raised so far (an additional error iostatus
         * is fine, but not a lost one).
         */
        blk_iostatus_set_err(blk, error);

        /* Then raise the request to stop the VM and the event.
         * qemu_system_vmstop_request_prepare has two effects.  First,
         * it ensures that the STOP event always comes after the
         * BLOCK_IO_ERROR event.  Second, it ensures that even if management
         * can observe the STOP event and do a "cont" before the STOP
         * event is issued, the VM will not stop.  In this case, vm_start()
         * also ensures that the STOP/RESUME pair of events is emitted.
         */
        qemu_system_vmstop_request_prepare();
        send_qmp_error_event(blk, action, is_read, error);
        qemu_system_vmstop_request(RUN_STATE_IO_ERROR);
    } else {
        send_qmp_error_event(blk, action, is_read, error);
    }
}

int blk_is_read_only(BlockBackend *blk)
{
    BlockDriverState *bs = blk_bs(blk);

    if (bs) {
        return bdrv_is_read_only(bs);
    } else {
        return blk->root_state.read_only;
    }
}

int blk_is_sg(BlockBackend *blk)
{
    BlockDriverState *bs = blk_bs(blk);

    if (!bs) {
        return 0;
    }

    return bdrv_is_sg(bs);
}

int blk_enable_write_cache(BlockBackend *blk)
{
    return blk->enable_write_cache;
}

void blk_set_enable_write_cache(BlockBackend *blk, bool wce)
{
    blk->enable_write_cache = wce;
}

void blk_invalidate_cache(BlockBackend *blk, Error **errp)
{
    BlockDriverState *bs = blk_bs(blk);

    if (!bs) {
        error_setg(errp, "Device '%s' has no medium", blk->name);
        return;
    }

    bdrv_invalidate_cache(bs, errp);
}

bool blk_is_inserted(BlockBackend *blk)
{
    BlockDriverState *bs = blk_bs(blk);

    return bs && bdrv_is_inserted(bs);
}

bool blk_is_available(BlockBackend *blk)
{
    return blk_is_inserted(blk) && !blk_dev_is_tray_open(blk);
}

void blk_lock_medium(BlockBackend *blk, bool locked)
{
    BlockDriverState *bs = blk_bs(blk);

    if (bs) {
        bdrv_lock_medium(bs, locked);
    }
}

void blk_eject(BlockBackend *blk, bool eject_flag)
{
    BlockDriverState *bs = blk_bs(blk);
    char *id = NULL;

    /* blk_eject is only called by qdevified devices */
    assert(!blk->legacy_dev);

    if (bs) {
        bdrv_eject(bs, eject_flag);
    }

    /* Whether or not we ejected on the backend,
     * the frontend experienced a tray event. */
    id = blk_get_attached_dev_id(blk);
    qapi_event_send_device_tray_moved(blk_name(blk), id,
                                      eject_flag, &error_abort);
    g_free(id);
}

int blk_get_flags(BlockBackend *blk)
{
    BlockDriverState *bs = blk_bs(blk);

    if (bs) {
        return bdrv_get_flags(bs);
    } else {
        return blk->root_state.open_flags;
    }
}

/* Returns the maximum transfer length, in bytes; guaranteed nonzero */
uint32_t blk_get_max_transfer(BlockBackend *blk)
{
    BlockDriverState *bs = blk_bs(blk);
    uint32_t max = 0;

    if (bs) {
        max = bs->bl.max_transfer;
    }
    return MIN_NON_ZERO(max, INT_MAX);
}

int blk_get_max_iov(BlockBackend *blk)
{
    return blk->root->bs->bl.max_iov;
}

void blk_set_guest_block_size(BlockBackend *blk, int align)
{
    blk->guest_block_size = align;
}

void *blk_try_blockalign(BlockBackend *blk, size_t size)
{
    return qemu_try_blockalign(blk ? blk_bs(blk) : NULL, size);
}

void *blk_blockalign(BlockBackend *blk, size_t size)
{
    return qemu_blockalign(blk ? blk_bs(blk) : NULL, size);
}

bool blk_op_is_blocked(BlockBackend *blk, BlockOpType op, Error **errp)
{
    BlockDriverState *bs = blk_bs(blk);

    if (!bs) {
        return false;
    }

    return bdrv_op_is_blocked(bs, op, errp);
}

void blk_op_unblock(BlockBackend *blk, BlockOpType op, Error *reason)
{
    BlockDriverState *bs = blk_bs(blk);

    if (bs) {
        bdrv_op_unblock(bs, op, reason);
    }
}

void blk_op_block_all(BlockBackend *blk, Error *reason)
{
    BlockDriverState *bs = blk_bs(blk);

    if (bs) {
        bdrv_op_block_all(bs, reason);
    }
}

void blk_op_unblock_all(BlockBackend *blk, Error *reason)
{
    BlockDriverState *bs = blk_bs(blk);

    if (bs) {
        bdrv_op_unblock_all(bs, reason);
    }
}

AioContext *blk_get_aio_context(BlockBackend *blk)
{
    BlockDriverState *bs = blk_bs(blk);

    if (bs) {
        return bdrv_get_aio_context(bs);
    } else {
        return qemu_get_aio_context();
    }
}

static AioContext *blk_aiocb_get_aio_context(BlockAIOCB *acb)
{
    BlockBackendAIOCB *blk_acb = DO_UPCAST(BlockBackendAIOCB, common, acb);
    return blk_get_aio_context(blk_acb->blk);
}

void blk_set_aio_context(BlockBackend *blk, AioContext *new_context)
{
    BlockDriverState *bs = blk_bs(blk);
    ThrottleGroupMember *tgm = &blk->public.throttle_group_member;

    if (bs) {
        if (tgm->throttle_state) {
            bdrv_drained_begin(bs);
            throttle_group_detach_aio_context(tgm);
            throttle_group_attach_aio_context(tgm, new_context);
            bdrv_drained_end(bs);
        }
        bdrv_set_aio_context(bs, new_context);
    }
}

void blk_add_aio_context_notifier(BlockBackend *blk,
        void (*attached_aio_context)(AioContext *new_context, void *opaque),
        void (*detach_aio_context)(void *opaque), void *opaque)
{
    BlockBackendAioNotifier *notifier;
    BlockDriverState *bs = blk_bs(blk);

    notifier = g_new(BlockBackendAioNotifier, 1);
    notifier->attached_aio_context = attached_aio_context;
    notifier->detach_aio_context = detach_aio_context;
    notifier->opaque = opaque;
    QLIST_INSERT_HEAD(&blk->aio_notifiers, notifier, list);

    if (bs) {
        bdrv_add_aio_context_notifier(bs, attached_aio_context,
                                      detach_aio_context, opaque);
    }
}

void blk_remove_aio_context_notifier(BlockBackend *blk,
                                     void (*attached_aio_context)(AioContext *,
                                                                  void *),
                                     void (*detach_aio_context)(void *),
                                     void *opaque)
{
    BlockBackendAioNotifier *notifier;
    BlockDriverState *bs = blk_bs(blk);

    if (bs) {
        bdrv_remove_aio_context_notifier(bs, attached_aio_context,
                                         detach_aio_context, opaque);
    }

    QLIST_FOREACH(notifier, &blk->aio_notifiers, list) {
        if (notifier->attached_aio_context == attached_aio_context &&
            notifier->detach_aio_context == detach_aio_context &&
            notifier->opaque == opaque) {
            QLIST_REMOVE(notifier, list);
            g_free(notifier);
            return;
        }
    }

    abort();
}

void blk_add_remove_bs_notifier(BlockBackend *blk, Notifier *notify)
{
    notifier_list_add(&blk->remove_bs_notifiers, notify);
}

void blk_add_insert_bs_notifier(BlockBackend *blk, Notifier *notify)
{
    notifier_list_add(&blk->insert_bs_notifiers, notify);
}

void blk_io_plug(BlockBackend *blk)
{
    BlockDriverState *bs = blk_bs(blk);

    if (bs) {
        bdrv_io_plug(bs);
    }
}

void blk_io_unplug(BlockBackend *blk)
{
    BlockDriverState *bs = blk_bs(blk);

    if (bs) {
        bdrv_io_unplug(bs);
    }
}

BlockAcctStats *blk_get_stats(BlockBackend *blk)
{
    return &blk->stats;
}

void *blk_aio_get(const AIOCBInfo *aiocb_info, BlockBackend *blk,
                  BlockCompletionFunc *cb, void *opaque)
{
    return qemu_aio_get(aiocb_info, blk_bs(blk), cb, opaque);
}

int coroutine_fn blk_co_pwrite_zeroes(BlockBackend *blk, int64_t offset,
                                      int bytes, BdrvRequestFlags flags)
{
    return blk_co_pwritev(blk, offset, bytes, NULL,
                          flags | BDRV_REQ_ZERO_WRITE);
}

int blk_pwrite_compressed(BlockBackend *blk, int64_t offset, const void *buf,
                          int count)
{
    return blk_prw(blk, offset, (void *) buf, count, blk_write_entry,
                   BDRV_REQ_WRITE_COMPRESSED);
}

int blk_truncate(BlockBackend *blk, int64_t offset, PreallocMode prealloc,
                 Error **errp)
{
    if (!blk_is_available(blk)) {
        error_setg(errp, "No medium inserted");
        return -ENOMEDIUM;
    }

    return bdrv_truncate(blk->root, offset, prealloc, errp);
}

static void blk_pdiscard_entry(void *opaque)
{
    BlkRwCo *rwco = opaque;
    QEMUIOVector *qiov = rwco->iobuf;

    rwco->ret = blk_co_pdiscard(rwco->blk, rwco->offset, qiov->size);
}

int blk_pdiscard(BlockBackend *blk, int64_t offset, int bytes)
{
    return blk_prw(blk, offset, NULL, bytes, blk_pdiscard_entry, 0);
}

int blk_save_vmstate(BlockBackend *blk, const uint8_t *buf,
                     int64_t pos, int size)
{
    int ret;

    if (!blk_is_available(blk)) {
        return -ENOMEDIUM;
    }

    ret = bdrv_save_vmstate(blk_bs(blk), buf, pos, size);
    if (ret < 0) {
        return ret;
    }

    if (ret == size && !blk->enable_write_cache) {
        ret = bdrv_flush(blk_bs(blk));
    }

    return ret < 0 ? ret : size;
}

int blk_load_vmstate(BlockBackend *blk, uint8_t *buf, int64_t pos, int size)
{
    if (!blk_is_available(blk)) {
        return -ENOMEDIUM;
    }

    return bdrv_load_vmstate(blk_bs(blk), buf, pos, size);
}

int blk_probe_blocksizes(BlockBackend *blk, BlockSizes *bsz)
{
    if (!blk_is_available(blk)) {
        return -ENOMEDIUM;
    }

    return bdrv_probe_blocksizes(blk_bs(blk), bsz);
}

int blk_probe_geometry(BlockBackend *blk, HDGeometry *geo)
{
    if (!blk_is_available(blk)) {
        return -ENOMEDIUM;
    }

    return bdrv_probe_geometry(blk_bs(blk), geo);
}

/*
 * Updates the BlockBackendRootState object with data from the currently
 * attached BlockDriverState.
 */
void blk_update_root_state(BlockBackend *blk)
{
    assert(blk->root);

    blk->root_state.open_flags    = blk->root->bs->open_flags;
    blk->root_state.read_only     = blk->root->bs->read_only;
    blk->root_state.detect_zeroes = blk->root->bs->detect_zeroes;
}

/*
 * Returns the detect-zeroes setting to be used for bdrv_open() of a
 * BlockDriverState which is supposed to inherit the root state.
 */
bool blk_get_detect_zeroes_from_root_state(BlockBackend *blk)
{
    return blk->root_state.detect_zeroes;
}

/*
 * Returns the flags to be used for bdrv_open() of a BlockDriverState which is
 * supposed to inherit the root state.
 */
int blk_get_open_flags_from_root_state(BlockBackend *blk)
{
    int bs_flags;

    bs_flags = blk->root_state.read_only ? 0 : BDRV_O_RDWR;
    bs_flags |= blk->root_state.open_flags & ~BDRV_O_RDWR;

    return bs_flags;
}

BlockBackendRootState *blk_get_root_state(BlockBackend *blk)
{
    return &blk->root_state;
}

int blk_commit_all(void)
{
    BlockBackend *blk = NULL;

    while ((blk = blk_all_next(blk)) != NULL) {
        AioContext *aio_context = blk_get_aio_context(blk);

        aio_context_acquire(aio_context);
        if (blk_is_inserted(blk) && blk->root->bs->backing) {
            int ret = bdrv_commit(blk->root->bs);
            if (ret < 0) {
                aio_context_release(aio_context);
                return ret;
            }
        }
        aio_context_release(aio_context);
    }
    return 0;
}


/* throttling disk I/O limits */
void blk_set_io_limits(BlockBackend *blk, ThrottleConfig *cfg)
{
    throttle_group_config(&blk->public.throttle_group_member, cfg);
}

void blk_io_limits_disable(BlockBackend *blk)
{
    BlockDriverState *bs = blk_bs(blk);
    ThrottleGroupMember *tgm = &blk->public.throttle_group_member;
    assert(tgm->throttle_state);
    if (bs) {
        bdrv_drained_begin(bs);
    }
    throttle_group_unregister_tgm(tgm);
    if (bs) {
        bdrv_drained_end(bs);
    }
}

/* should be called before blk_set_io_limits if a limit is set */
void blk_io_limits_enable(BlockBackend *blk, const char *group)
{
    assert(!blk->public.throttle_group_member.throttle_state);
    throttle_group_register_tgm(&blk->public.throttle_group_member,
                                group, blk_get_aio_context(blk));
}

void blk_io_limits_update_group(BlockBackend *blk, const char *group)
{
    /* this BB is not part of any group */
    if (!blk->public.throttle_group_member.throttle_state) {
        return;
    }

    /* this BB is a part of the same group than the one we want */
    if (!g_strcmp0(throttle_group_get_name(&blk->public.throttle_group_member),
                group)) {
        return;
    }

    /* need to change the group this bs belong to */
    blk_io_limits_disable(blk);
    blk_io_limits_enable(blk, group);
}

static void blk_root_drained_begin(BdrvChild *child)
{
    BlockBackend *blk = child->opaque;

    if (++blk->quiesce_counter == 1) {
        if (blk->dev_ops && blk->dev_ops->drained_begin) {
            blk->dev_ops->drained_begin(blk->dev_opaque);
        }
    }

    /* Note that blk->root may not be accessible here yet if we are just
     * attaching to a BlockDriverState that is drained. Use child instead. */

    if (atomic_fetch_inc(&blk->public.throttle_group_member.io_limits_disabled) == 0) {
        throttle_group_restart_tgm(&blk->public.throttle_group_member);
    }
}

static void blk_root_drained_end(BdrvChild *child)
{
    BlockBackend *blk = child->opaque;
    assert(blk->quiesce_counter);

    assert(blk->public.throttle_group_member.io_limits_disabled);
    atomic_dec(&blk->public.throttle_group_member.io_limits_disabled);

    if (--blk->quiesce_counter == 0) {
        if (blk->dev_ops && blk->dev_ops->drained_end) {
            blk->dev_ops->drained_end(blk->dev_opaque);
        }
    }
}

void blk_register_buf(BlockBackend *blk, void *host, size_t size)
{
    bdrv_register_buf(blk_bs(blk), host, size);
}

void blk_unregister_buf(BlockBackend *blk, void *host)
{
    bdrv_unregister_buf(blk_bs(blk), host);
}<|MERGE_RESOLUTION|>--- conflicted
+++ resolved
@@ -20,13 +20,9 @@
 #include "qapi/error.h"
 #include "qapi/qapi-events-block.h"
 #include "qemu/id.h"
-<<<<<<< HEAD
-#include "block/trace.h"
-=======
 #include "qemu/option.h"
 #include "trace.h"
 #include "migration/misc.h"
->>>>>>> 4743c235
 
 /* Number of coroutines to reserve per attached device model */
 #define COROUTINE_POOL_RESERVATION 64
