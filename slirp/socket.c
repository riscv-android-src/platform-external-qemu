--- conflicted
+++ resolved
@@ -13,9 +13,6 @@
 #ifdef __sun__
 #include <sys/filio.h>
 #endif
-#ifdef CONFIG_ANDROID
-#include "android/proxy/proxy_common.h"
-#endif  // CONFIG_ANDROID
 
 static void sofcantrcvmore(struct socket *so);
 static void sofcantsendmore(struct socket *so);
@@ -71,17 +68,9 @@
 {
   Slirp *slirp = so->slirp;
 
-<<<<<<< HEAD
-#ifdef CONFIG_ANDROID
-  if (so->so_state & SS_PROXIFIED)
-    proxy_manager_del(so);
-#endif
-
-=======
   if (so->so_state && SS_PROXIFIED && slirp_proxy) {
 	slirp_proxy->remove(so);
   }
->>>>>>> b01ff82c
   if (so->so_emu==EMU_RSH && so->extra) {
 	sofree(so->extra);
 	so->extra=NULL;
@@ -633,27 +622,8 @@
 	struct sockaddr_storage addr;
 
 	DEBUG_CALL("sosendto");
-<<<<<<< HEAD
-	DEBUG_ARG("so = %lx", (long)so);
-	DEBUG_ARG("m = %lx", (long)m);
-
-        addr.sin_family = AF_INET;
-	if ((so->so_faddr.s_addr & slirp->vnetwork_mask.s_addr) ==
-	    slirp->vnetwork_addr.s_addr) {
-	  /* It's an alias */
-	  if (is_dns_addr(slirp, &so->so_faddr)) {
-	    if (get_dns_addr(&so->so_faddr, &addr.sin_addr) < 0)
-	      addr.sin_addr = loopback_addr;
-	  } else {
-	    addr.sin_addr = loopback_addr;
-	  }
-	} else
-	  addr.sin_addr = so->so_faddr;
-	addr.sin_port = so->so_fport;
-=======
 	DEBUG_ARG("so = %p", so);
 	DEBUG_ARG("m = %p", m);
->>>>>>> b01ff82c
 
 	addr = so->fhost.ss;
 	DEBUG_CALL(" sendto()ing)");
