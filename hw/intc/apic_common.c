--- conflicted
+++ resolved
@@ -306,21 +306,14 @@
     info = APIC_COMMON_GET_CLASS(s);
     info->realize(dev, errp);
 
-<<<<<<< HEAD
-=======
     /* NOTE: Why this needs to be disabled for HAX exactly? */
->>>>>>> b01ff82c
 #ifndef CONFIG_HAX
     /* Note: We need at least 1M to map the VAPIC option ROM */
     if (!vapic && s->vapic_control & VAPIC_ENABLE_MASK &&
         ram_size >= 1024 * 1024) {
         vapic = sysbus_create_simple("kvmvapic", -1, NULL);
     }
-<<<<<<< HEAD
-#endif
-=======
 #endif /* CONFIG_HAX */
->>>>>>> b01ff82c
 
     s->vapic = vapic;
     if (apic_report_tpr_access && info->enable_tpr_reporting) {
