/*
 * USB Mass Storage Device emulation
 *
 * Copyright (c) 2006 CodeSourcery.
 * Written by Paul Brook
 *
 * This code is licenced under the LGPL.
 */

#include "qemu-common.h"
#include "qemu-option.h"
#include "qemu-config.h"
#include "usb.h"
#include "usb-desc.h"
#include "scsi.h"
#include "console.h"
#include "monitor.h"
#include "sysemu.h"
#include "blockdev.h"

//#define DEBUG_MSD

#ifdef DEBUG_MSD
#define DPRINTF(fmt, ...) \
do { printf("usb-msd: " fmt , ## __VA_ARGS__); } while (0)
#else
#define DPRINTF(fmt, ...) do {} while(0)
#endif

/* USB requests.  */
#define MassStorageReset  0xff
#define GetMaxLun         0xfe

enum USBMSDMode {
    USB_MSDM_CBW, /* Command Block.  */
    USB_MSDM_DATAOUT, /* Transfer data to device.  */
    USB_MSDM_DATAIN, /* Transfer data from device.  */
    USB_MSDM_CSW /* Command Status.  */
};

typedef struct {
    USBDevice dev;
    enum USBMSDMode mode;
    uint32_t scsi_len;
    uint8_t *scsi_buf;
    uint32_t usb_len;
    uint8_t *usb_buf;
    uint32_t data_len;
    uint32_t residue;
    uint32_t tag;
    SCSIRequest *req;
    SCSIBus bus;
    BlockConf conf;
    SCSIDevice *scsi_dev;
    uint32_t removable;
    int result;
    /* For async completion.  */
    USBPacket *packet;
} MSDState;

struct usb_msd_cbw {
    uint32_t sig;
    uint32_t tag;
    uint32_t data_len;
    uint8_t flags;
    uint8_t lun;
    uint8_t cmd_len;
    uint8_t cmd[16];
};

struct usb_msd_csw {
    uint32_t sig;
    uint32_t tag;
    uint32_t residue;
    uint8_t status;
};

enum {
    STR_MANUFACTURER = 1,
    STR_PRODUCT,
    STR_SERIALNUMBER,
    STR_CONFIG_FULL,
    STR_CONFIG_HIGH,
};

static const USBDescStrings desc_strings = {
    [STR_MANUFACTURER] = "QEMU " QEMU_VERSION,
    [STR_PRODUCT]      = "QEMU USB HARDDRIVE",
    [STR_SERIALNUMBER] = "1",
    [STR_CONFIG_FULL]  = "Full speed config (usb 1.1)",
    [STR_CONFIG_HIGH]  = "High speed config (usb 2.0)",
};

static const USBDescIface desc_iface_full = {
    .bInterfaceNumber              = 0,
    .bNumEndpoints                 = 2,
    .bInterfaceClass               = USB_CLASS_MASS_STORAGE,
    .bInterfaceSubClass            = 0x06, /* SCSI */
    .bInterfaceProtocol            = 0x50, /* Bulk */
    .eps = (USBDescEndpoint[]) {
        {
            .bEndpointAddress      = USB_DIR_IN | 0x01,
            .bmAttributes          = USB_ENDPOINT_XFER_BULK,
            .wMaxPacketSize        = 64,
        },{
            .bEndpointAddress      = USB_DIR_OUT | 0x02,
            .bmAttributes          = USB_ENDPOINT_XFER_BULK,
            .wMaxPacketSize        = 64,
        },
    }
};

static const USBDescDevice desc_device_full = {
    .bcdUSB                        = 0x0200,
    .bMaxPacketSize0               = 8,
    .bNumConfigurations            = 1,
    .confs = (USBDescConfig[]) {
        {
            .bNumInterfaces        = 1,
            .bConfigurationValue   = 1,
            .iConfiguration        = STR_CONFIG_FULL,
            .bmAttributes          = 0xc0,
            .nif = 1,
            .ifs = &desc_iface_full,
        },
    },
};

static const USBDescIface desc_iface_high = {
    .bInterfaceNumber              = 0,
    .bNumEndpoints                 = 2,
    .bInterfaceClass               = USB_CLASS_MASS_STORAGE,
    .bInterfaceSubClass            = 0x06, /* SCSI */
    .bInterfaceProtocol            = 0x50, /* Bulk */
    .eps = (USBDescEndpoint[]) {
        {
            .bEndpointAddress      = USB_DIR_IN | 0x01,
            .bmAttributes          = USB_ENDPOINT_XFER_BULK,
            .wMaxPacketSize        = 512,
        },{
            .bEndpointAddress      = USB_DIR_OUT | 0x02,
            .bmAttributes          = USB_ENDPOINT_XFER_BULK,
            .wMaxPacketSize        = 512,
        },
    }
};

static const USBDescDevice desc_device_high = {
    .bcdUSB                        = 0x0200,
    .bMaxPacketSize0               = 64,
    .bNumConfigurations            = 1,
    .confs = (USBDescConfig[]) {
        {
            .bNumInterfaces        = 1,
            .bConfigurationValue   = 1,
            .iConfiguration        = STR_CONFIG_HIGH,
            .bmAttributes          = 0xc0,
            .nif = 1,
            .ifs = &desc_iface_high,
        },
    },
};

static const USBDesc desc = {
    .id = {
        .idVendor          = 0,
        .idProduct         = 0,
        .bcdDevice         = 0,
        .iManufacturer     = STR_MANUFACTURER,
        .iProduct          = STR_PRODUCT,
        .iSerialNumber     = STR_SERIALNUMBER,
    },
    .full = &desc_device_full,
    .high = &desc_device_high,
    .str  = desc_strings,
};

static void usb_msd_copy_data(MSDState *s)
{
    uint32_t len;
    len = s->usb_len;
    if (len > s->scsi_len)
        len = s->scsi_len;
    if (s->mode == USB_MSDM_DATAIN) {
        memcpy(s->usb_buf, s->scsi_buf, len);
    } else {
        memcpy(s->scsi_buf, s->usb_buf, len);
    }
    s->usb_len -= len;
    s->scsi_len -= len;
    s->usb_buf += len;
    s->scsi_buf += len;
    s->data_len -= len;
    if (s->scsi_len == 0 || s->data_len == 0) {
        scsi_req_continue(s->req);
    }
}

static void usb_msd_send_status(MSDState *s, USBPacket *p)
{
    struct usb_msd_csw csw;
    int len;

    csw.sig = cpu_to_le32(0x53425355);
    csw.tag = cpu_to_le32(s->tag);
    csw.residue = s->residue;
    csw.status = s->result;

    len = MIN(sizeof(csw), p->len);
    memcpy(p->data, &csw, len);
}

static void usb_msd_transfer_data(SCSIRequest *req, uint32_t len)
{
    MSDState *s = DO_UPCAST(MSDState, dev.qdev, req->bus->qbus.parent);
    USBPacket *p = s->packet;

    if (req->tag != s->tag) {
        fprintf(stderr, "usb-msd: Unexpected SCSI Tag 0x%x\n", req->tag);
    }

    assert((s->mode == USB_MSDM_DATAOUT) == (req->cmd.mode == SCSI_XFER_TO_DEV));
    s->scsi_len = len;
    s->scsi_buf = scsi_req_get_buf(req);
    if (p) {
        usb_msd_copy_data(s);
        if (s->packet && s->usb_len == 0) {
            /* Set s->packet to NULL before calling usb_packet_complete
               because another request may be issued before
               usb_packet_complete returns.  */
            DPRINTF("Packet complete %p\n", p);
            s->packet = NULL;
            usb_packet_complete(&s->dev, p);
        }
    }
}

static void usb_msd_command_complete(SCSIRequest *req, uint32_t status)
{
    MSDState *s = DO_UPCAST(MSDState, dev.qdev, req->bus->qbus.parent);
    USBPacket *p = s->packet;

    if (req->tag != s->tag) {
        fprintf(stderr, "usb-msd: Unexpected SCSI Tag 0x%x\n", req->tag);
    }
    DPRINTF("Command complete %d\n", status);
    s->residue = s->data_len;
    s->result = status != 0;
    if (s->packet) {
        if (s->data_len == 0 && s->mode == USB_MSDM_DATAOUT) {
            /* A deferred packet with no write data remaining must be
               the status read packet.  */
            usb_msd_send_status(s, p);
            s->mode = USB_MSDM_CBW;
        } else {
            if (s->data_len) {
                s->data_len -= s->usb_len;
                if (s->mode == USB_MSDM_DATAIN) {
                    memset(s->usb_buf, 0, s->usb_len);
                }
                s->usb_len = 0;
            }
            if (s->data_len == 0) {
                s->mode = USB_MSDM_CSW;
            }
        }
        s->packet = NULL;
        usb_packet_complete(&s->dev, p);
    } else if (s->data_len == 0) {
        s->mode = USB_MSDM_CSW;
    }
    scsi_req_unref(req);
    s->req = NULL;
}

static void usb_msd_request_cancelled(SCSIRequest *req)
{
    MSDState *s = DO_UPCAST(MSDState, dev.qdev, req->bus->qbus.parent);

    if (req == s->req) {
        scsi_req_unref(s->req);
        s->req = NULL;
        s->packet = NULL;
        s->scsi_len = 0;
    }
}

static void usb_msd_handle_reset(USBDevice *dev)
{
    MSDState *s = (MSDState *)dev;

    DPRINTF("Reset\n");
    s->mode = USB_MSDM_CBW;
}

static int usb_msd_handle_control(USBDevice *dev, USBPacket *p,
               int request, int value, int index, int length, uint8_t *data)
{
    MSDState *s = (MSDState *)dev;
    int ret;

    ret = usb_desc_handle_control(dev, p, request, value, index, length, data);
    if (ret >= 0) {
        return ret;
    }

    ret = 0;
    switch (request) {
    case DeviceRequest | USB_REQ_GET_INTERFACE:
        data[0] = 0;
        ret = 1;
        break;
    case DeviceOutRequest | USB_REQ_SET_INTERFACE:
        ret = 0;
        break;
    case EndpointOutRequest | USB_REQ_CLEAR_FEATURE:
        ret = 0;
        break;
    case InterfaceOutRequest | USB_REQ_SET_INTERFACE:
        ret = 0;
        break;
        /* Class specific requests.  */
    case ClassInterfaceOutRequest | MassStorageReset:
        /* Reset state ready for the next CBW.  */
        s->mode = USB_MSDM_CBW;
        ret = 0;
        break;
    case ClassInterfaceRequest | GetMaxLun:
        data[0] = 0;
        ret = 1;
        break;
    default:
        ret = USB_RET_STALL;
        break;
    }
    return ret;
}

static void usb_msd_cancel_io(USBDevice *dev, USBPacket *p)
{
<<<<<<< HEAD
    MSDState *s = DO_UPCAST(MSDState, dev, dev);
    s->scsi_dev->info->cancel_io(s->scsi_dev, s->tag);
    s->packet = NULL;
    s->scsi_len = 0;
=======
    MSDState *s = opaque;
    scsi_req_cancel(s->req);
>>>>>>> 1455084e
}

static int usb_msd_handle_data(USBDevice *dev, USBPacket *p)
{
    MSDState *s = (MSDState *)dev;
    int ret = 0;
    struct usb_msd_cbw cbw;
    uint8_t devep = p->devep;
    uint8_t *data = p->data;
    int len = p->len;

    switch (p->pid) {
    case USB_TOKEN_OUT:
        if (devep != 2)
            goto fail;

        switch (s->mode) {
        case USB_MSDM_CBW:
            if (len != 31) {
                fprintf(stderr, "usb-msd: Bad CBW size");
                goto fail;
            }
            memcpy(&cbw, data, 31);
            if (le32_to_cpu(cbw.sig) != 0x43425355) {
                fprintf(stderr, "usb-msd: Bad signature %08x\n",
                        le32_to_cpu(cbw.sig));
                goto fail;
            }
            DPRINTF("Command on LUN %d\n", cbw.lun);
            if (cbw.lun != 0) {
                fprintf(stderr, "usb-msd: Bad LUN %d\n", cbw.lun);
                goto fail;
            }
            s->tag = le32_to_cpu(cbw.tag);
            s->data_len = le32_to_cpu(cbw.data_len);
            if (s->data_len == 0) {
                s->mode = USB_MSDM_CSW;
            } else if (cbw.flags & 0x80) {
                s->mode = USB_MSDM_DATAIN;
            } else {
                s->mode = USB_MSDM_DATAOUT;
            }
            DPRINTF("Command tag 0x%x flags %08x len %d data %d\n",
                    s->tag, cbw.flags, cbw.cmd_len, s->data_len);
            s->residue = 0;
            s->scsi_len = 0;
            s->req = scsi_req_new(s->scsi_dev, s->tag, 0);
            scsi_req_enqueue(s->req, cbw.cmd);
            /* ??? Should check that USB and SCSI data transfer
               directions match.  */
            if (s->mode != USB_MSDM_CSW && s->residue == 0) {
                scsi_req_continue(s->req);
            }
            ret = len;
            break;

        case USB_MSDM_DATAOUT:
            DPRINTF("Data out %d/%d\n", len, s->data_len);
            if (len > s->data_len)
                goto fail;

            s->usb_buf = data;
            s->usb_len = len;
            if (s->scsi_len) {
                usb_msd_copy_data(s);
            }
            if (s->residue && s->usb_len) {
                s->data_len -= s->usb_len;
                if (s->data_len == 0)
                    s->mode = USB_MSDM_CSW;
                s->usb_len = 0;
            }
            if (s->usb_len) {
                DPRINTF("Deferring packet %p\n", p);
                s->packet = p;
                ret = USB_RET_ASYNC;
            } else {
                ret = len;
            }
            break;

        default:
            DPRINTF("Unexpected write (len %d)\n", len);
            goto fail;
        }
        break;

    case USB_TOKEN_IN:
        if (devep != 1)
            goto fail;

        switch (s->mode) {
        case USB_MSDM_DATAOUT:
            if (s->data_len != 0 || len < 13)
                goto fail;
            /* Waiting for SCSI write to complete.  */
            s->packet = p;
            ret = USB_RET_ASYNC;
            break;

        case USB_MSDM_CSW:
            DPRINTF("Command status %d tag 0x%x, len %d\n",
                    s->result, s->tag, len);
            if (len < 13)
                goto fail;

            usb_msd_send_status(s, p);
            s->mode = USB_MSDM_CBW;
            ret = 13;
            break;

        case USB_MSDM_DATAIN:
            DPRINTF("Data in %d/%d, scsi_len %d\n", len, s->data_len, s->scsi_len);
            if (len > s->data_len)
                len = s->data_len;
            s->usb_buf = data;
            s->usb_len = len;
            if (s->scsi_len) {
                usb_msd_copy_data(s);
            }
            if (s->residue && s->usb_len) {
                s->data_len -= s->usb_len;
                memset(s->usb_buf, 0, s->usb_len);
                if (s->data_len == 0)
                    s->mode = USB_MSDM_CSW;
                s->usb_len = 0;
            }
            if (s->usb_len) {
                DPRINTF("Deferring packet %p\n", p);
                s->packet = p;
                ret = USB_RET_ASYNC;
            } else {
                ret = len;
            }
            break;

        default:
            DPRINTF("Unexpected read (len %d)\n", len);
            goto fail;
        }
        break;

    default:
        DPRINTF("Bad token\n");
    fail:
        ret = USB_RET_STALL;
        break;
    }

    return ret;
}

static void usb_msd_password_cb(void *opaque, int err)
{
    MSDState *s = opaque;

    if (!err)
        usb_device_attach(&s->dev);
    else
        qdev_unplug(&s->dev.qdev);
}

static const struct SCSIBusOps usb_msd_scsi_ops = {
    .transfer_data = usb_msd_transfer_data,
    .complete = usb_msd_command_complete,
    .cancel = usb_msd_request_cancelled
};

static int usb_msd_initfn(USBDevice *dev)
{
    MSDState *s = DO_UPCAST(MSDState, dev, dev);
    BlockDriverState *bs = s->conf.bs;
    DriveInfo *dinfo;

    if (!bs) {
        error_report("usb-msd: drive property not set");
        return -1;
    }

    /*
     * Hack alert: this pretends to be a block device, but it's really
     * a SCSI bus that can serve only a single device, which it
     * creates automatically.  But first it needs to detach from its
     * blockdev, or else scsi_bus_legacy_add_drive() dies when it
     * attaches again.
     *
     * The hack is probably a bad idea.
     */
    bdrv_detach(bs, &s->dev.qdev);
    s->conf.bs = NULL;

    dinfo = drive_get_by_blockdev(bs);
    if (dinfo && dinfo->serial) {
        usb_desc_set_string(dev, STR_SERIALNUMBER, dinfo->serial);
    }

    usb_desc_init(dev);
    scsi_bus_new(&s->bus, &s->dev.qdev, 0, 1, &usb_msd_scsi_ops);
    s->scsi_dev = scsi_bus_legacy_add_drive(&s->bus, bs, 0, !!s->removable);
    if (!s->scsi_dev) {
        return -1;
    }
    s->bus.qbus.allow_hotplug = 0;
    usb_msd_handle_reset(dev);

    if (bdrv_key_required(bs)) {
        if (cur_mon) {
            monitor_read_bdrv_key_start(cur_mon, bs, usb_msd_password_cb, s);
            s->dev.auto_attach = 0;
        } else {
            autostart = 0;
        }
    }

    add_boot_device_path(s->conf.bootindex, &dev->qdev, "/disk@0,0");
    return 0;
}

static USBDevice *usb_msd_init(const char *filename)
{
    static int nr=0;
    char id[8];
    QemuOpts *opts;
    DriveInfo *dinfo;
    USBDevice *dev;
    const char *p1;
    char fmt[32];

    /* parse -usbdevice disk: syntax into drive opts */
    snprintf(id, sizeof(id), "usb%d", nr++);
    opts = qemu_opts_create(qemu_find_opts("drive"), id, 0);

    p1 = strchr(filename, ':');
    if (p1++) {
        const char *p2;

        if (strstart(filename, "format=", &p2)) {
            int len = MIN(p1 - p2, sizeof(fmt));
            pstrcpy(fmt, len, p2);
            qemu_opt_set(opts, "format", fmt);
        } else if (*filename != ':') {
            printf("unrecognized USB mass-storage option %s\n", filename);
            return NULL;
        }
        filename = p1;
    }
    if (!*filename) {
        printf("block device specification needed\n");
        return NULL;
    }
    qemu_opt_set(opts, "file", filename);
    qemu_opt_set(opts, "if", "none");

    /* create host drive */
    dinfo = drive_init(opts, 0);
    if (!dinfo) {
        qemu_opts_del(opts);
        return NULL;
    }

    /* create guest device */
    dev = usb_create(NULL /* FIXME */, "usb-storage");
    if (!dev) {
        return NULL;
    }
    if (qdev_prop_set_drive(&dev->qdev, "drive", dinfo->bdrv) < 0) {
        qdev_free(&dev->qdev);
        return NULL;
    }
    if (qdev_init(&dev->qdev) < 0)
        return NULL;

    return dev;
}

static struct USBDeviceInfo msd_info = {
    .product_desc   = "QEMU USB MSD",
    .qdev.name      = "usb-storage",
    .qdev.fw_name      = "storage",
    .qdev.size      = sizeof(MSDState),
    .usb_desc       = &desc,
    .init           = usb_msd_initfn,
    .handle_packet  = usb_generic_handle_packet,
    .cancel_packet  = usb_msd_cancel_io,
    .handle_attach  = usb_desc_attach,
    .handle_reset   = usb_msd_handle_reset,
    .handle_control = usb_msd_handle_control,
    .handle_data    = usb_msd_handle_data,
    .usbdevice_name = "disk",
    .usbdevice_init = usb_msd_init,
    .qdev.props     = (Property[]) {
        DEFINE_BLOCK_PROPERTIES(MSDState, conf),
        DEFINE_PROP_BIT("removable", MSDState, removable, 0, false),
        DEFINE_PROP_END_OF_LIST(),
    },
};

static void usb_msd_register_devices(void)
{
    usb_qdev_register(&msd_info);
}
device_init(usb_msd_register_devices)<|MERGE_RESOLUTION|>--- conflicted
+++ resolved
@@ -338,15 +338,8 @@
 
 static void usb_msd_cancel_io(USBDevice *dev, USBPacket *p)
 {
-<<<<<<< HEAD
     MSDState *s = DO_UPCAST(MSDState, dev, dev);
-    s->scsi_dev->info->cancel_io(s->scsi_dev, s->tag);
-    s->packet = NULL;
-    s->scsi_len = 0;
-=======
-    MSDState *s = opaque;
     scsi_req_cancel(s->req);
->>>>>>> 1455084e
 }
 
 static int usb_msd_handle_data(USBDevice *dev, USBPacket *p)
