--- conflicted
+++ resolved
@@ -639,135 +639,6 @@
     return NULL;
 }
 
-<<<<<<< HEAD
-static void qbus_realize(BusState *bus, DeviceState *parent, const char *name)
-{
-    const char *typename = object_get_typename(OBJECT(bus));
-    BusClass *bc;
-    char *buf;
-    int i, len, bus_id;
-
-    bus->parent = parent;
-
-    if (name) {
-        bus->name = g_strdup(name);
-    } else if (bus->parent && bus->parent->id) {
-        /* parent device has id -> use it plus parent-bus-id for bus name */
-        bus_id = bus->parent->num_child_bus;
-
-        len = strlen(bus->parent->id) + 16;
-        buf = g_malloc(len);
-        snprintf(buf, len, "%s.%d", bus->parent->id, bus_id);
-        bus->name = buf;
-    } else {
-        /* no id -> use lowercase bus type plus global bus-id for bus name */
-        bc = BUS_GET_CLASS(bus);
-        bus_id = bc->automatic_ids++;
-
-        len = strlen(typename) + 16;
-        buf = g_malloc(len);
-        len = snprintf(buf, len, "%s.%d", typename, bus_id);
-        for (i = 0; i < len; i++) {
-            buf[i] = qemu_tolower(buf[i]);
-        }
-        bus->name = buf;
-    }
-
-    if (bus->parent) {
-        QLIST_INSERT_HEAD(&bus->parent->child_bus, bus, sibling);
-        bus->parent->num_child_bus++;
-        object_property_add_child(OBJECT(bus->parent), bus->name, OBJECT(bus), NULL);
-        object_unref(OBJECT(bus));
-    } else if (bus != sysbus_get_default()) {
-        /* TODO: once all bus devices are qdevified,
-           only reset handler for main_system_bus should be registered here. */
-        qemu_register_reset(qbus_reset_all_fn, bus);
-    }
-}
-
-static void bus_unparent(Object *obj)
-{
-    BusState *bus = BUS(obj);
-    BusChild *kid;
-
-    while ((kid = QTAILQ_FIRST(&bus->children)) != NULL) {
-        DeviceState *dev = kid->child;
-        object_unparent(OBJECT(dev));
-    }
-    if (bus->parent) {
-        QLIST_REMOVE(bus, sibling);
-        bus->parent->num_child_bus--;
-        bus->parent = NULL;
-    } else {
-        assert(bus != sysbus_get_default()); /* main_system_bus is never freed */
-        qemu_unregister_reset(qbus_reset_all_fn, bus);
-    }
-}
-
-static bool bus_get_realized(Object *obj, Error **errp)
-{
-    BusState *bus = BUS(obj);
-
-    return bus->realized;
-}
-
-static void bus_set_realized(Object *obj, bool value, Error **errp)
-{
-    BusState *bus = BUS(obj);
-    BusClass *bc = BUS_GET_CLASS(bus);
-    BusChild *kid;
-    Error *local_err = NULL;
-
-    if (value && !bus->realized) {
-        if (bc->realize) {
-            bc->realize(bus, &local_err);
-        }
-
-        /* TODO: recursive realization */
-    } else if (!value && bus->realized) {
-        QTAILQ_FOREACH(kid, &bus->children, sibling) {
-            DeviceState *dev = kid->child;
-            object_property_set_bool(OBJECT(dev), false, "realized",
-                                     &local_err);
-            if (local_err != NULL) {
-                break;
-            }
-        }
-        if (bc->unrealize && local_err == NULL) {
-            bc->unrealize(bus, &local_err);
-        }
-    }
-
-    if (local_err != NULL) {
-        error_propagate(errp, local_err);
-        return;
-    }
-
-    bus->realized = value;
-}
-
-void qbus_create_inplace(void *bus, size_t size, const char *typename,
-                         DeviceState *parent, const char *name)
-{
-    object_initialize(bus, size, typename);
-    qbus_realize(bus, parent, name);
-}
-
-BusState *qbus_create(const char *typename, DeviceState *parent, const char *name)
-{
-    BusState *bus;
-
-    bus = BUS(object_new(typename));
-    if (!bus) {
-        hw_error("Can't create bus.");
-    }
-    qbus_realize(bus, parent, name);
-
-    return bus;
-}
-
-=======
->>>>>>> b01ff82c
 static char *bus_get_fw_dev_path(BusState *bus, DeviceState *dev)
 {
     BusClass *bc = BUS_GET_CLASS(bus);
