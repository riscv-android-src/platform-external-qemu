#include "qemu/osdep.h"
#include "net/net.h"
#include "hw/qdev.h"
#include "qapi/error.h"
#include "hw/pci/pci.h"
#include "qapi/qmp/qerror.h"
#include "qemu/error-report.h"
#include "sysemu/block-backend.h"
#include "hw/block/block.h"
#include "net/hub.h"
#include "qapi/visitor.h"
#include "sysemu/char.h"

void qdev_prop_set_after_realize(DeviceState *dev, const char *name,
                                  Error **errp)
{
    if (dev->id) {
        error_setg(errp, "Attempt to set property '%s' on device '%s' "
                   "(type '%s') after it was realized", name, dev->id,
                   object_get_typename(OBJECT(dev)));
    } else {
        error_setg(errp, "Attempt to set property '%s' on anonymous device "
                   "(type '%s') after it was realized", name,
                   object_get_typename(OBJECT(dev)));
    }
}

void qdev_prop_allow_set_link_before_realize(Object *obj, const char *name,
                                             Object *val, Error **errp)
{
    DeviceState *dev = DEVICE(obj);

    if (dev->realized) {
        error_setg(errp, "Attempt to set link property '%s' on device '%s' "
                   "(type '%s') after it was realized",
                   name, dev->id, object_get_typename(obj));
    }
}

void *qdev_get_prop_ptr(DeviceState *dev, Property *prop)
{
    void *ptr = dev;
    ptr += prop->offset;
    return ptr;
}

static void get_enum(Object *obj, Visitor *v, const char *name, void *opaque,
                     Error **errp)
{
    DeviceState *dev = DEVICE(obj);
    Property *prop = opaque;
    int *ptr = qdev_get_prop_ptr(dev, prop);

    visit_type_enum(v, prop->name, ptr, prop->info->enum_table, errp);
}

static void set_enum(Object *obj, Visitor *v, const char *name, void *opaque,
                     Error **errp)
{
    DeviceState *dev = DEVICE(obj);
    Property *prop = opaque;
    int *ptr = qdev_get_prop_ptr(dev, prop);

    if (dev->realized) {
        qdev_prop_set_after_realize(dev, name, errp);
        return;
    }

    visit_type_enum(v, prop->name, ptr, prop->info->enum_table, errp);
}

/* Bit */

static uint32_t qdev_get_prop_mask(Property *prop)
{
    assert(prop->info == &qdev_prop_bit);
    return 0x1 << prop->bitnr;
}

static void bit_prop_set(DeviceState *dev, Property *props, bool val)
{
    uint32_t *p = qdev_get_prop_ptr(dev, props);
    uint32_t mask = qdev_get_prop_mask(props);
    if (val) {
        *p |= mask;
    } else {
        *p &= ~mask;
    }
}

static void prop_get_bit(Object *obj, Visitor *v, const char *name,
                         void *opaque, Error **errp)
{
    DeviceState *dev = DEVICE(obj);
    Property *prop = opaque;
    uint32_t *p = qdev_get_prop_ptr(dev, prop);
    bool value = (*p & qdev_get_prop_mask(prop)) != 0;

    visit_type_bool(v, name, &value, errp);
}

static void prop_set_bit(Object *obj, Visitor *v, const char *name,
                         void *opaque, Error **errp)
{
    DeviceState *dev = DEVICE(obj);
    Property *prop = opaque;
    Error *local_err = NULL;
    bool value;

    if (dev->realized) {
        qdev_prop_set_after_realize(dev, name, errp);
        return;
    }

    visit_type_bool(v, name, &value, &local_err);
    if (local_err) {
        error_propagate(errp, local_err);
        return;
    }
    bit_prop_set(dev, prop, value);
}

PropertyInfo qdev_prop_bit = {
    .name  = "bool",
    .description = "on/off",
    .get   = prop_get_bit,
    .set   = prop_set_bit,
};

/* Bit64 */

static uint64_t qdev_get_prop_mask64(Property *prop)
{
    assert(prop->info == &qdev_prop_bit64);
    return 0x1ull << prop->bitnr;
}

static void bit64_prop_set(DeviceState *dev, Property *props, bool val)
{
    uint64_t *p = qdev_get_prop_ptr(dev, props);
    uint64_t mask = qdev_get_prop_mask64(props);
    if (val) {
        *p |= mask;
    } else {
        *p &= ~mask;
    }
}

static void prop_get_bit64(Object *obj, Visitor *v, const char *name,
                           void *opaque, Error **errp)
{
    DeviceState *dev = DEVICE(obj);
    Property *prop = opaque;
    uint64_t *p = qdev_get_prop_ptr(dev, prop);
    bool value = (*p & qdev_get_prop_mask64(prop)) != 0;

    visit_type_bool(v, name, &value, errp);
}

static void prop_set_bit64(Object *obj, Visitor *v, const char *name,
                           void *opaque, Error **errp)
{
    DeviceState *dev = DEVICE(obj);
    Property *prop = opaque;
    Error *local_err = NULL;
    bool value;

    if (dev->realized) {
        qdev_prop_set_after_realize(dev, name, errp);
        return;
    }

    visit_type_bool(v, name, &value, &local_err);
    if (local_err) {
        error_propagate(errp, local_err);
        return;
    }
    bit64_prop_set(dev, prop, value);
}

PropertyInfo qdev_prop_bit64 = {
    .name  = "bool",
    .description = "on/off",
    .get   = prop_get_bit64,
    .set   = prop_set_bit64,
};

/* --- bool --- */

static void get_bool(Object *obj, Visitor *v, const char *name, void *opaque,
                     Error **errp)
{
    DeviceState *dev = DEVICE(obj);
    Property *prop = opaque;
    bool *ptr = qdev_get_prop_ptr(dev, prop);

    visit_type_bool(v, name, ptr, errp);
}

static void set_bool(Object *obj, Visitor *v, const char *name, void *opaque,
                     Error **errp)
{
    DeviceState *dev = DEVICE(obj);
    Property *prop = opaque;
    bool *ptr = qdev_get_prop_ptr(dev, prop);

    if (dev->realized) {
        qdev_prop_set_after_realize(dev, name, errp);
        return;
    }

    visit_type_bool(v, name, ptr, errp);
}

PropertyInfo qdev_prop_bool = {
    .name  = "bool",
    .get   = get_bool,
    .set   = set_bool,
};

/* --- 8bit integer --- */

static void get_uint8(Object *obj, Visitor *v, const char *name, void *opaque,
                      Error **errp)
{
    DeviceState *dev = DEVICE(obj);
    Property *prop = opaque;
    uint8_t *ptr = qdev_get_prop_ptr(dev, prop);

    visit_type_uint8(v, name, ptr, errp);
}

static void set_uint8(Object *obj, Visitor *v, const char *name, void *opaque,
                      Error **errp)
{
    DeviceState *dev = DEVICE(obj);
    Property *prop = opaque;
    uint8_t *ptr = qdev_get_prop_ptr(dev, prop);

    if (dev->realized) {
        qdev_prop_set_after_realize(dev, name, errp);
        return;
    }

    visit_type_uint8(v, name, ptr, errp);
}

PropertyInfo qdev_prop_uint8 = {
    .name  = "uint8",
    .get   = get_uint8,
    .set   = set_uint8,
};

/* --- 16bit integer --- */

static void get_uint16(Object *obj, Visitor *v, const char *name,
                       void *opaque, Error **errp)
{
    DeviceState *dev = DEVICE(obj);
    Property *prop = opaque;
    uint16_t *ptr = qdev_get_prop_ptr(dev, prop);

    visit_type_uint16(v, name, ptr, errp);
}

static void set_uint16(Object *obj, Visitor *v, const char *name,
                       void *opaque, Error **errp)
{
    DeviceState *dev = DEVICE(obj);
    Property *prop = opaque;
    uint16_t *ptr = qdev_get_prop_ptr(dev, prop);

    if (dev->realized) {
        qdev_prop_set_after_realize(dev, name, errp);
        return;
    }

    visit_type_uint16(v, name, ptr, errp);
}

PropertyInfo qdev_prop_uint16 = {
    .name  = "uint16",
    .get   = get_uint16,
    .set   = set_uint16,
};

/* --- 32bit integer --- */

static void get_uint32(Object *obj, Visitor *v, const char *name,
                       void *opaque, Error **errp)
{
    DeviceState *dev = DEVICE(obj);
    Property *prop = opaque;
    uint32_t *ptr = qdev_get_prop_ptr(dev, prop);

    visit_type_uint32(v, name, ptr, errp);
}

static void set_uint32(Object *obj, Visitor *v, const char *name,
                       void *opaque, Error **errp)
{
    DeviceState *dev = DEVICE(obj);
    Property *prop = opaque;
    uint32_t *ptr = qdev_get_prop_ptr(dev, prop);

    if (dev->realized) {
        qdev_prop_set_after_realize(dev, name, errp);
        return;
    }

    visit_type_uint32(v, name, ptr, errp);
}

static void get_int32(Object *obj, Visitor *v, const char *name, void *opaque,
                      Error **errp)
{
    DeviceState *dev = DEVICE(obj);
    Property *prop = opaque;
    int32_t *ptr = qdev_get_prop_ptr(dev, prop);

    visit_type_int32(v, name, ptr, errp);
}

static void set_int32(Object *obj, Visitor *v, const char *name, void *opaque,
                      Error **errp)
{
    DeviceState *dev = DEVICE(obj);
    Property *prop = opaque;
    int32_t *ptr = qdev_get_prop_ptr(dev, prop);

    if (dev->realized) {
        qdev_prop_set_after_realize(dev, name, errp);
        return;
    }

    visit_type_int32(v, name, ptr, errp);
}

PropertyInfo qdev_prop_uint32 = {
    .name  = "uint32",
    .get   = get_uint32,
    .set   = set_uint32,
};

PropertyInfo qdev_prop_int32 = {
    .name  = "int32",
    .get   = get_int32,
    .set   = set_int32,
};

/* --- 64bit integer --- */

static void get_uint64(Object *obj, Visitor *v, const char *name,
                       void *opaque, Error **errp)
{
    DeviceState *dev = DEVICE(obj);
    Property *prop = opaque;
    uint64_t *ptr = qdev_get_prop_ptr(dev, prop);

    visit_type_uint64(v, name, ptr, errp);
}

static void set_uint64(Object *obj, Visitor *v, const char *name,
                       void *opaque, Error **errp)
{
    DeviceState *dev = DEVICE(obj);
    Property *prop = opaque;
    uint64_t *ptr = qdev_get_prop_ptr(dev, prop);

    if (dev->realized) {
        qdev_prop_set_after_realize(dev, name, errp);
        return;
    }

    visit_type_uint64(v, name, ptr, errp);
}

PropertyInfo qdev_prop_uint64 = {
    .name  = "uint64",
    .get   = get_uint64,
    .set   = set_uint64,
};

/* --- string --- */

static void release_string(Object *obj, const char *name, void *opaque)
{
    Property *prop = opaque;
    g_free(*(char **)qdev_get_prop_ptr(DEVICE(obj), prop));
}

static void get_string(Object *obj, Visitor *v, const char *name,
                       void *opaque, Error **errp)
{
    DeviceState *dev = DEVICE(obj);
    Property *prop = opaque;
    char **ptr = qdev_get_prop_ptr(dev, prop);

    if (!*ptr) {
        char *str = (char *)"";
        visit_type_str(v, name, &str, errp);
    } else {
        visit_type_str(v, name, ptr, errp);
    }
}

static void set_string(Object *obj, Visitor *v, const char *name,
                       void *opaque, Error **errp)
{
    DeviceState *dev = DEVICE(obj);
    Property *prop = opaque;
    char **ptr = qdev_get_prop_ptr(dev, prop);
    Error *local_err = NULL;
    char *str;

    if (dev->realized) {
        qdev_prop_set_after_realize(dev, name, errp);
        return;
    }

    visit_type_str(v, name, &str, &local_err);
    if (local_err) {
        error_propagate(errp, local_err);
        return;
    }
    g_free(*ptr);
    *ptr = str;
}

PropertyInfo qdev_prop_string = {
    .name  = "str",
    .release = release_string,
    .get   = get_string,
    .set   = set_string,
};

/* --- pointer --- */

/* Not a proper property, just for dirty hacks.  TODO Remove it!  */
PropertyInfo qdev_prop_ptr = {
    .name  = "ptr",
};

/* --- mac address --- */

/*
 * accepted syntax versions:
 *   01:02:03:04:05:06
 *   01-02-03-04-05-06
 */
static void get_mac(Object *obj, Visitor *v, const char *name, void *opaque,
                    Error **errp)
{
    DeviceState *dev = DEVICE(obj);
    Property *prop = opaque;
    MACAddr *mac = qdev_get_prop_ptr(dev, prop);
    char buffer[2 * 6 + 5 + 1];
    char *p = buffer;

    snprintf(buffer, sizeof(buffer), "%02x:%02x:%02x:%02x:%02x:%02x",
             mac->a[0], mac->a[1], mac->a[2],
             mac->a[3], mac->a[4], mac->a[5]);

    visit_type_str(v, name, &p, errp);
}

static void set_mac(Object *obj, Visitor *v, const char *name, void *opaque,
                    Error **errp)
{
    DeviceState *dev = DEVICE(obj);
    Property *prop = opaque;
    MACAddr *mac = qdev_get_prop_ptr(dev, prop);
    Error *local_err = NULL;
    int i, pos;
    char *str, *p;

    if (dev->realized) {
        qdev_prop_set_after_realize(dev, name, errp);
        return;
    }

    visit_type_str(v, name, &str, &local_err);
    if (local_err) {
        error_propagate(errp, local_err);
        return;
    }

    for (i = 0, pos = 0; i < 6; i++, pos += 3) {
        if (!qemu_isxdigit(str[pos])) {
            goto inval;
        }
        if (!qemu_isxdigit(str[pos+1])) {
            goto inval;
        }
        if (i == 5) {
            if (str[pos+2] != '\0') {
                goto inval;
            }
        } else {
            if (str[pos+2] != ':' && str[pos+2] != '-') {
                goto inval;
            }
        }
        mac->a[i] = strtol(str+pos, &p, 16);
    }
    g_free(str);
    return;

inval:
    error_set_from_qdev_prop_error(errp, EINVAL, dev, prop, str);
    g_free(str);
}

PropertyInfo qdev_prop_macaddr = {
    .name  = "str",
    .description = "Ethernet 6-byte MAC Address, example: 52:54:00:12:34:56",
    .get   = get_mac,
    .set   = set_mac,
};

/* --- on/off/auto --- */

PropertyInfo qdev_prop_on_off_auto = {
    .name = "OnOffAuto",
    .description = "on/off/auto",
    .enum_table = OnOffAuto_lookup,
    .get = get_enum,
    .set = set_enum,
};

/* --- lost tick policy --- */

QEMU_BUILD_BUG_ON(sizeof(LostTickPolicy) != sizeof(int));

PropertyInfo qdev_prop_losttickpolicy = {
    .name  = "LostTickPolicy",
    .enum_table  = LostTickPolicy_lookup,
    .get   = get_enum,
    .set   = set_enum,
};

/* --- Block device error handling policy --- */

QEMU_BUILD_BUG_ON(sizeof(BlockdevOnError) != sizeof(int));

PropertyInfo qdev_prop_blockdev_on_error = {
    .name = "BlockdevOnError",
    .description = "Error handling policy, "
                   "report/ignore/enospc/stop/auto",
    .enum_table = BlockdevOnError_lookup,
    .get = get_enum,
    .set = set_enum,
};

/* --- BIOS CHS translation */

QEMU_BUILD_BUG_ON(sizeof(BiosAtaTranslation) != sizeof(int));

PropertyInfo qdev_prop_bios_chs_trans = {
    .name = "BiosAtaTranslation",
    .description = "Logical CHS translation algorithm, "
                   "auto/none/lba/large/rechs",
    .enum_table = BiosAtaTranslation_lookup,
    .get = get_enum,
    .set = set_enum,
};

/* --- FDC default drive types */

PropertyInfo qdev_prop_fdc_drive_type = {
    .name = "FdcDriveType",
    .description = "FDC drive type, "
                   "144/288/120/none/auto",
    .enum_table = FloppyDriveType_lookup,
    .get = get_enum,
    .set = set_enum
};

/* --- pci address --- */

/*
 * bus-local address, i.e. "$slot" or "$slot.$fn"
 */
static void set_pci_devfn(Object *obj, Visitor *v, const char *name,
                          void *opaque, Error **errp)
{
    DeviceState *dev = DEVICE(obj);
    Property *prop = opaque;
    int32_t value, *ptr = qdev_get_prop_ptr(dev, prop);
    unsigned int slot, fn, n;
    Error *local_err = NULL;
    char *str;

    if (dev->realized) {
        qdev_prop_set_after_realize(dev, name, errp);
        return;
    }

    visit_type_str(v, name, &str, &local_err);
    if (local_err) {
        error_free(local_err);
        local_err = NULL;
        visit_type_int32(v, name, &value, &local_err);
        if (local_err) {
            error_propagate(errp, local_err);
        } else if (value < -1 || value > 255) {
            error_setg(errp, QERR_INVALID_PARAMETER_VALUE,
                       name ? name : "null", "pci_devfn");
        } else {
            *ptr = value;
        }
        return;
    }

    if (sscanf(str, "%x.%x%n", &slot, &fn, &n) != 2) {
        fn = 0;
        if (sscanf(str, "%x%n", &slot, &n) != 1) {
            goto invalid;
        }
    }
    if (str[n] != '\0' || fn > 7 || slot > 31) {
        goto invalid;
    }
    *ptr = slot << 3 | fn;
    g_free(str);
    return;

invalid:
    error_set_from_qdev_prop_error(errp, EINVAL, dev, prop, str);
    g_free(str);
}

static int print_pci_devfn(DeviceState *dev, Property *prop, char *dest,
                           size_t len)
{
    int32_t *ptr = qdev_get_prop_ptr(dev, prop);

    if (*ptr == -1) {
        return snprintf(dest, len, "<unset>");
    } else {
        return snprintf(dest, len, "%02x.%x", *ptr >> 3, *ptr & 7);
    }
}

PropertyInfo qdev_prop_pci_devfn = {
    .name  = "int32",
    .description = "Slot and optional function number, example: 06.0 or 06",
    .print = print_pci_devfn,
    .get   = get_int32,
    .set   = set_pci_devfn,
};

/* --- blocksize --- */

static void set_blocksize(Object *obj, Visitor *v, const char *name,
                          void *opaque, Error **errp)
{
    DeviceState *dev = DEVICE(obj);
    Property *prop = opaque;
    uint16_t value, *ptr = qdev_get_prop_ptr(dev, prop);
    Error *local_err = NULL;
    const int64_t min = 512;
    const int64_t max = 32768;

    if (dev->realized) {
        qdev_prop_set_after_realize(dev, name, errp);
        return;
    }

    visit_type_uint16(v, name, &value, &local_err);
    if (local_err) {
        error_propagate(errp, local_err);
        return;
    }
    /* value of 0 means "unset" */
    if (value && (value < min || value > max)) {
        error_setg(errp, QERR_PROPERTY_VALUE_OUT_OF_RANGE,
                   dev->id ? : "", name, (int64_t)value, min, max);
        return;
    }

    /* We rely on power-of-2 blocksizes for bitmasks */
    if ((value & (value - 1)) != 0) {
        error_setg(errp,
                  "Property %s.%s doesn't take value '%" PRId64 "', it's not a power of 2",
                  dev->id ?: "", name, (int64_t)value);
        return;
    }

    *ptr = value;
}

PropertyInfo qdev_prop_blocksize = {
    .name  = "uint16",
    .description = "A power of two between 512 and 32768",
    .get   = get_uint16,
    .set   = set_blocksize,
};

/* --- pci host address --- */

static void get_pci_host_devaddr(Object *obj, Visitor *v, const char *name,
                                 void *opaque, Error **errp)
{
    DeviceState *dev = DEVICE(obj);
    Property *prop = opaque;
    PCIHostDeviceAddress *addr = qdev_get_prop_ptr(dev, prop);
    char buffer[] = "ffff:ff:ff.f";
    char *p = buffer;
    int rc = 0;

<<<<<<< HEAD
    rc = snprintf(buffer, sizeof(buffer), "%04x:%02x:%02x.%d",
                  addr->domain, addr->bus, addr->slot, addr->function);
    assert(rc == sizeof(buffer) - 1);
    (void)rc;
=======
    /*
     * Catch "invalid" device reference from vfio-pci and allow the
     * default buffer representing the non-existant device to be used.
     */
    if (~addr->domain || ~addr->bus || ~addr->slot || ~addr->function) {
        rc = snprintf(buffer, sizeof(buffer), "%04x:%02x:%02x.%0d",
                      addr->domain, addr->bus, addr->slot, addr->function);
        assert(rc == sizeof(buffer) - 1);
    }
>>>>>>> 0737f32d

    visit_type_str(v, name, &p, errp);
}

/*
 * Parse [<domain>:]<bus>:<slot>.<func>
 *   if <domain> is not supplied, it's assumed to be 0.
 */
static void set_pci_host_devaddr(Object *obj, Visitor *v, const char *name,
                                 void *opaque, Error **errp)
{
    DeviceState *dev = DEVICE(obj);
    Property *prop = opaque;
    PCIHostDeviceAddress *addr = qdev_get_prop_ptr(dev, prop);
    Error *local_err = NULL;
    char *str, *p;
    char *e;
    unsigned long val;
    unsigned long dom = 0, bus = 0;
    unsigned int slot = 0, func = 0;

    if (dev->realized) {
        qdev_prop_set_after_realize(dev, name, errp);
        return;
    }

    visit_type_str(v, name, &str, &local_err);
    if (local_err) {
        error_propagate(errp, local_err);
        return;
    }

    p = str;
    val = strtoul(p, &e, 16);
    if (e == p || *e != ':') {
        goto inval;
    }
    bus = val;

    p = e + 1;
    val = strtoul(p, &e, 16);
    if (e == p) {
        goto inval;
    }
    if (*e == ':') {
        dom = bus;
        bus = val;
        p = e + 1;
        val = strtoul(p, &e, 16);
        if (e == p) {
            goto inval;
        }
    }
    slot = val;

    if (*e != '.') {
        goto inval;
    }
    p = e + 1;
    val = strtoul(p, &e, 10);
    if (e == p) {
        goto inval;
    }
    func = val;

    if (dom > 0xffff || bus > 0xff || slot > 0x1f || func > 7) {
        goto inval;
    }

    if (*e) {
        goto inval;
    }

    addr->domain = dom;
    addr->bus = bus;
    addr->slot = slot;
    addr->function = func;

    g_free(str);
    return;

inval:
    error_set_from_qdev_prop_error(errp, EINVAL, dev, prop, str);
    g_free(str);
}

PropertyInfo qdev_prop_pci_host_devaddr = {
    .name = "str",
    .description = "Address (bus/device/function) of "
                   "the host device, example: 04:10.0",
    .get = get_pci_host_devaddr,
    .set = set_pci_host_devaddr,
};

/* --- support for array properties --- */

/* Used as an opaque for the object properties we add for each
 * array element. Note that the struct Property must be first
 * in the struct so that a pointer to this works as the opaque
 * for the underlying element's property hooks as well as for
 * our own release callback.
 */
typedef struct {
    struct Property prop;
    char *propname;
    ObjectPropertyRelease *release;
} ArrayElementProperty;

/* object property release callback for array element properties:
 * we call the underlying element's property release hook, and
 * then free the memory we allocated when we added the property.
 */
static void array_element_release(Object *obj, const char *name, void *opaque)
{
    ArrayElementProperty *p = opaque;
    if (p->release) {
        p->release(obj, name, opaque);
    }
    g_free(p->propname);
    g_free(p);
}

static void set_prop_arraylen(Object *obj, Visitor *v, const char *name,
                              void *opaque, Error **errp)
{
    /* Setter for the property which defines the length of a
     * variable-sized property array. As well as actually setting the
     * array-length field in the device struct, we have to create the
     * array itself and dynamically add the corresponding properties.
     */
    DeviceState *dev = DEVICE(obj);
    Property *prop = opaque;
    uint32_t *alenptr = qdev_get_prop_ptr(dev, prop);
    void **arrayptr = (void *)dev + prop->arrayoffset;
    Error *local_err = NULL;
    void *eltptr;
    const char *arrayname;
    int i;

    if (dev->realized) {
        qdev_prop_set_after_realize(dev, name, errp);
        return;
    }
    if (*alenptr) {
        error_setg(errp, "array size property %s may not be set more than once",
                   name);
        return;
    }
    visit_type_uint32(v, name, alenptr, &local_err);
    if (local_err) {
        error_propagate(errp, local_err);
        return;
    }
    if (!*alenptr) {
        return;
    }

    /* DEFINE_PROP_ARRAY guarantees that name should start with this prefix;
     * strip it off so we can get the name of the array itself.
     */
    assert(strncmp(name, PROP_ARRAY_LEN_PREFIX,
                   strlen(PROP_ARRAY_LEN_PREFIX)) == 0);
    arrayname = name + strlen(PROP_ARRAY_LEN_PREFIX);

    /* Note that it is the responsibility of the individual device's deinit
     * to free the array proper.
     */
    *arrayptr = eltptr = g_malloc0(*alenptr * prop->arrayfieldsize);
    for (i = 0; i < *alenptr; i++, eltptr += prop->arrayfieldsize) {
        char *propname = g_strdup_printf("%s[%d]", arrayname, i);
        ArrayElementProperty *arrayprop = g_new0(ArrayElementProperty, 1);
        arrayprop->release = prop->arrayinfo->release;
        arrayprop->propname = propname;
        arrayprop->prop.info = prop->arrayinfo;
        arrayprop->prop.name = propname;
        /* This ugly piece of pointer arithmetic sets up the offset so
         * that when the underlying get/set hooks call qdev_get_prop_ptr
         * they get the right answer despite the array element not actually
         * being inside the device struct.
         */
        arrayprop->prop.offset = eltptr - (void *)dev;
        assert(qdev_get_prop_ptr(dev, &arrayprop->prop) == eltptr);
        object_property_add(obj, propname,
                            arrayprop->prop.info->name,
                            arrayprop->prop.info->get,
                            arrayprop->prop.info->set,
                            array_element_release,
                            arrayprop, &local_err);
        if (local_err) {
            error_propagate(errp, local_err);
            return;
        }
    }
}

PropertyInfo qdev_prop_arraylen = {
    .name = "uint32",
    .get = get_uint32,
    .set = set_prop_arraylen,
};

/* --- public helpers --- */

static Property *qdev_prop_walk(Property *props, const char *name)
{
    if (!props) {
        return NULL;
    }
    while (props->name) {
        if (strcmp(props->name, name) == 0) {
            return props;
        }
        props++;
    }
    return NULL;
}

static Property *qdev_prop_find(DeviceState *dev, const char *name)
{
    ObjectClass *class;
    Property *prop;

    /* device properties */
    class = object_get_class(OBJECT(dev));
    do {
        prop = qdev_prop_walk(DEVICE_CLASS(class)->props, name);
        if (prop) {
            return prop;
        }
        class = object_class_get_parent(class);
    } while (class != object_class_by_name(TYPE_DEVICE));

    return NULL;
}

void error_set_from_qdev_prop_error(Error **errp, int ret, DeviceState *dev,
                                    Property *prop, const char *value)
{
    switch (ret) {
    case -EEXIST:
        error_setg(errp, "Property '%s.%s' can't take value '%s', it's in use",
                  object_get_typename(OBJECT(dev)), prop->name, value);
        break;
    default:
    case -EINVAL:
        error_setg(errp, QERR_PROPERTY_VALUE_BAD,
                   object_get_typename(OBJECT(dev)), prop->name, value);
        break;
    case -ENOENT:
        error_setg(errp, "Property '%s.%s' can't find value '%s'",
                  object_get_typename(OBJECT(dev)), prop->name, value);
        break;
    case 0:
        break;
    }
}

void qdev_prop_set_bit(DeviceState *dev, const char *name, bool value)
{
    object_property_set_bool(OBJECT(dev), value, name, &error_abort);
}

void qdev_prop_set_uint8(DeviceState *dev, const char *name, uint8_t value)
{
    object_property_set_int(OBJECT(dev), value, name, &error_abort);
}

void qdev_prop_set_uint16(DeviceState *dev, const char *name, uint16_t value)
{
    object_property_set_int(OBJECT(dev), value, name, &error_abort);
}

void qdev_prop_set_uint32(DeviceState *dev, const char *name, uint32_t value)
{
    object_property_set_int(OBJECT(dev), value, name, &error_abort);
}

void qdev_prop_set_int32(DeviceState *dev, const char *name, int32_t value)
{
    object_property_set_int(OBJECT(dev), value, name, &error_abort);
}

void qdev_prop_set_uint64(DeviceState *dev, const char *name, uint64_t value)
{
    object_property_set_int(OBJECT(dev), value, name, &error_abort);
}

void qdev_prop_set_string(DeviceState *dev, const char *name, const char *value)
{
    object_property_set_str(OBJECT(dev), value, name, &error_abort);
}

void qdev_prop_set_macaddr(DeviceState *dev, const char *name, uint8_t *value)
{
    char str[2 * 6 + 5 + 1];
    snprintf(str, sizeof(str), "%02x:%02x:%02x:%02x:%02x:%02x",
             value[0], value[1], value[2], value[3], value[4], value[5]);

    object_property_set_str(OBJECT(dev), str, name, &error_abort);
}

void qdev_prop_set_enum(DeviceState *dev, const char *name, int value)
{
    Property *prop;

    prop = qdev_prop_find(dev, name);
    object_property_set_str(OBJECT(dev), prop->info->enum_table[value],
                            name, &error_abort);
}

void qdev_prop_set_ptr(DeviceState *dev, const char *name, void *value)
{
    Property *prop;
    void **ptr;

    prop = qdev_prop_find(dev, name);
    assert(prop && prop->info == &qdev_prop_ptr);
    ptr = qdev_get_prop_ptr(dev, prop);
    *ptr = value;
}

static GList *global_props;

void qdev_prop_register_global(GlobalProperty *prop)
{
    global_props = g_list_append(global_props, prop);
}

void qdev_prop_register_global_list(GlobalProperty *props)
{
    int i;

    for (i = 0; props[i].driver != NULL; i++) {
        qdev_prop_register_global(props+i);
    }
}

int qdev_prop_check_globals(void)
{
    GList *l;
    int ret = 0;

    for (l = global_props; l; l = l->next) {
        GlobalProperty *prop = l->data;
        ObjectClass *oc;
        DeviceClass *dc;
        if (prop->used) {
            continue;
        }
        if (!prop->user_provided) {
            continue;
        }
        oc = object_class_by_name(prop->driver);
        oc = object_class_dynamic_cast(oc, TYPE_DEVICE);
        if (!oc) {
            error_report("Warning: global %s.%s has invalid class name",
                       prop->driver, prop->property);
            ret = 1;
            continue;
        }
        dc = DEVICE_CLASS(oc);
        if (!dc->hotpluggable && !prop->used) {
            error_report("Warning: global %s.%s=%s not used",
                       prop->driver, prop->property, prop->value);
            ret = 1;
            continue;
        }
    }
    return ret;
}

static void qdev_prop_set_globals_for_type(DeviceState *dev,
                                           const char *typename)
{
    GList *l;

    for (l = global_props; l; l = l->next) {
        GlobalProperty *prop = l->data;
        Error *err = NULL;

        if (strcmp(typename, prop->driver) != 0) {
            continue;
        }
        prop->used = true;
        object_property_parse(OBJECT(dev), prop->value, prop->property, &err);
        if (err != NULL) {
            error_prepend(&err, "can't apply global %s.%s=%s: ",
                          prop->driver, prop->property, prop->value);
            if (!dev->hotplugged && prop->errp) {
                error_propagate(prop->errp, err);
            } else {
                assert(prop->user_provided);
                error_reportf_err(err, "Warning: ");
            }
        }
    }
}

void qdev_prop_set_globals(DeviceState *dev)
{
    ObjectClass *class = object_get_class(OBJECT(dev));

    do {
        qdev_prop_set_globals_for_type(dev, object_class_get_name(class));
        class = object_class_get_parent(class);
    } while (class);
}

/* --- 64bit unsigned int 'size' type --- */

static void get_size(Object *obj, Visitor *v, const char *name, void *opaque,
                     Error **errp)
{
    DeviceState *dev = DEVICE(obj);
    Property *prop = opaque;
    uint64_t *ptr = qdev_get_prop_ptr(dev, prop);

    visit_type_size(v, name, ptr, errp);
}

static void set_size(Object *obj, Visitor *v, const char *name, void *opaque,
                     Error **errp)
{
    DeviceState *dev = DEVICE(obj);
    Property *prop = opaque;
    uint64_t *ptr = qdev_get_prop_ptr(dev, prop);

    visit_type_size(v, name, ptr, errp);
}

PropertyInfo qdev_prop_size = {
    .name  = "size",
    .get = get_size,
    .set = set_size,
};<|MERGE_RESOLUTION|>--- conflicted
+++ resolved
@@ -709,12 +709,6 @@
     char *p = buffer;
     int rc = 0;
 
-<<<<<<< HEAD
-    rc = snprintf(buffer, sizeof(buffer), "%04x:%02x:%02x.%d",
-                  addr->domain, addr->bus, addr->slot, addr->function);
-    assert(rc == sizeof(buffer) - 1);
-    (void)rc;
-=======
     /*
      * Catch "invalid" device reference from vfio-pci and allow the
      * default buffer representing the non-existant device to be used.
@@ -723,8 +717,8 @@
         rc = snprintf(buffer, sizeof(buffer), "%04x:%02x:%02x.%0d",
                       addr->domain, addr->bus, addr->slot, addr->function);
         assert(rc == sizeof(buffer) - 1);
-    }
->>>>>>> 0737f32d
+        (void)rc;
+    }
 
     visit_type_str(v, name, &p, errp);
 }
