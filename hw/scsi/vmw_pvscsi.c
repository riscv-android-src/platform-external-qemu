--- conflicted
+++ resolved
@@ -31,7 +31,7 @@
 #include "scsi/constants.h"
 #include "hw/pci/msi.h"
 #include "vmw_pvscsi.h"
-#include "hw/scsi/trace.h"
+#include "trace.h"
 
 
 #define PVSCSI_USE_64BIT         (true)
@@ -1177,12 +1177,9 @@
 
     assert(QTAILQ_EMPTY(&s->pending_queue));
     assert(QTAILQ_EMPTY(&s->completion_queue));
-<<<<<<< HEAD
     (void)s;
-=======
 
     return 0;
->>>>>>> 4743c235
 }
 
 static int
