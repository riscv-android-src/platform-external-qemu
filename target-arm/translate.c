--- conflicted
+++ resolved
@@ -11629,11 +11629,6 @@
     ARMCPU *cpu = arm_env_get_cpu(env);
     CPUState *cs = CPU(cpu);
     DisasContext dc1, *dc = &dc1;
-<<<<<<< HEAD
-    CPUBreakpoint *bp;
-    int j, lj;
-=======
->>>>>>> b01ff82c
     target_ulong pc_start;
     target_ulong next_page_start;
     int num_insns;
@@ -11815,21 +11810,6 @@
                 }
             }
         }
-<<<<<<< HEAD
-        if (search_pc) {
-            j = tcg_op_buf_count();
-            if (lj < j) {
-                lj++;
-                while (lj < j)
-                    tcg_ctx.gen_opc_instr_start[lj++] = 0;
-            }
-            tcg_ctx.gen_opc_pc[lj] = dc->pc;
-            gen_opc_condexec_bits[lj] = (dc->condexec_cond << 4) | (dc->condexec_mask >> 1);
-            tcg_ctx.gen_opc_instr_start[lj] = 1;
-            tcg_ctx.gen_opc_icount[lj] = num_insns;
-        }
-=======
->>>>>>> b01ff82c
 
         if (num_insns == max_insns && (tb->cflags & CF_LAST_IO)) {
             gen_io_start();
@@ -11882,9 +11862,6 @@
          * Otherwise the subsequent code could get translated several times.
          * Also stop translation when a page boundary is reached.  This
          * ensures prefetch aborts occur at the right place.  */
-<<<<<<< HEAD
-        num_insns ++;
-=======
 
         /* We want to stop the TB if the next insn starts in a new page,
          * or if it spans between this page and the next. This means that
@@ -11898,7 +11875,6 @@
         end_of_page = (dc->pc >= next_page_start) ||
             ((dc->pc >= next_page_start - 3) && insn_crosses_page(env, dc));
 
->>>>>>> b01ff82c
     } while (!dc->is_jmp && !tcg_op_buf_full() &&
              !cs->singlestep_enabled &&
              !singlestep &&
@@ -12029,30 +12005,8 @@
         qemu_log("\n");
     }
 #endif
-<<<<<<< HEAD
-    if (search_pc) {
-        j = tcg_op_buf_count();
-        lj++;
-        while (lj <= j)
-            tcg_ctx.gen_opc_instr_start[lj++] = 0;
-    } else {
-        tb->size = dc->pc - pc_start;
-        tb->icount = num_insns;
-    }
-}
-
-void gen_intermediate_code(CPUARMState *env, TranslationBlock *tb)
-{
-    gen_intermediate_code_internal(arm_env_get_cpu(env), tb, false);
-}
-
-void gen_intermediate_code_pc(CPUARMState *env, TranslationBlock *tb)
-{
-    gen_intermediate_code_internal(arm_env_get_cpu(env), tb, true);
-=======
     tb->size = dc->pc - pc_start;
     tb->icount = num_insns;
->>>>>>> b01ff82c
 }
 
 static const char *cpu_mode_names[16] = {
