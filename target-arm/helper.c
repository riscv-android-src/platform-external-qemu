#include "qemu/osdep.h"
#include "cpu.h"
#include "internals.h"
#include "exec/gdbstub.h"
#include "exec/helper-proto.h"
#include "qemu/host-utils.h"
#include "sysemu/arch_init.h"
#include "sysemu/sysemu.h"
#include "qemu/bitops.h"
#include "qemu/crc32c.h"
#include "exec/exec-all.h"
#include "exec/cpu_ldst.h"
#include "arm_ldst.h"
#include <zlib.h> /* For crc32 */
#include "exec/semihost.h"
#include "sysemu/kvm.h"

#define ARM_CPU_FREQ 1000000000 /* FIXME: 1 GHz, should be configurable */

#ifndef CONFIG_USER_ONLY
static bool get_phys_addr(CPUARMState *env, target_ulong address,
                          int access_type, ARMMMUIdx mmu_idx,
                          hwaddr *phys_ptr, MemTxAttrs *attrs, int *prot,
                          target_ulong *page_size, uint32_t *fsr,
                          ARMMMUFaultInfo *fi);

static bool get_phys_addr_lpae(CPUARMState *env, target_ulong address,
                               int access_type, ARMMMUIdx mmu_idx,
                               hwaddr *phys_ptr, MemTxAttrs *txattrs, int *prot,
                               target_ulong *page_size_ptr, uint32_t *fsr,
                               ARMMMUFaultInfo *fi);

/* Definitions for the PMCCNTR and PMCR registers */
#define PMCRD   0x8
#define PMCRC   0x4
#define PMCRE   0x1
#endif

static int vfp_gdb_get_reg(CPUARMState *env, uint8_t *buf, int reg)
{
    int nregs;

    /* VFP data registers are always little-endian.  */
    nregs = arm_feature(env, ARM_FEATURE_VFP3) ? 32 : 16;
    if (reg < nregs) {
        stfq_le_p(buf, env->vfp.regs[reg]);
        return 8;
    }
    if (arm_feature(env, ARM_FEATURE_NEON)) {
        /* Aliases for Q regs.  */
        nregs += 16;
        if (reg < nregs) {
            stfq_le_p(buf, env->vfp.regs[(reg - 32) * 2]);
            stfq_le_p(buf + 8, env->vfp.regs[(reg - 32) * 2 + 1]);
            return 16;
        }
    }
    switch (reg - nregs) {
    case 0: stl_p(buf, env->vfp.xregs[ARM_VFP_FPSID]); return 4;
    case 1: stl_p(buf, env->vfp.xregs[ARM_VFP_FPSCR]); return 4;
    case 2: stl_p(buf, env->vfp.xregs[ARM_VFP_FPEXC]); return 4;
    }
    return 0;
}

static int vfp_gdb_set_reg(CPUARMState *env, uint8_t *buf, int reg)
{
    int nregs;

    nregs = arm_feature(env, ARM_FEATURE_VFP3) ? 32 : 16;
    if (reg < nregs) {
        env->vfp.regs[reg] = ldfq_le_p(buf);
        return 8;
    }
    if (arm_feature(env, ARM_FEATURE_NEON)) {
        nregs += 16;
        if (reg < nregs) {
            env->vfp.regs[(reg - 32) * 2] = ldfq_le_p(buf);
            env->vfp.regs[(reg - 32) * 2 + 1] = ldfq_le_p(buf + 8);
            return 16;
        }
    }
    switch (reg - nregs) {
    case 0: env->vfp.xregs[ARM_VFP_FPSID] = ldl_p(buf); return 4;
    case 1: env->vfp.xregs[ARM_VFP_FPSCR] = ldl_p(buf); return 4;
    case 2: env->vfp.xregs[ARM_VFP_FPEXC] = ldl_p(buf) & (1 << 30); return 4;
    }
    return 0;
}

static int aarch64_fpu_gdb_get_reg(CPUARMState *env, uint8_t *buf, int reg)
{
    switch (reg) {
    case 0 ... 31:
        /* 128 bit FP register */
        stfq_le_p(buf, env->vfp.regs[reg * 2]);
        stfq_le_p(buf + 8, env->vfp.regs[reg * 2 + 1]);
        return 16;
    case 32:
        /* FPSR */
        stl_p(buf, vfp_get_fpsr(env));
        return 4;
    case 33:
        /* FPCR */
        stl_p(buf, vfp_get_fpcr(env));
        return 4;
    default:
        return 0;
    }
}

static int aarch64_fpu_gdb_set_reg(CPUARMState *env, uint8_t *buf, int reg)
{
    switch (reg) {
    case 0 ... 31:
        /* 128 bit FP register */
        env->vfp.regs[reg * 2] = ldfq_le_p(buf);
        env->vfp.regs[reg * 2 + 1] = ldfq_le_p(buf + 8);
        return 16;
    case 32:
        /* FPSR */
        vfp_set_fpsr(env, ldl_p(buf));
        return 4;
    case 33:
        /* FPCR */
        vfp_set_fpcr(env, ldl_p(buf));
        return 4;
    default:
        return 0;
    }
}

static uint64_t raw_read(CPUARMState *env, const ARMCPRegInfo *ri)
{
    assert(ri->fieldoffset);
    if (cpreg_field_is_64bit(ri)) {
        return CPREG_FIELD64(env, ri);
    } else {
        return CPREG_FIELD32(env, ri);
    }
}

static void raw_write(CPUARMState *env, const ARMCPRegInfo *ri,
                      uint64_t value)
{
    assert(ri->fieldoffset);
    if (cpreg_field_is_64bit(ri)) {
        CPREG_FIELD64(env, ri) = value;
    } else {
        CPREG_FIELD32(env, ri) = value;
    }
}

static void *raw_ptr(CPUARMState *env, const ARMCPRegInfo *ri)
{
    return (char *)env + ri->fieldoffset;
}

uint64_t read_raw_cp_reg(CPUARMState *env, const ARMCPRegInfo *ri)
{
    /* Raw read of a coprocessor register (as needed for migration, etc). */
    if (ri->type & ARM_CP_CONST) {
        return ri->resetvalue;
    } else if (ri->raw_readfn) {
        return ri->raw_readfn(env, ri);
    } else if (ri->readfn) {
        return ri->readfn(env, ri);
    } else {
        return raw_read(env, ri);
    }
}

static void write_raw_cp_reg(CPUARMState *env, const ARMCPRegInfo *ri,
                             uint64_t v)
{
    /* Raw write of a coprocessor register (as needed for migration, etc).
     * Note that constant registers are treated as write-ignored; the
     * caller should check for success by whether a readback gives the
     * value written.
     */
    if (ri->type & ARM_CP_CONST) {
        return;
    } else if (ri->raw_writefn) {
        ri->raw_writefn(env, ri, v);
    } else if (ri->writefn) {
        ri->writefn(env, ri, v);
    } else {
        raw_write(env, ri, v);
    }
}

static bool raw_accessors_invalid(const ARMCPRegInfo *ri)
{
   /* Return true if the regdef would cause an assertion if you called
    * read_raw_cp_reg() or write_raw_cp_reg() on it (ie if it is a
    * program bug for it not to have the NO_RAW flag).
    * NB that returning false here doesn't necessarily mean that calling
    * read/write_raw_cp_reg() is safe, because we can't distinguish "has
    * read/write access functions which are safe for raw use" from "has
    * read/write access functions which have side effects but has forgotten
    * to provide raw access functions".
    * The tests here line up with the conditions in read/write_raw_cp_reg()
    * and assertions in raw_read()/raw_write().
    */
    if ((ri->type & ARM_CP_CONST) ||
        ri->fieldoffset ||
        ((ri->raw_writefn || ri->writefn) && (ri->raw_readfn || ri->readfn))) {
        return false;
    }
    return true;
}

bool write_cpustate_to_list(ARMCPU *cpu)
{
    /* Write the coprocessor state from cpu->env to the (index,value) list. */
    int i;
    bool ok = true;

    for (i = 0; i < cpu->cpreg_array_len; i++) {
        uint32_t regidx = kvm_to_cpreg_id(cpu->cpreg_indexes[i]);
        const ARMCPRegInfo *ri;

        ri = get_arm_cp_reginfo(cpu->cp_regs, regidx);
        if (!ri) {
            ok = false;
            continue;
        }
        if (ri->type & ARM_CP_NO_RAW) {
            continue;
        }
        cpu->cpreg_values[i] = read_raw_cp_reg(&cpu->env, ri);
    }
    return ok;
}

bool write_list_to_cpustate(ARMCPU *cpu)
{
    int i;
    bool ok = true;

    for (i = 0; i < cpu->cpreg_array_len; i++) {
        uint32_t regidx = kvm_to_cpreg_id(cpu->cpreg_indexes[i]);
        uint64_t v = cpu->cpreg_values[i];
        const ARMCPRegInfo *ri;

        ri = get_arm_cp_reginfo(cpu->cp_regs, regidx);
        if (!ri) {
            ok = false;
            continue;
        }
        if (ri->type & ARM_CP_NO_RAW) {
            continue;
        }
        /* Write value and confirm it reads back as written
         * (to catch read-only registers and partially read-only
         * registers where the incoming migration value doesn't match)
         */
        write_raw_cp_reg(&cpu->env, ri, v);
        if (read_raw_cp_reg(&cpu->env, ri) != v) {
            ok = false;
        }
    }
    return ok;
}

static void add_cpreg_to_list(gpointer key, gpointer opaque)
{
    ARMCPU *cpu = opaque;
    uint64_t regidx;
    const ARMCPRegInfo *ri;

    regidx = *(uint32_t *)key;
    ri = get_arm_cp_reginfo(cpu->cp_regs, regidx);

    if (!(ri->type & (ARM_CP_NO_RAW|ARM_CP_ALIAS))) {
        cpu->cpreg_indexes[cpu->cpreg_array_len] = cpreg_to_kvm_id(regidx);
        /* The value array need not be initialized at this point */
        cpu->cpreg_array_len++;
    }
}

static void count_cpreg(gpointer key, gpointer opaque)
{
    ARMCPU *cpu = opaque;
    uint64_t regidx;
    const ARMCPRegInfo *ri;

    regidx = *(uint32_t *)key;
    ri = get_arm_cp_reginfo(cpu->cp_regs, regidx);

    if (!(ri->type & (ARM_CP_NO_RAW|ARM_CP_ALIAS))) {
        cpu->cpreg_array_len++;
    }
}

static gint cpreg_key_compare(gconstpointer a, gconstpointer b)
{
    uint64_t aidx = cpreg_to_kvm_id(*(uint32_t *)a);
    uint64_t bidx = cpreg_to_kvm_id(*(uint32_t *)b);

    if (aidx > bidx) {
        return 1;
    }
    if (aidx < bidx) {
        return -1;
    }
    return 0;
}

void init_cpreg_list(ARMCPU *cpu)
{
    /* Initialise the cpreg_tuples[] array based on the cp_regs hash.
     * Note that we require cpreg_tuples[] to be sorted by key ID.
     */
    GList *keys;
    int arraylen;

    keys = g_hash_table_get_keys(cpu->cp_regs);
    keys = g_list_sort(keys, cpreg_key_compare);

    cpu->cpreg_array_len = 0;

    g_list_foreach(keys, count_cpreg, cpu);

    arraylen = cpu->cpreg_array_len;
    cpu->cpreg_indexes = g_new(uint64_t, arraylen);
    cpu->cpreg_values = g_new(uint64_t, arraylen);
    cpu->cpreg_vmstate_indexes = g_new(uint64_t, arraylen);
    cpu->cpreg_vmstate_values = g_new(uint64_t, arraylen);
    cpu->cpreg_vmstate_array_len = cpu->cpreg_array_len;
    cpu->cpreg_array_len = 0;

    g_list_foreach(keys, add_cpreg_to_list, cpu);

    assert(cpu->cpreg_array_len == arraylen);

    g_list_free(keys);
}

/*
 * Some registers are not accessible if EL3.NS=0 and EL3 is using AArch32 but
 * they are accessible when EL3 is using AArch64 regardless of EL3.NS.
 *
 * access_el3_aa32ns: Used to check AArch32 register views.
 * access_el3_aa32ns_aa64any: Used to check both AArch32/64 register views.
 */
static CPAccessResult access_el3_aa32ns(CPUARMState *env,
                                        const ARMCPRegInfo *ri,
                                        bool isread)
{
    bool secure = arm_is_secure_below_el3(env);

    assert(!arm_el_is_aa64(env, 3));
    if (secure) {
        return CP_ACCESS_TRAP_UNCATEGORIZED;
    }
    return CP_ACCESS_OK;
}

static CPAccessResult access_el3_aa32ns_aa64any(CPUARMState *env,
                                                const ARMCPRegInfo *ri,
                                                bool isread)
{
    if (!arm_el_is_aa64(env, 3)) {
        return access_el3_aa32ns(env, ri, isread);
    }
    return CP_ACCESS_OK;
}

/* Some secure-only AArch32 registers trap to EL3 if used from
 * Secure EL1 (but are just ordinary UNDEF in other non-EL3 contexts).
 * Note that an access from Secure EL1 can only happen if EL3 is AArch64.
 * We assume that the .access field is set to PL1_RW.
 */
static CPAccessResult access_trap_aa32s_el1(CPUARMState *env,
                                            const ARMCPRegInfo *ri,
                                            bool isread)
{
    if (arm_current_el(env) == 3) {
        return CP_ACCESS_OK;
    }
    if (arm_is_secure_below_el3(env)) {
        return CP_ACCESS_TRAP_EL3;
    }
    /* This will be EL1 NS and EL2 NS, which just UNDEF */
    return CP_ACCESS_TRAP_UNCATEGORIZED;
}

/* Check for traps to "powerdown debug" registers, which are controlled
 * by MDCR.TDOSA
 */
static CPAccessResult access_tdosa(CPUARMState *env, const ARMCPRegInfo *ri,
                                   bool isread)
{
    int el = arm_current_el(env);

    if (el < 2 && (env->cp15.mdcr_el2 & MDCR_TDOSA)
        && !arm_is_secure_below_el3(env)) {
        return CP_ACCESS_TRAP_EL2;
    }
    if (el < 3 && (env->cp15.mdcr_el3 & MDCR_TDOSA)) {
        return CP_ACCESS_TRAP_EL3;
    }
    return CP_ACCESS_OK;
}

/* Check for traps to "debug ROM" registers, which are controlled
 * by MDCR_EL2.TDRA for EL2 but by the more general MDCR_EL3.TDA for EL3.
 */
static CPAccessResult access_tdra(CPUARMState *env, const ARMCPRegInfo *ri,
                                  bool isread)
{
    int el = arm_current_el(env);

    if (el < 2 && (env->cp15.mdcr_el2 & MDCR_TDRA)
        && !arm_is_secure_below_el3(env)) {
        return CP_ACCESS_TRAP_EL2;
    }
    if (el < 3 && (env->cp15.mdcr_el3 & MDCR_TDA)) {
        return CP_ACCESS_TRAP_EL3;
    }
    return CP_ACCESS_OK;
}

/* Check for traps to general debug registers, which are controlled
 * by MDCR_EL2.TDA for EL2 and MDCR_EL3.TDA for EL3.
 */
static CPAccessResult access_tda(CPUARMState *env, const ARMCPRegInfo *ri,
                                  bool isread)
{
    int el = arm_current_el(env);

    if (el < 2 && (env->cp15.mdcr_el2 & MDCR_TDA)
        && !arm_is_secure_below_el3(env)) {
        return CP_ACCESS_TRAP_EL2;
    }
    if (el < 3 && (env->cp15.mdcr_el3 & MDCR_TDA)) {
        return CP_ACCESS_TRAP_EL3;
    }
    return CP_ACCESS_OK;
}

/* Check for traps to performance monitor registers, which are controlled
 * by MDCR_EL2.TPM for EL2 and MDCR_EL3.TPM for EL3.
 */
static CPAccessResult access_tpm(CPUARMState *env, const ARMCPRegInfo *ri,
                                 bool isread)
{
    int el = arm_current_el(env);

    if (el < 2 && (env->cp15.mdcr_el2 & MDCR_TPM)
        && !arm_is_secure_below_el3(env)) {
        return CP_ACCESS_TRAP_EL2;
    }
    if (el < 3 && (env->cp15.mdcr_el3 & MDCR_TPM)) {
        return CP_ACCESS_TRAP_EL3;
    }
    return CP_ACCESS_OK;
}

static void dacr_write(CPUARMState *env, const ARMCPRegInfo *ri, uint64_t value)
{
    ARMCPU *cpu = arm_env_get_cpu(env);

    raw_write(env, ri, value);
    tlb_flush(CPU(cpu), 1); /* Flush TLB as domain not tracked in TLB */
}

static void fcse_write(CPUARMState *env, const ARMCPRegInfo *ri, uint64_t value)
{
    ARMCPU *cpu = arm_env_get_cpu(env);

    if (raw_read(env, ri) != value) {
        /* Unlike real hardware the qemu TLB uses virtual addresses,
         * not modified virtual addresses, so this causes a TLB flush.
         */
        tlb_flush(CPU(cpu), 1);
        raw_write(env, ri, value);
    }
}

static void contextidr_write(CPUARMState *env, const ARMCPRegInfo *ri,
                             uint64_t value)
{
    ARMCPU *cpu = arm_env_get_cpu(env);

    if (raw_read(env, ri) != value && !arm_feature(env, ARM_FEATURE_MPU)
        && !extended_addresses_enabled(env)) {
        /* For VMSA (when not using the LPAE long descriptor page table
         * format) this register includes the ASID, so do a TLB flush.
         * For PMSA it is purely a process ID and no action is needed.
         */
        tlb_flush(CPU(cpu), 1);
    }
    raw_write(env, ri, value);
}

static void tlbiall_write(CPUARMState *env, const ARMCPRegInfo *ri,
                          uint64_t value)
{
    /* Invalidate all (TLBIALL) */
    ARMCPU *cpu = arm_env_get_cpu(env);

    tlb_flush(CPU(cpu), 1);
}

static void tlbimva_write(CPUARMState *env, const ARMCPRegInfo *ri,
                          uint64_t value)
{
    /* Invalidate single TLB entry by MVA and ASID (TLBIMVA) */
    ARMCPU *cpu = arm_env_get_cpu(env);

    tlb_flush_page(CPU(cpu), value & TARGET_PAGE_MASK);
}

static void tlbiasid_write(CPUARMState *env, const ARMCPRegInfo *ri,
                           uint64_t value)
{
    /* Invalidate by ASID (TLBIASID) */
    ARMCPU *cpu = arm_env_get_cpu(env);

    tlb_flush(CPU(cpu), value == 0);
}

static void tlbimvaa_write(CPUARMState *env, const ARMCPRegInfo *ri,
                           uint64_t value)
{
    /* Invalidate single entry by MVA, all ASIDs (TLBIMVAA) */
    ARMCPU *cpu = arm_env_get_cpu(env);

    tlb_flush_page(CPU(cpu), value & TARGET_PAGE_MASK);
}

/* IS variants of TLB operations must affect all cores */
static void tlbiall_is_write(CPUARMState *env, const ARMCPRegInfo *ri,
                             uint64_t value)
{
    CPUState *other_cs;

    CPU_FOREACH(other_cs) {
        tlb_flush(other_cs, 1);
    }
}

static void tlbiasid_is_write(CPUARMState *env, const ARMCPRegInfo *ri,
                             uint64_t value)
{
    CPUState *other_cs;

    CPU_FOREACH(other_cs) {
        tlb_flush(other_cs, value == 0);
    }
}

static void tlbimva_is_write(CPUARMState *env, const ARMCPRegInfo *ri,
                             uint64_t value)
{
    CPUState *other_cs;

    CPU_FOREACH(other_cs) {
        tlb_flush_page(other_cs, value & TARGET_PAGE_MASK);
    }
}

static void tlbimvaa_is_write(CPUARMState *env, const ARMCPRegInfo *ri,
                             uint64_t value)
{
    CPUState *other_cs;

    CPU_FOREACH(other_cs) {
        tlb_flush_page(other_cs, value & TARGET_PAGE_MASK);
    }
}

static void tlbiall_nsnh_write(CPUARMState *env, const ARMCPRegInfo *ri,
                               uint64_t value)
{
    CPUState *cs = ENV_GET_CPU(env);

    tlb_flush_by_mmuidx(cs, ARMMMUIdx_S12NSE1, ARMMMUIdx_S12NSE0,
                        ARMMMUIdx_S2NS, -1);
}

static void tlbiall_nsnh_is_write(CPUARMState *env, const ARMCPRegInfo *ri,
                                  uint64_t value)
{
    CPUState *other_cs;

    CPU_FOREACH(other_cs) {
        tlb_flush_by_mmuidx(other_cs, ARMMMUIdx_S12NSE1,
                            ARMMMUIdx_S12NSE0, ARMMMUIdx_S2NS, -1);
    }
}

static void tlbiipas2_write(CPUARMState *env, const ARMCPRegInfo *ri,
                            uint64_t value)
{
    /* Invalidate by IPA. This has to invalidate any structures that
     * contain only stage 2 translation information, but does not need
     * to apply to structures that contain combined stage 1 and stage 2
     * translation information.
     * This must NOP if EL2 isn't implemented or SCR_EL3.NS is zero.
     */
    CPUState *cs = ENV_GET_CPU(env);
    uint64_t pageaddr;

    if (!arm_feature(env, ARM_FEATURE_EL2) || !(env->cp15.scr_el3 & SCR_NS)) {
        return;
    }

    pageaddr = sextract64(value << 12, 0, 40);

    tlb_flush_page_by_mmuidx(cs, pageaddr, ARMMMUIdx_S2NS, -1);
}

static void tlbiipas2_is_write(CPUARMState *env, const ARMCPRegInfo *ri,
                               uint64_t value)
{
    CPUState *other_cs;
    uint64_t pageaddr;

    if (!arm_feature(env, ARM_FEATURE_EL2) || !(env->cp15.scr_el3 & SCR_NS)) {
        return;
    }

    pageaddr = sextract64(value << 12, 0, 40);

    CPU_FOREACH(other_cs) {
        tlb_flush_page_by_mmuidx(other_cs, pageaddr, ARMMMUIdx_S2NS, -1);
    }
}

static void tlbiall_hyp_write(CPUARMState *env, const ARMCPRegInfo *ri,
                              uint64_t value)
{
    CPUState *cs = ENV_GET_CPU(env);

    tlb_flush_by_mmuidx(cs, ARMMMUIdx_S1E2, -1);
}

static void tlbiall_hyp_is_write(CPUARMState *env, const ARMCPRegInfo *ri,
                                 uint64_t value)
{
    CPUState *other_cs;

    CPU_FOREACH(other_cs) {
        tlb_flush_by_mmuidx(other_cs, ARMMMUIdx_S1E2, -1);
    }
}

static void tlbimva_hyp_write(CPUARMState *env, const ARMCPRegInfo *ri,
                              uint64_t value)
{
    CPUState *cs = ENV_GET_CPU(env);
    uint64_t pageaddr = value & ~MAKE_64BIT_MASK(0, 12);

    tlb_flush_page_by_mmuidx(cs, pageaddr, ARMMMUIdx_S1E2, -1);
}

static void tlbimva_hyp_is_write(CPUARMState *env, const ARMCPRegInfo *ri,
                                 uint64_t value)
{
    CPUState *other_cs;
    uint64_t pageaddr = value & ~MAKE_64BIT_MASK(0, 12);

    CPU_FOREACH(other_cs) {
        tlb_flush_page_by_mmuidx(other_cs, pageaddr, ARMMMUIdx_S1E2, -1);
    }
}

static const ARMCPRegInfo cp_reginfo[] = {
    /* Define the secure and non-secure FCSE identifier CP registers
     * separately because there is no secure bank in V8 (no _EL3).  This allows
     * the secure register to be properly reset and migrated. There is also no
     * v8 EL1 version of the register so the non-secure instance stands alone.
     */
    { .name = "FCSEIDR(NS)",
      .cp = 15, .opc1 = 0, .crn = 13, .crm = 0, .opc2 = 0,
      .access = PL1_RW, .secure = ARM_CP_SECSTATE_NS,
      .fieldoffset = offsetof(CPUARMState, cp15.fcseidr_ns),
      .resetvalue = 0, .writefn = fcse_write, .raw_writefn = raw_write, },
    { .name = "FCSEIDR(S)",
      .cp = 15, .opc1 = 0, .crn = 13, .crm = 0, .opc2 = 0,
      .access = PL1_RW, .secure = ARM_CP_SECSTATE_S,
      .fieldoffset = offsetof(CPUARMState, cp15.fcseidr_s),
      .resetvalue = 0, .writefn = fcse_write, .raw_writefn = raw_write, },
    /* Define the secure and non-secure context identifier CP registers
     * separately because there is no secure bank in V8 (no _EL3).  This allows
     * the secure register to be properly reset and migrated.  In the
     * non-secure case, the 32-bit register will have reset and migration
     * disabled during registration as it is handled by the 64-bit instance.
     */
    { .name = "CONTEXTIDR_EL1", .state = ARM_CP_STATE_BOTH,
      .opc0 = 3, .opc1 = 0, .crn = 13, .crm = 0, .opc2 = 1,
      .access = PL1_RW, .secure = ARM_CP_SECSTATE_NS,
      .fieldoffset = offsetof(CPUARMState, cp15.contextidr_el[1]),
      .resetvalue = 0, .writefn = contextidr_write, .raw_writefn = raw_write, },
    { .name = "CONTEXTIDR(S)", .state = ARM_CP_STATE_AA32,
      .cp = 15, .opc1 = 0, .crn = 13, .crm = 0, .opc2 = 1,
      .access = PL1_RW, .secure = ARM_CP_SECSTATE_S,
      .fieldoffset = offsetof(CPUARMState, cp15.contextidr_s),
      .resetvalue = 0, .writefn = contextidr_write, .raw_writefn = raw_write, },
    REGINFO_SENTINEL
};

static const ARMCPRegInfo not_v8_cp_reginfo[] = {
    /* NB: Some of these registers exist in v8 but with more precise
     * definitions that don't use CP_ANY wildcards (mostly in v8_cp_reginfo[]).
     */
    /* MMU Domain access control / MPU write buffer control */
    { .name = "DACR",
      .cp = 15, .opc1 = CP_ANY, .crn = 3, .crm = CP_ANY, .opc2 = CP_ANY,
      .access = PL1_RW, .resetvalue = 0,
      .writefn = dacr_write, .raw_writefn = raw_write,
      .bank_fieldoffsets = { offsetoflow32(CPUARMState, cp15.dacr_s),
                             offsetoflow32(CPUARMState, cp15.dacr_ns) } },
    /* ARMv7 allocates a range of implementation defined TLB LOCKDOWN regs.
     * For v6 and v5, these mappings are overly broad.
     */
    { .name = "TLB_LOCKDOWN", .cp = 15, .crn = 10, .crm = 0,
      .opc1 = CP_ANY, .opc2 = CP_ANY, .access = PL1_RW, .type = ARM_CP_NOP },
    { .name = "TLB_LOCKDOWN", .cp = 15, .crn = 10, .crm = 1,
      .opc1 = CP_ANY, .opc2 = CP_ANY, .access = PL1_RW, .type = ARM_CP_NOP },
    { .name = "TLB_LOCKDOWN", .cp = 15, .crn = 10, .crm = 4,
      .opc1 = CP_ANY, .opc2 = CP_ANY, .access = PL1_RW, .type = ARM_CP_NOP },
    { .name = "TLB_LOCKDOWN", .cp = 15, .crn = 10, .crm = 8,
      .opc1 = CP_ANY, .opc2 = CP_ANY, .access = PL1_RW, .type = ARM_CP_NOP },
    /* Cache maintenance ops; some of this space may be overridden later. */
    { .name = "CACHEMAINT", .cp = 15, .crn = 7, .crm = CP_ANY,
      .opc1 = 0, .opc2 = CP_ANY, .access = PL1_W,
      .type = ARM_CP_NOP | ARM_CP_OVERRIDE },
    REGINFO_SENTINEL
};

static const ARMCPRegInfo not_v6_cp_reginfo[] = {
    /* Not all pre-v6 cores implemented this WFI, so this is slightly
     * over-broad.
     */
    { .name = "WFI_v5", .cp = 15, .crn = 7, .crm = 8, .opc1 = 0, .opc2 = 2,
      .access = PL1_W, .type = ARM_CP_WFI },
    REGINFO_SENTINEL
};

static const ARMCPRegInfo not_v7_cp_reginfo[] = {
    /* Standard v6 WFI (also used in some pre-v6 cores); not in v7 (which
     * is UNPREDICTABLE; we choose to NOP as most implementations do).
     */
    { .name = "WFI_v6", .cp = 15, .crn = 7, .crm = 0, .opc1 = 0, .opc2 = 4,
      .access = PL1_W, .type = ARM_CP_WFI },
    /* L1 cache lockdown. Not architectural in v6 and earlier but in practice
     * implemented in 926, 946, 1026, 1136, 1176 and 11MPCore. StrongARM and
     * OMAPCP will override this space.
     */
    { .name = "DLOCKDOWN", .cp = 15, .crn = 9, .crm = 0, .opc1 = 0, .opc2 = 0,
      .access = PL1_RW, .fieldoffset = offsetof(CPUARMState, cp15.c9_data),
      .resetvalue = 0 },
    { .name = "ILOCKDOWN", .cp = 15, .crn = 9, .crm = 0, .opc1 = 0, .opc2 = 1,
      .access = PL1_RW, .fieldoffset = offsetof(CPUARMState, cp15.c9_insn),
      .resetvalue = 0 },
    /* v6 doesn't have the cache ID registers but Linux reads them anyway */
    { .name = "DUMMY", .cp = 15, .crn = 0, .crm = 0, .opc1 = 1, .opc2 = CP_ANY,
      .access = PL1_R, .type = ARM_CP_CONST | ARM_CP_NO_RAW,
      .resetvalue = 0 },
    /* We don't implement pre-v7 debug but most CPUs had at least a DBGDIDR;
     * implementing it as RAZ means the "debug architecture version" bits
     * will read as a reserved value, which should cause Linux to not try
     * to use the debug hardware.
     */
    { .name = "DBGDIDR", .cp = 14, .crn = 0, .crm = 0, .opc1 = 0, .opc2 = 0,
      .access = PL0_R, .type = ARM_CP_CONST, .resetvalue = 0 },
    /* MMU TLB control. Note that the wildcarding means we cover not just
     * the unified TLB ops but also the dside/iside/inner-shareable variants.
     */
    { .name = "TLBIALL", .cp = 15, .crn = 8, .crm = CP_ANY,
      .opc1 = CP_ANY, .opc2 = 0, .access = PL1_W, .writefn = tlbiall_write,
      .type = ARM_CP_NO_RAW },
    { .name = "TLBIMVA", .cp = 15, .crn = 8, .crm = CP_ANY,
      .opc1 = CP_ANY, .opc2 = 1, .access = PL1_W, .writefn = tlbimva_write,
      .type = ARM_CP_NO_RAW },
    { .name = "TLBIASID", .cp = 15, .crn = 8, .crm = CP_ANY,
      .opc1 = CP_ANY, .opc2 = 2, .access = PL1_W, .writefn = tlbiasid_write,
      .type = ARM_CP_NO_RAW },
    { .name = "TLBIMVAA", .cp = 15, .crn = 8, .crm = CP_ANY,
      .opc1 = CP_ANY, .opc2 = 3, .access = PL1_W, .writefn = tlbimvaa_write,
      .type = ARM_CP_NO_RAW },
    { .name = "PRRR", .cp = 15, .crn = 10, .crm = 2,
      .opc1 = 0, .opc2 = 0, .access = PL1_RW, .type = ARM_CP_NOP },
    { .name = "NMRR", .cp = 15, .crn = 10, .crm = 2,
      .opc1 = 0, .opc2 = 1, .access = PL1_RW, .type = ARM_CP_NOP },
    REGINFO_SENTINEL
};

static void cpacr_write(CPUARMState *env, const ARMCPRegInfo *ri,
                        uint64_t value)
{
    uint32_t mask = 0;

    /* In ARMv8 most bits of CPACR_EL1 are RES0. */
    if (!arm_feature(env, ARM_FEATURE_V8)) {
        /* ARMv7 defines bits for unimplemented coprocessors as RAZ/WI.
         * ASEDIS [31] and D32DIS [30] are both UNK/SBZP without VFP.
         * TRCDIS [28] is RAZ/WI since we do not implement a trace macrocell.
         */
        if (arm_feature(env, ARM_FEATURE_VFP)) {
            /* VFP coprocessor: cp10 & cp11 [23:20] */
            mask |= (1 << 31) | (1 << 30) | (0xf << 20);

            if (!arm_feature(env, ARM_FEATURE_NEON)) {
                /* ASEDIS [31] bit is RAO/WI */
                value |= (1 << 31);
            }

            /* VFPv3 and upwards with NEON implement 32 double precision
             * registers (D0-D31).
             */
            if (!arm_feature(env, ARM_FEATURE_NEON) ||
                    !arm_feature(env, ARM_FEATURE_VFP3)) {
                /* D32DIS [30] is RAO/WI if D16-31 are not implemented. */
                value |= (1 << 30);
            }
        }
        value &= mask;
    }
    env->cp15.cpacr_el1 = value;
}

static CPAccessResult cpacr_access(CPUARMState *env, const ARMCPRegInfo *ri,
                                   bool isread)
{
    if (arm_feature(env, ARM_FEATURE_V8)) {
        /* Check if CPACR accesses are to be trapped to EL2 */
        if (arm_current_el(env) == 1 &&
            (env->cp15.cptr_el[2] & CPTR_TCPAC) && !arm_is_secure(env)) {
            return CP_ACCESS_TRAP_EL2;
        /* Check if CPACR accesses are to be trapped to EL3 */
        } else if (arm_current_el(env) < 3 &&
                   (env->cp15.cptr_el[3] & CPTR_TCPAC)) {
            return CP_ACCESS_TRAP_EL3;
        }
    }

    return CP_ACCESS_OK;
}

static CPAccessResult cptr_access(CPUARMState *env, const ARMCPRegInfo *ri,
                                  bool isread)
{
    /* Check if CPTR accesses are set to trap to EL3 */
    if (arm_current_el(env) == 2 && (env->cp15.cptr_el[3] & CPTR_TCPAC)) {
        return CP_ACCESS_TRAP_EL3;
    }

    return CP_ACCESS_OK;
}

static const ARMCPRegInfo v6_cp_reginfo[] = {
    /* prefetch by MVA in v6, NOP in v7 */
    { .name = "MVA_prefetch",
      .cp = 15, .crn = 7, .crm = 13, .opc1 = 0, .opc2 = 1,
      .access = PL1_W, .type = ARM_CP_NOP },
    /* We need to break the TB after ISB to execute self-modifying code
     * correctly and also to take any pending interrupts immediately.
     * So use arm_cp_write_ignore() function instead of ARM_CP_NOP flag.
     */
    { .name = "ISB", .cp = 15, .crn = 7, .crm = 5, .opc1 = 0, .opc2 = 4,
      .access = PL0_W, .type = ARM_CP_NO_RAW, .writefn = arm_cp_write_ignore },
    { .name = "DSB", .cp = 15, .crn = 7, .crm = 10, .opc1 = 0, .opc2 = 4,
      .access = PL0_W, .type = ARM_CP_NOP },
    { .name = "DMB", .cp = 15, .crn = 7, .crm = 10, .opc1 = 0, .opc2 = 5,
      .access = PL0_W, .type = ARM_CP_NOP },
    { .name = "IFAR", .cp = 15, .crn = 6, .crm = 0, .opc1 = 0, .opc2 = 2,
      .access = PL1_RW,
      .bank_fieldoffsets = { offsetof(CPUARMState, cp15.ifar_s),
                             offsetof(CPUARMState, cp15.ifar_ns) },
      .resetvalue = 0, },
    /* Watchpoint Fault Address Register : should actually only be present
     * for 1136, 1176, 11MPCore.
     */
    { .name = "WFAR", .cp = 15, .crn = 6, .crm = 0, .opc1 = 0, .opc2 = 1,
      .access = PL1_RW, .type = ARM_CP_CONST, .resetvalue = 0, },
    { .name = "CPACR", .state = ARM_CP_STATE_BOTH, .opc0 = 3,
      .crn = 1, .crm = 0, .opc1 = 0, .opc2 = 2, .accessfn = cpacr_access,
      .access = PL1_RW, .fieldoffset = offsetof(CPUARMState, cp15.cpacr_el1),
      .resetvalue = 0, .writefn = cpacr_write },
    REGINFO_SENTINEL
};

static CPAccessResult pmreg_access(CPUARMState *env, const ARMCPRegInfo *ri,
                                   bool isread)
{
    /* Performance monitor registers user accessibility is controlled
     * by PMUSERENR. MDCR_EL2.TPM and MDCR_EL3.TPM allow configurable
     * trapping to EL2 or EL3 for other accesses.
     */
    int el = arm_current_el(env);

    if (el == 0 && !env->cp15.c9_pmuserenr) {
        return CP_ACCESS_TRAP;
    }
    if (el < 2 && (env->cp15.mdcr_el2 & MDCR_TPM)
        && !arm_is_secure_below_el3(env)) {
        return CP_ACCESS_TRAP_EL2;
    }
    if (el < 3 && (env->cp15.mdcr_el3 & MDCR_TPM)) {
        return CP_ACCESS_TRAP_EL3;
    }

    return CP_ACCESS_OK;
}

#ifndef CONFIG_USER_ONLY

static inline bool arm_ccnt_enabled(CPUARMState *env)
{
    /* This does not support checking PMCCFILTR_EL0 register */

    if (!(env->cp15.c9_pmcr & PMCRE)) {
        return false;
    }

    return true;
}

void pmccntr_sync(CPUARMState *env)
{
    uint64_t temp_ticks;

    temp_ticks = muldiv64(qemu_clock_get_ns(QEMU_CLOCK_VIRTUAL),
                          ARM_CPU_FREQ, NANOSECONDS_PER_SECOND);

    if (env->cp15.c9_pmcr & PMCRD) {
        /* Increment once every 64 processor clock cycles */
        temp_ticks /= 64;
    }

    if (arm_ccnt_enabled(env)) {
        env->cp15.c15_ccnt = temp_ticks - env->cp15.c15_ccnt;
    }
}

static void pmcr_write(CPUARMState *env, const ARMCPRegInfo *ri,
                       uint64_t value)
{
    pmccntr_sync(env);

    if (value & PMCRC) {
        /* The counter has been reset */
        env->cp15.c15_ccnt = 0;
    }

    /* only the DP, X, D and E bits are writable */
    env->cp15.c9_pmcr &= ~0x39;
    env->cp15.c9_pmcr |= (value & 0x39);

    pmccntr_sync(env);
}

static uint64_t pmccntr_read(CPUARMState *env, const ARMCPRegInfo *ri)
{
    uint64_t total_ticks;

    if (!arm_ccnt_enabled(env)) {
        /* Counter is disabled, do not change value */
        return env->cp15.c15_ccnt;
    }

    total_ticks = muldiv64(qemu_clock_get_ns(QEMU_CLOCK_VIRTUAL),
                           ARM_CPU_FREQ, NANOSECONDS_PER_SECOND);

    if (env->cp15.c9_pmcr & PMCRD) {
        /* Increment once every 64 processor clock cycles */
        total_ticks /= 64;
    }
    return total_ticks - env->cp15.c15_ccnt;
}

static void pmccntr_write(CPUARMState *env, const ARMCPRegInfo *ri,
                        uint64_t value)
{
    uint64_t total_ticks;

    if (!arm_ccnt_enabled(env)) {
        /* Counter is disabled, set the absolute value */
        env->cp15.c15_ccnt = value;
        return;
    }

    total_ticks = muldiv64(qemu_clock_get_ns(QEMU_CLOCK_VIRTUAL),
                           ARM_CPU_FREQ, NANOSECONDS_PER_SECOND);

    if (env->cp15.c9_pmcr & PMCRD) {
        /* Increment once every 64 processor clock cycles */
        total_ticks /= 64;
    }
    env->cp15.c15_ccnt = total_ticks - value;
}

static void pmccntr_write32(CPUARMState *env, const ARMCPRegInfo *ri,
                            uint64_t value)
{
    uint64_t cur_val = pmccntr_read(env, NULL);

    pmccntr_write(env, ri, deposit64(cur_val, 0, 32, value));
}

#else /* CONFIG_USER_ONLY */

void pmccntr_sync(CPUARMState *env)
{
}

#endif

static void pmccfiltr_write(CPUARMState *env, const ARMCPRegInfo *ri,
                            uint64_t value)
{
    pmccntr_sync(env);
    env->cp15.pmccfiltr_el0 = value & 0x7E000000;
    pmccntr_sync(env);
}

static void pmcntenset_write(CPUARMState *env, const ARMCPRegInfo *ri,
                            uint64_t value)
{
    value &= (1 << 31);
    env->cp15.c9_pmcnten |= value;
}

static void pmcntenclr_write(CPUARMState *env, const ARMCPRegInfo *ri,
                             uint64_t value)
{
    value &= (1 << 31);
    env->cp15.c9_pmcnten &= ~value;
}

static void pmovsr_write(CPUARMState *env, const ARMCPRegInfo *ri,
                         uint64_t value)
{
    env->cp15.c9_pmovsr &= ~value;
}

static void pmxevtyper_write(CPUARMState *env, const ARMCPRegInfo *ri,
                             uint64_t value)
{
    env->cp15.c9_pmxevtyper = value & 0xff;
}

static void pmuserenr_write(CPUARMState *env, const ARMCPRegInfo *ri,
                            uint64_t value)
{
    env->cp15.c9_pmuserenr = value & 1;
}

static void pmintenset_write(CPUARMState *env, const ARMCPRegInfo *ri,
                             uint64_t value)
{
    /* We have no event counters so only the C bit can be changed */
    value &= (1 << 31);
    env->cp15.c9_pminten |= value;
}

static void pmintenclr_write(CPUARMState *env, const ARMCPRegInfo *ri,
                             uint64_t value)
{
    value &= (1 << 31);
    env->cp15.c9_pminten &= ~value;
}

static void vbar_write(CPUARMState *env, const ARMCPRegInfo *ri,
                       uint64_t value)
{
    /* Note that even though the AArch64 view of this register has bits
     * [10:0] all RES0 we can only mask the bottom 5, to comply with the
     * architectural requirements for bits which are RES0 only in some
     * contexts. (ARMv8 would permit us to do no masking at all, but ARMv7
     * requires the bottom five bits to be RAZ/WI because they're UNK/SBZP.)
     */
    raw_write(env, ri, value & ~0x1FULL);
}

static void scr_write(CPUARMState *env, const ARMCPRegInfo *ri, uint64_t value)
{
    /* We only mask off bits that are RES0 both for AArch64 and AArch32.
     * For bits that vary between AArch32/64, code needs to check the
     * current execution mode before directly using the feature bit.
     */
    uint32_t valid_mask = SCR_AARCH64_MASK | SCR_AARCH32_MASK;

    if (!arm_feature(env, ARM_FEATURE_EL2)) {
        valid_mask &= ~SCR_HCE;

        /* On ARMv7, SMD (or SCD as it is called in v7) is only
         * supported if EL2 exists. The bit is UNK/SBZP when
         * EL2 is unavailable. In QEMU ARMv7, we force it to always zero
         * when EL2 is unavailable.
         * On ARMv8, this bit is always available.
         */
        if (arm_feature(env, ARM_FEATURE_V7) &&
            !arm_feature(env, ARM_FEATURE_V8)) {
            valid_mask &= ~SCR_SMD;
        }
    }

    /* Clear all-context RES0 bits.  */
    value &= valid_mask;
    raw_write(env, ri, value);
}

static uint64_t ccsidr_read(CPUARMState *env, const ARMCPRegInfo *ri)
{
    ARMCPU *cpu = arm_env_get_cpu(env);

    /* Acquire the CSSELR index from the bank corresponding to the CCSIDR
     * bank
     */
    uint32_t index = A32_BANKED_REG_GET(env, csselr,
                                        ri->secure & ARM_CP_SECSTATE_S);

    return cpu->ccsidr[index];
}

static void csselr_write(CPUARMState *env, const ARMCPRegInfo *ri,
                         uint64_t value)
{
    raw_write(env, ri, value & 0xf);
}

static uint64_t isr_read(CPUARMState *env, const ARMCPRegInfo *ri)
{
    CPUState *cs = ENV_GET_CPU(env);
    uint64_t ret = 0;

    if (cs->interrupt_request & CPU_INTERRUPT_HARD) {
        ret |= CPSR_I;
    }
    if (cs->interrupt_request & CPU_INTERRUPT_FIQ) {
        ret |= CPSR_F;
    }
    /* External aborts are not possible in QEMU so A bit is always clear */
    return ret;
}

static const ARMCPRegInfo v7_cp_reginfo[] = {
    /* the old v6 WFI, UNPREDICTABLE in v7 but we choose to NOP */
    { .name = "NOP", .cp = 15, .crn = 7, .crm = 0, .opc1 = 0, .opc2 = 4,
      .access = PL1_W, .type = ARM_CP_NOP },
    /* Performance monitors are implementation defined in v7,
     * but with an ARM recommended set of registers, which we
     * follow (although we don't actually implement any counters)
     *
     * Performance registers fall into three categories:
     *  (a) always UNDEF in PL0, RW in PL1 (PMINTENSET, PMINTENCLR)
     *  (b) RO in PL0 (ie UNDEF on write), RW in PL1 (PMUSERENR)
     *  (c) UNDEF in PL0 if PMUSERENR.EN==0, otherwise accessible (all others)
     * For the cases controlled by PMUSERENR we must set .access to PL0_RW
     * or PL0_RO as appropriate and then check PMUSERENR in the helper fn.
     */
    { .name = "PMCNTENSET", .cp = 15, .crn = 9, .crm = 12, .opc1 = 0, .opc2 = 1,
      .access = PL0_RW, .type = ARM_CP_ALIAS,
      .fieldoffset = offsetoflow32(CPUARMState, cp15.c9_pmcnten),
      .writefn = pmcntenset_write,
      .accessfn = pmreg_access,
      .raw_writefn = raw_write },
    { .name = "PMCNTENSET_EL0", .state = ARM_CP_STATE_AA64,
      .opc0 = 3, .opc1 = 3, .crn = 9, .crm = 12, .opc2 = 1,
      .access = PL0_RW, .accessfn = pmreg_access,
      .fieldoffset = offsetof(CPUARMState, cp15.c9_pmcnten), .resetvalue = 0,
      .writefn = pmcntenset_write, .raw_writefn = raw_write },
    { .name = "PMCNTENCLR", .cp = 15, .crn = 9, .crm = 12, .opc1 = 0, .opc2 = 2,
      .access = PL0_RW,
      .fieldoffset = offsetoflow32(CPUARMState, cp15.c9_pmcnten),
      .accessfn = pmreg_access,
      .writefn = pmcntenclr_write,
      .type = ARM_CP_ALIAS },
    { .name = "PMCNTENCLR_EL0", .state = ARM_CP_STATE_AA64,
      .opc0 = 3, .opc1 = 3, .crn = 9, .crm = 12, .opc2 = 2,
      .access = PL0_RW, .accessfn = pmreg_access,
      .type = ARM_CP_ALIAS,
      .fieldoffset = offsetof(CPUARMState, cp15.c9_pmcnten),
      .writefn = pmcntenclr_write },
    { .name = "PMOVSR", .cp = 15, .crn = 9, .crm = 12, .opc1 = 0, .opc2 = 3,
      .access = PL0_RW, .fieldoffset = offsetof(CPUARMState, cp15.c9_pmovsr),
      .accessfn = pmreg_access,
      .writefn = pmovsr_write,
      .raw_writefn = raw_write },
    { .name = "PMOVSCLR_EL0", .state = ARM_CP_STATE_AA64,
      .opc0 = 3, .opc1 = 3, .crn = 9, .crm = 12, .opc2 = 3,
      .access = PL0_RW, .accessfn = pmreg_access,
      .type = ARM_CP_ALIAS,
      .fieldoffset = offsetof(CPUARMState, cp15.c9_pmovsr),
      .writefn = pmovsr_write,
      .raw_writefn = raw_write },
    /* Unimplemented so WI. */
    { .name = "PMSWINC", .cp = 15, .crn = 9, .crm = 12, .opc1 = 0, .opc2 = 4,
      .access = PL0_W, .accessfn = pmreg_access, .type = ARM_CP_NOP },
    /* Since we don't implement any events, writing to PMSELR is UNPREDICTABLE.
     * We choose to RAZ/WI.
     */
    { .name = "PMSELR", .cp = 15, .crn = 9, .crm = 12, .opc1 = 0, .opc2 = 5,
      .access = PL0_RW, .type = ARM_CP_CONST, .resetvalue = 0,
      .accessfn = pmreg_access },
#ifndef CONFIG_USER_ONLY
    { .name = "PMCCNTR", .cp = 15, .crn = 9, .crm = 13, .opc1 = 0, .opc2 = 0,
      .access = PL0_RW, .resetvalue = 0, .type = ARM_CP_IO,
      .readfn = pmccntr_read, .writefn = pmccntr_write32,
      .accessfn = pmreg_access },
    { .name = "PMCCNTR_EL0", .state = ARM_CP_STATE_AA64,
      .opc0 = 3, .opc1 = 3, .crn = 9, .crm = 13, .opc2 = 0,
      .access = PL0_RW, .accessfn = pmreg_access,
      .type = ARM_CP_IO,
      .readfn = pmccntr_read, .writefn = pmccntr_write, },
#endif
    { .name = "PMCCFILTR_EL0", .state = ARM_CP_STATE_AA64,
      .opc0 = 3, .opc1 = 3, .crn = 14, .crm = 15, .opc2 = 7,
      .writefn = pmccfiltr_write,
      .access = PL0_RW, .accessfn = pmreg_access,
      .type = ARM_CP_IO,
      .fieldoffset = offsetof(CPUARMState, cp15.pmccfiltr_el0),
      .resetvalue = 0, },
    { .name = "PMXEVTYPER", .cp = 15, .crn = 9, .crm = 13, .opc1 = 0, .opc2 = 1,
      .access = PL0_RW,
      .fieldoffset = offsetof(CPUARMState, cp15.c9_pmxevtyper),
      .accessfn = pmreg_access, .writefn = pmxevtyper_write,
      .raw_writefn = raw_write },
    /* Unimplemented, RAZ/WI. */
    { .name = "PMXEVCNTR", .cp = 15, .crn = 9, .crm = 13, .opc1 = 0, .opc2 = 2,
      .access = PL0_RW, .type = ARM_CP_CONST, .resetvalue = 0,
      .accessfn = pmreg_access },
    { .name = "PMUSERENR", .cp = 15, .crn = 9, .crm = 14, .opc1 = 0, .opc2 = 0,
      .access = PL0_R | PL1_RW, .accessfn = access_tpm,
      .fieldoffset = offsetof(CPUARMState, cp15.c9_pmuserenr),
      .resetvalue = 0,
      .writefn = pmuserenr_write, .raw_writefn = raw_write },
    { .name = "PMUSERENR_EL0", .state = ARM_CP_STATE_AA64,
      .opc0 = 3, .opc1 = 3, .crn = 9, .crm = 14, .opc2 = 0,
      .access = PL0_R | PL1_RW, .accessfn = access_tpm, .type = ARM_CP_ALIAS,
      .fieldoffset = offsetof(CPUARMState, cp15.c9_pmuserenr),
      .resetvalue = 0,
      .writefn = pmuserenr_write, .raw_writefn = raw_write },
    { .name = "PMINTENSET", .cp = 15, .crn = 9, .crm = 14, .opc1 = 0, .opc2 = 1,
      .access = PL1_RW, .accessfn = access_tpm,
      .fieldoffset = offsetof(CPUARMState, cp15.c9_pminten),
      .resetvalue = 0,
      .writefn = pmintenset_write, .raw_writefn = raw_write },
    { .name = "PMINTENCLR", .cp = 15, .crn = 9, .crm = 14, .opc1 = 0, .opc2 = 2,
      .access = PL1_RW, .accessfn = access_tpm, .type = ARM_CP_ALIAS,
      .fieldoffset = offsetof(CPUARMState, cp15.c9_pminten),
      .writefn = pmintenclr_write, },
    { .name = "PMINTENCLR_EL1", .state = ARM_CP_STATE_AA64,
      .opc0 = 3, .opc1 = 0, .crn = 9, .crm = 14, .opc2 = 2,
      .access = PL1_RW, .accessfn = access_tpm, .type = ARM_CP_ALIAS,
      .fieldoffset = offsetof(CPUARMState, cp15.c9_pminten),
      .writefn = pmintenclr_write },
    { .name = "VBAR", .state = ARM_CP_STATE_BOTH,
      .opc0 = 3, .crn = 12, .crm = 0, .opc1 = 0, .opc2 = 0,
      .access = PL1_RW, .writefn = vbar_write,
      .bank_fieldoffsets = { offsetof(CPUARMState, cp15.vbar_s),
                             offsetof(CPUARMState, cp15.vbar_ns) },
      .resetvalue = 0 },
    { .name = "CCSIDR", .state = ARM_CP_STATE_BOTH,
      .opc0 = 3, .crn = 0, .crm = 0, .opc1 = 1, .opc2 = 0,
      .access = PL1_R, .readfn = ccsidr_read, .type = ARM_CP_NO_RAW },
    { .name = "CSSELR", .state = ARM_CP_STATE_BOTH,
      .opc0 = 3, .crn = 0, .crm = 0, .opc1 = 2, .opc2 = 0,
      .access = PL1_RW, .writefn = csselr_write, .resetvalue = 0,
      .bank_fieldoffsets = { offsetof(CPUARMState, cp15.csselr_s),
                             offsetof(CPUARMState, cp15.csselr_ns) } },
    /* Auxiliary ID register: this actually has an IMPDEF value but for now
     * just RAZ for all cores:
     */
    { .name = "AIDR", .state = ARM_CP_STATE_BOTH,
      .opc0 = 3, .opc1 = 1, .crn = 0, .crm = 0, .opc2 = 7,
      .access = PL1_R, .type = ARM_CP_CONST, .resetvalue = 0 },
    /* Auxiliary fault status registers: these also are IMPDEF, and we
     * choose to RAZ/WI for all cores.
     */
    { .name = "AFSR0_EL1", .state = ARM_CP_STATE_BOTH,
      .opc0 = 3, .opc1 = 0, .crn = 5, .crm = 1, .opc2 = 0,
      .access = PL1_RW, .type = ARM_CP_CONST, .resetvalue = 0 },
    { .name = "AFSR1_EL1", .state = ARM_CP_STATE_BOTH,
      .opc0 = 3, .opc1 = 0, .crn = 5, .crm = 1, .opc2 = 1,
      .access = PL1_RW, .type = ARM_CP_CONST, .resetvalue = 0 },
    /* MAIR can just read-as-written because we don't implement caches
     * and so don't need to care about memory attributes.
     */
    { .name = "MAIR_EL1", .state = ARM_CP_STATE_AA64,
      .opc0 = 3, .opc1 = 0, .crn = 10, .crm = 2, .opc2 = 0,
      .access = PL1_RW, .fieldoffset = offsetof(CPUARMState, cp15.mair_el[1]),
      .resetvalue = 0 },
    { .name = "MAIR_EL3", .state = ARM_CP_STATE_AA64,
      .opc0 = 3, .opc1 = 6, .crn = 10, .crm = 2, .opc2 = 0,
      .access = PL3_RW, .fieldoffset = offsetof(CPUARMState, cp15.mair_el[3]),
      .resetvalue = 0 },
    /* For non-long-descriptor page tables these are PRRR and NMRR;
     * regardless they still act as reads-as-written for QEMU.
     */
     /* MAIR0/1 are defined separately from their 64-bit counterpart which
      * allows them to assign the correct fieldoffset based on the endianness
      * handled in the field definitions.
      */
    { .name = "MAIR0", .state = ARM_CP_STATE_AA32,
      .cp = 15, .opc1 = 0, .crn = 10, .crm = 2, .opc2 = 0, .access = PL1_RW,
      .bank_fieldoffsets = { offsetof(CPUARMState, cp15.mair0_s),
                             offsetof(CPUARMState, cp15.mair0_ns) },
      .resetfn = arm_cp_reset_ignore },
    { .name = "MAIR1", .state = ARM_CP_STATE_AA32,
      .cp = 15, .opc1 = 0, .crn = 10, .crm = 2, .opc2 = 1, .access = PL1_RW,
      .bank_fieldoffsets = { offsetof(CPUARMState, cp15.mair1_s),
                             offsetof(CPUARMState, cp15.mair1_ns) },
      .resetfn = arm_cp_reset_ignore },
    { .name = "ISR_EL1", .state = ARM_CP_STATE_BOTH,
      .opc0 = 3, .opc1 = 0, .crn = 12, .crm = 1, .opc2 = 0,
      .type = ARM_CP_NO_RAW, .access = PL1_R, .readfn = isr_read },
    /* 32 bit ITLB invalidates */
    { .name = "ITLBIALL", .cp = 15, .opc1 = 0, .crn = 8, .crm = 5, .opc2 = 0,
      .type = ARM_CP_NO_RAW, .access = PL1_W, .writefn = tlbiall_write },
    { .name = "ITLBIMVA", .cp = 15, .opc1 = 0, .crn = 8, .crm = 5, .opc2 = 1,
      .type = ARM_CP_NO_RAW, .access = PL1_W, .writefn = tlbimva_write },
    { .name = "ITLBIASID", .cp = 15, .opc1 = 0, .crn = 8, .crm = 5, .opc2 = 2,
      .type = ARM_CP_NO_RAW, .access = PL1_W, .writefn = tlbiasid_write },
    /* 32 bit DTLB invalidates */
    { .name = "DTLBIALL", .cp = 15, .opc1 = 0, .crn = 8, .crm = 6, .opc2 = 0,
      .type = ARM_CP_NO_RAW, .access = PL1_W, .writefn = tlbiall_write },
    { .name = "DTLBIMVA", .cp = 15, .opc1 = 0, .crn = 8, .crm = 6, .opc2 = 1,
      .type = ARM_CP_NO_RAW, .access = PL1_W, .writefn = tlbimva_write },
    { .name = "DTLBIASID", .cp = 15, .opc1 = 0, .crn = 8, .crm = 6, .opc2 = 2,
      .type = ARM_CP_NO_RAW, .access = PL1_W, .writefn = tlbiasid_write },
    /* 32 bit TLB invalidates */
    { .name = "TLBIALL", .cp = 15, .opc1 = 0, .crn = 8, .crm = 7, .opc2 = 0,
      .type = ARM_CP_NO_RAW, .access = PL1_W, .writefn = tlbiall_write },
    { .name = "TLBIMVA", .cp = 15, .opc1 = 0, .crn = 8, .crm = 7, .opc2 = 1,
      .type = ARM_CP_NO_RAW, .access = PL1_W, .writefn = tlbimva_write },
    { .name = "TLBIASID", .cp = 15, .opc1 = 0, .crn = 8, .crm = 7, .opc2 = 2,
      .type = ARM_CP_NO_RAW, .access = PL1_W, .writefn = tlbiasid_write },
    { .name = "TLBIMVAA", .cp = 15, .opc1 = 0, .crn = 8, .crm = 7, .opc2 = 3,
      .type = ARM_CP_NO_RAW, .access = PL1_W, .writefn = tlbimvaa_write },
    REGINFO_SENTINEL
};

static const ARMCPRegInfo v7mp_cp_reginfo[] = {
    /* 32 bit TLB invalidates, Inner Shareable */
    { .name = "TLBIALLIS", .cp = 15, .opc1 = 0, .crn = 8, .crm = 3, .opc2 = 0,
      .type = ARM_CP_NO_RAW, .access = PL1_W, .writefn = tlbiall_is_write },
    { .name = "TLBIMVAIS", .cp = 15, .opc1 = 0, .crn = 8, .crm = 3, .opc2 = 1,
      .type = ARM_CP_NO_RAW, .access = PL1_W, .writefn = tlbimva_is_write },
    { .name = "TLBIASIDIS", .cp = 15, .opc1 = 0, .crn = 8, .crm = 3, .opc2 = 2,
      .type = ARM_CP_NO_RAW, .access = PL1_W,
      .writefn = tlbiasid_is_write },
    { .name = "TLBIMVAAIS", .cp = 15, .opc1 = 0, .crn = 8, .crm = 3, .opc2 = 3,
      .type = ARM_CP_NO_RAW, .access = PL1_W,
      .writefn = tlbimvaa_is_write },
    REGINFO_SENTINEL
};

static void teecr_write(CPUARMState *env, const ARMCPRegInfo *ri,
                        uint64_t value)
{
    value &= 1;
    env->teecr = value;
}

static CPAccessResult teehbr_access(CPUARMState *env, const ARMCPRegInfo *ri,
                                    bool isread)
{
    if (arm_current_el(env) == 0 && (env->teecr & 1)) {
        return CP_ACCESS_TRAP;
    }
    return CP_ACCESS_OK;
}

static const ARMCPRegInfo t2ee_cp_reginfo[] = {
    { .name = "TEECR", .cp = 14, .crn = 0, .crm = 0, .opc1 = 6, .opc2 = 0,
      .access = PL1_RW, .fieldoffset = offsetof(CPUARMState, teecr),
      .resetvalue = 0,
      .writefn = teecr_write },
    { .name = "TEEHBR", .cp = 14, .crn = 1, .crm = 0, .opc1 = 6, .opc2 = 0,
      .access = PL0_RW, .fieldoffset = offsetof(CPUARMState, teehbr),
      .accessfn = teehbr_access, .resetvalue = 0 },
    REGINFO_SENTINEL
};

static const ARMCPRegInfo v6k_cp_reginfo[] = {
    { .name = "TPIDR_EL0", .state = ARM_CP_STATE_AA64,
      .opc0 = 3, .opc1 = 3, .opc2 = 2, .crn = 13, .crm = 0,
      .access = PL0_RW,
      .fieldoffset = offsetof(CPUARMState, cp15.tpidr_el[0]), .resetvalue = 0 },
    { .name = "TPIDRURW", .cp = 15, .crn = 13, .crm = 0, .opc1 = 0, .opc2 = 2,
      .access = PL0_RW,
      .bank_fieldoffsets = { offsetoflow32(CPUARMState, cp15.tpidrurw_s),
                             offsetoflow32(CPUARMState, cp15.tpidrurw_ns) },
      .resetfn = arm_cp_reset_ignore },
    { .name = "TPIDRRO_EL0", .state = ARM_CP_STATE_AA64,
      .opc0 = 3, .opc1 = 3, .opc2 = 3, .crn = 13, .crm = 0,
      .access = PL0_R|PL1_W,
      .fieldoffset = offsetof(CPUARMState, cp15.tpidrro_el[0]),
      .resetvalue = 0},
    { .name = "TPIDRURO", .cp = 15, .crn = 13, .crm = 0, .opc1 = 0, .opc2 = 3,
      .access = PL0_R|PL1_W,
      .bank_fieldoffsets = { offsetoflow32(CPUARMState, cp15.tpidruro_s),
                             offsetoflow32(CPUARMState, cp15.tpidruro_ns) },
      .resetfn = arm_cp_reset_ignore },
    { .name = "TPIDR_EL1", .state = ARM_CP_STATE_AA64,
      .opc0 = 3, .opc1 = 0, .opc2 = 4, .crn = 13, .crm = 0,
      .access = PL1_RW,
      .fieldoffset = offsetof(CPUARMState, cp15.tpidr_el[1]), .resetvalue = 0 },
    { .name = "TPIDRPRW", .opc1 = 0, .cp = 15, .crn = 13, .crm = 0, .opc2 = 4,
      .access = PL1_RW,
      .bank_fieldoffsets = { offsetoflow32(CPUARMState, cp15.tpidrprw_s),
                             offsetoflow32(CPUARMState, cp15.tpidrprw_ns) },
      .resetvalue = 0 },
    REGINFO_SENTINEL
};

#ifndef CONFIG_USER_ONLY

static CPAccessResult gt_cntfrq_access(CPUARMState *env, const ARMCPRegInfo *ri,
                                       bool isread)
{
    /* CNTFRQ: not visible from PL0 if both PL0PCTEN and PL0VCTEN are zero.
     * Writable only at the highest implemented exception level.
     */
    int el = arm_current_el(env);

    switch (el) {
    case 0:
        if (!extract32(env->cp15.c14_cntkctl, 0, 2)) {
            return CP_ACCESS_TRAP;
        }
        break;
    case 1:
        if (!isread && ri->state == ARM_CP_STATE_AA32 &&
            arm_is_secure_below_el3(env)) {
            /* Accesses from 32-bit Secure EL1 UNDEF (*not* trap to EL3!) */
            return CP_ACCESS_TRAP_UNCATEGORIZED;
        }
        break;
    case 2:
    case 3:
        break;
    }

    if (!isread && el < arm_highest_el(env)) {
        return CP_ACCESS_TRAP_UNCATEGORIZED;
    }

    return CP_ACCESS_OK;
}

static CPAccessResult gt_counter_access(CPUARMState *env, int timeridx,
                                        bool isread)
{
    unsigned int cur_el = arm_current_el(env);
    bool secure = arm_is_secure(env);

    /* CNT[PV]CT: not visible from PL0 if ELO[PV]CTEN is zero */
    if (cur_el == 0 &&
        !extract32(env->cp15.c14_cntkctl, timeridx, 1)) {
        return CP_ACCESS_TRAP;
    }

    if (arm_feature(env, ARM_FEATURE_EL2) &&
        timeridx == GTIMER_PHYS && !secure && cur_el < 2 &&
        !extract32(env->cp15.cnthctl_el2, 0, 1)) {
        return CP_ACCESS_TRAP_EL2;
    }
    return CP_ACCESS_OK;
}

static CPAccessResult gt_timer_access(CPUARMState *env, int timeridx,
                                      bool isread)
{
    unsigned int cur_el = arm_current_el(env);
    bool secure = arm_is_secure(env);

    /* CNT[PV]_CVAL, CNT[PV]_CTL, CNT[PV]_TVAL: not visible from PL0 if
     * EL0[PV]TEN is zero.
     */
    if (cur_el == 0 &&
        !extract32(env->cp15.c14_cntkctl, 9 - timeridx, 1)) {
        return CP_ACCESS_TRAP;
    }

    if (arm_feature(env, ARM_FEATURE_EL2) &&
        timeridx == GTIMER_PHYS && !secure && cur_el < 2 &&
        !extract32(env->cp15.cnthctl_el2, 1, 1)) {
        return CP_ACCESS_TRAP_EL2;
    }
    return CP_ACCESS_OK;
}

static CPAccessResult gt_pct_access(CPUARMState *env,
                                    const ARMCPRegInfo *ri,
                                    bool isread)
{
    return gt_counter_access(env, GTIMER_PHYS, isread);
}

static CPAccessResult gt_vct_access(CPUARMState *env,
                                    const ARMCPRegInfo *ri,
                                    bool isread)
{
    return gt_counter_access(env, GTIMER_VIRT, isread);
}

static CPAccessResult gt_ptimer_access(CPUARMState *env, const ARMCPRegInfo *ri,
                                       bool isread)
{
    return gt_timer_access(env, GTIMER_PHYS, isread);
}

static CPAccessResult gt_vtimer_access(CPUARMState *env, const ARMCPRegInfo *ri,
                                       bool isread)
{
    return gt_timer_access(env, GTIMER_VIRT, isread);
}

static CPAccessResult gt_stimer_access(CPUARMState *env,
                                       const ARMCPRegInfo *ri,
                                       bool isread)
{
    /* The AArch64 register view of the secure physical timer is
     * always accessible from EL3, and configurably accessible from
     * Secure EL1.
     */
    switch (arm_current_el(env)) {
    case 1:
        if (!arm_is_secure(env)) {
            return CP_ACCESS_TRAP;
        }
        if (!(env->cp15.scr_el3 & SCR_ST)) {
            return CP_ACCESS_TRAP_EL3;
        }
        return CP_ACCESS_OK;
    case 0:
    case 2:
        return CP_ACCESS_TRAP;
    case 3:
        return CP_ACCESS_OK;
    default:
        g_assert_not_reached();
    }
}

static uint64_t gt_get_countervalue(CPUARMState *env)
{
    return qemu_clock_get_ns(QEMU_CLOCK_VIRTUAL) / GTIMER_SCALE;
}

static void gt_recalc_timer(ARMCPU *cpu, int timeridx)
{
    ARMGenericTimer *gt = &cpu->env.cp15.c14_timer[timeridx];

    if (gt->ctl & 1) {
        /* Timer enabled: calculate and set current ISTATUS, irq, and
         * reset timer to when ISTATUS next has to change
         */
        uint64_t offset = timeridx == GTIMER_VIRT ?
                                      cpu->env.cp15.cntvoff_el2 : 0;
        uint64_t count = gt_get_countervalue(&cpu->env);
        /* Note that this must be unsigned 64 bit arithmetic: */
        int istatus = count - offset >= gt->cval;
        uint64_t nexttick;

        gt->ctl = deposit32(gt->ctl, 2, 1, istatus);
        qemu_set_irq(cpu->gt_timer_outputs[timeridx],
                     (istatus && !(gt->ctl & 2)));
        if (istatus) {
            /* Next transition is when count rolls back over to zero */
            nexttick = UINT64_MAX;
        } else {
            /* Next transition is when we hit cval */
            nexttick = gt->cval + offset;
        }
        /* Note that the desired next expiry time might be beyond the
         * signed-64-bit range of a QEMUTimer -- in this case we just
         * set the timer for as far in the future as possible. When the
         * timer expires we will reset the timer for any remaining period.
         */
        if (nexttick > INT64_MAX / GTIMER_SCALE) {
            nexttick = INT64_MAX / GTIMER_SCALE;
        }
        timer_mod(cpu->gt_timer[timeridx], nexttick);
    } else {
        /* Timer disabled: ISTATUS and timer output always clear */
        gt->ctl &= ~4;
        qemu_set_irq(cpu->gt_timer_outputs[timeridx], 0);
        timer_del(cpu->gt_timer[timeridx]);
    }
}

static void gt_timer_reset(CPUARMState *env, const ARMCPRegInfo *ri,
                           int timeridx)
{
    ARMCPU *cpu = arm_env_get_cpu(env);

    timer_del(cpu->gt_timer[timeridx]);
}

static uint64_t gt_cnt_read(CPUARMState *env, const ARMCPRegInfo *ri)
{
    return gt_get_countervalue(env);
}

static uint64_t gt_virt_cnt_read(CPUARMState *env, const ARMCPRegInfo *ri)
{
    return gt_get_countervalue(env) - env->cp15.cntvoff_el2;
}

static void gt_cval_write(CPUARMState *env, const ARMCPRegInfo *ri,
                          int timeridx,
                          uint64_t value)
{
    env->cp15.c14_timer[timeridx].cval = value;
    gt_recalc_timer(arm_env_get_cpu(env), timeridx);
}

static uint64_t gt_tval_read(CPUARMState *env, const ARMCPRegInfo *ri,
                             int timeridx)
{
    uint64_t offset = timeridx == GTIMER_VIRT ? env->cp15.cntvoff_el2 : 0;

    return (uint32_t)(env->cp15.c14_timer[timeridx].cval -
                      (gt_get_countervalue(env) - offset));
}

static void gt_tval_write(CPUARMState *env, const ARMCPRegInfo *ri,
                          int timeridx,
                          uint64_t value)
{
    uint64_t offset = timeridx == GTIMER_VIRT ? env->cp15.cntvoff_el2 : 0;

    env->cp15.c14_timer[timeridx].cval = gt_get_countervalue(env) - offset +
                                         sextract64(value, 0, 32);
    gt_recalc_timer(arm_env_get_cpu(env), timeridx);
}

static void gt_ctl_write(CPUARMState *env, const ARMCPRegInfo *ri,
                         int timeridx,
                         uint64_t value)
{
    ARMCPU *cpu = arm_env_get_cpu(env);
    uint32_t oldval = env->cp15.c14_timer[timeridx].ctl;

    env->cp15.c14_timer[timeridx].ctl = deposit64(oldval, 0, 2, value);
    if ((oldval ^ value) & 1) {
        /* Enable toggled */
        gt_recalc_timer(cpu, timeridx);
    } else if ((oldval ^ value) & 2) {
        /* IMASK toggled: don't need to recalculate,
         * just set the interrupt line based on ISTATUS
         */
        qemu_set_irq(cpu->gt_timer_outputs[timeridx],
                     (oldval & 4) && !(value & 2));
    }
}

static void gt_phys_timer_reset(CPUARMState *env, const ARMCPRegInfo *ri)
{
    gt_timer_reset(env, ri, GTIMER_PHYS);
}

static void gt_phys_cval_write(CPUARMState *env, const ARMCPRegInfo *ri,
                               uint64_t value)
{
    gt_cval_write(env, ri, GTIMER_PHYS, value);
}

static uint64_t gt_phys_tval_read(CPUARMState *env, const ARMCPRegInfo *ri)
{
    return gt_tval_read(env, ri, GTIMER_PHYS);
}

static void gt_phys_tval_write(CPUARMState *env, const ARMCPRegInfo *ri,
                               uint64_t value)
{
    gt_tval_write(env, ri, GTIMER_PHYS, value);
}

static void gt_phys_ctl_write(CPUARMState *env, const ARMCPRegInfo *ri,
                              uint64_t value)
{
    gt_ctl_write(env, ri, GTIMER_PHYS, value);
}

static void gt_virt_timer_reset(CPUARMState *env, const ARMCPRegInfo *ri)
{
    gt_timer_reset(env, ri, GTIMER_VIRT);
}

static void gt_virt_cval_write(CPUARMState *env, const ARMCPRegInfo *ri,
                               uint64_t value)
{
    gt_cval_write(env, ri, GTIMER_VIRT, value);
}

static uint64_t gt_virt_tval_read(CPUARMState *env, const ARMCPRegInfo *ri)
{
    return gt_tval_read(env, ri, GTIMER_VIRT);
}

static void gt_virt_tval_write(CPUARMState *env, const ARMCPRegInfo *ri,
                               uint64_t value)
{
    gt_tval_write(env, ri, GTIMER_VIRT, value);
}

static void gt_virt_ctl_write(CPUARMState *env, const ARMCPRegInfo *ri,
                              uint64_t value)
{
    gt_ctl_write(env, ri, GTIMER_VIRT, value);
}

static void gt_cntvoff_write(CPUARMState *env, const ARMCPRegInfo *ri,
                              uint64_t value)
{
    ARMCPU *cpu = arm_env_get_cpu(env);

    raw_write(env, ri, value);
    gt_recalc_timer(cpu, GTIMER_VIRT);
}

static void gt_hyp_timer_reset(CPUARMState *env, const ARMCPRegInfo *ri)
{
    gt_timer_reset(env, ri, GTIMER_HYP);
}

static void gt_hyp_cval_write(CPUARMState *env, const ARMCPRegInfo *ri,
                              uint64_t value)
{
    gt_cval_write(env, ri, GTIMER_HYP, value);
}

static uint64_t gt_hyp_tval_read(CPUARMState *env, const ARMCPRegInfo *ri)
{
    return gt_tval_read(env, ri, GTIMER_HYP);
}

static void gt_hyp_tval_write(CPUARMState *env, const ARMCPRegInfo *ri,
                              uint64_t value)
{
    gt_tval_write(env, ri, GTIMER_HYP, value);
}

static void gt_hyp_ctl_write(CPUARMState *env, const ARMCPRegInfo *ri,
                              uint64_t value)
{
    gt_ctl_write(env, ri, GTIMER_HYP, value);
}

static void gt_sec_timer_reset(CPUARMState *env, const ARMCPRegInfo *ri)
{
    gt_timer_reset(env, ri, GTIMER_SEC);
}

static void gt_sec_cval_write(CPUARMState *env, const ARMCPRegInfo *ri,
                              uint64_t value)
{
    gt_cval_write(env, ri, GTIMER_SEC, value);
}

static uint64_t gt_sec_tval_read(CPUARMState *env, const ARMCPRegInfo *ri)
{
    return gt_tval_read(env, ri, GTIMER_SEC);
}

static void gt_sec_tval_write(CPUARMState *env, const ARMCPRegInfo *ri,
                              uint64_t value)
{
    gt_tval_write(env, ri, GTIMER_SEC, value);
}

static void gt_sec_ctl_write(CPUARMState *env, const ARMCPRegInfo *ri,
                              uint64_t value)
{
    gt_ctl_write(env, ri, GTIMER_SEC, value);
}

void arm_gt_ptimer_cb(void *opaque)
{
    ARMCPU *cpu = opaque;

    gt_recalc_timer(cpu, GTIMER_PHYS);
}

void arm_gt_vtimer_cb(void *opaque)
{
    ARMCPU *cpu = opaque;

    gt_recalc_timer(cpu, GTIMER_VIRT);
}

void arm_gt_htimer_cb(void *opaque)
{
    ARMCPU *cpu = opaque;

    gt_recalc_timer(cpu, GTIMER_HYP);
}

void arm_gt_stimer_cb(void *opaque)
{
    ARMCPU *cpu = opaque;

    gt_recalc_timer(cpu, GTIMER_SEC);
}

static const ARMCPRegInfo generic_timer_cp_reginfo[] = {
    /* Note that CNTFRQ is purely reads-as-written for the benefit
     * of software; writing it doesn't actually change the timer frequency.
     * Our reset value matches the fixed frequency we implement the timer at.
     */
    { .name = "CNTFRQ", .cp = 15, .crn = 14, .crm = 0, .opc1 = 0, .opc2 = 0,
      .type = ARM_CP_ALIAS,
      .access = PL1_RW | PL0_R, .accessfn = gt_cntfrq_access,
      .fieldoffset = offsetoflow32(CPUARMState, cp15.c14_cntfrq),
    },
    { .name = "CNTFRQ_EL0", .state = ARM_CP_STATE_AA64,
      .opc0 = 3, .opc1 = 3, .crn = 14, .crm = 0, .opc2 = 0,
      .access = PL1_RW | PL0_R, .accessfn = gt_cntfrq_access,
      .fieldoffset = offsetof(CPUARMState, cp15.c14_cntfrq),
      .resetvalue = (1000 * 1000 * 1000) / GTIMER_SCALE,
    },
    /* overall control: mostly access permissions */
    { .name = "CNTKCTL", .state = ARM_CP_STATE_BOTH,
      .opc0 = 3, .opc1 = 0, .crn = 14, .crm = 1, .opc2 = 0,
      .access = PL1_RW,
      .fieldoffset = offsetof(CPUARMState, cp15.c14_cntkctl),
      .resetvalue = 0,
    },
    /* per-timer control */
    { .name = "CNTP_CTL", .cp = 15, .crn = 14, .crm = 2, .opc1 = 0, .opc2 = 1,
      .secure = ARM_CP_SECSTATE_NS,
      .type = ARM_CP_IO | ARM_CP_ALIAS, .access = PL1_RW | PL0_R,
      .accessfn = gt_ptimer_access,
      .fieldoffset = offsetoflow32(CPUARMState,
                                   cp15.c14_timer[GTIMER_PHYS].ctl),
      .writefn = gt_phys_ctl_write, .raw_writefn = raw_write,
    },
    { .name = "CNTP_CTL(S)",
      .cp = 15, .crn = 14, .crm = 2, .opc1 = 0, .opc2 = 1,
      .secure = ARM_CP_SECSTATE_S,
      .type = ARM_CP_IO | ARM_CP_ALIAS, .access = PL1_RW | PL0_R,
      .accessfn = gt_ptimer_access,
      .fieldoffset = offsetoflow32(CPUARMState,
                                   cp15.c14_timer[GTIMER_SEC].ctl),
      .writefn = gt_sec_ctl_write, .raw_writefn = raw_write,
    },
    { .name = "CNTP_CTL_EL0", .state = ARM_CP_STATE_AA64,
      .opc0 = 3, .opc1 = 3, .crn = 14, .crm = 2, .opc2 = 1,
      .type = ARM_CP_IO, .access = PL1_RW | PL0_R,
      .accessfn = gt_ptimer_access,
      .fieldoffset = offsetof(CPUARMState, cp15.c14_timer[GTIMER_PHYS].ctl),
      .resetvalue = 0,
      .writefn = gt_phys_ctl_write, .raw_writefn = raw_write,
    },
    { .name = "CNTV_CTL", .cp = 15, .crn = 14, .crm = 3, .opc1 = 0, .opc2 = 1,
      .type = ARM_CP_IO | ARM_CP_ALIAS, .access = PL1_RW | PL0_R,
      .accessfn = gt_vtimer_access,
      .fieldoffset = offsetoflow32(CPUARMState,
                                   cp15.c14_timer[GTIMER_VIRT].ctl),
      .writefn = gt_virt_ctl_write, .raw_writefn = raw_write,
    },
    { .name = "CNTV_CTL_EL0", .state = ARM_CP_STATE_AA64,
      .opc0 = 3, .opc1 = 3, .crn = 14, .crm = 3, .opc2 = 1,
      .type = ARM_CP_IO, .access = PL1_RW | PL0_R,
      .accessfn = gt_vtimer_access,
      .fieldoffset = offsetof(CPUARMState, cp15.c14_timer[GTIMER_VIRT].ctl),
      .resetvalue = 0,
      .writefn = gt_virt_ctl_write, .raw_writefn = raw_write,
    },
    /* TimerValue views: a 32 bit downcounting view of the underlying state */
    { .name = "CNTP_TVAL", .cp = 15, .crn = 14, .crm = 2, .opc1 = 0, .opc2 = 0,
      .secure = ARM_CP_SECSTATE_NS,
      .type = ARM_CP_NO_RAW | ARM_CP_IO, .access = PL1_RW | PL0_R,
      .accessfn = gt_ptimer_access,
      .readfn = gt_phys_tval_read, .writefn = gt_phys_tval_write,
    },
    { .name = "CNTP_TVAL(S)",
      .cp = 15, .crn = 14, .crm = 2, .opc1 = 0, .opc2 = 0,
      .secure = ARM_CP_SECSTATE_S,
      .type = ARM_CP_NO_RAW | ARM_CP_IO, .access = PL1_RW | PL0_R,
      .accessfn = gt_ptimer_access,
      .readfn = gt_sec_tval_read, .writefn = gt_sec_tval_write,
    },
    { .name = "CNTP_TVAL_EL0", .state = ARM_CP_STATE_AA64,
      .opc0 = 3, .opc1 = 3, .crn = 14, .crm = 2, .opc2 = 0,
      .type = ARM_CP_NO_RAW | ARM_CP_IO, .access = PL1_RW | PL0_R,
      .accessfn = gt_ptimer_access, .resetfn = gt_phys_timer_reset,
      .readfn = gt_phys_tval_read, .writefn = gt_phys_tval_write,
    },
    { .name = "CNTV_TVAL", .cp = 15, .crn = 14, .crm = 3, .opc1 = 0, .opc2 = 0,
      .type = ARM_CP_NO_RAW | ARM_CP_IO, .access = PL1_RW | PL0_R,
      .accessfn = gt_vtimer_access,
      .readfn = gt_virt_tval_read, .writefn = gt_virt_tval_write,
    },
    { .name = "CNTV_TVAL_EL0", .state = ARM_CP_STATE_AA64,
      .opc0 = 3, .opc1 = 3, .crn = 14, .crm = 3, .opc2 = 0,
      .type = ARM_CP_NO_RAW | ARM_CP_IO, .access = PL1_RW | PL0_R,
      .accessfn = gt_vtimer_access, .resetfn = gt_virt_timer_reset,
      .readfn = gt_virt_tval_read, .writefn = gt_virt_tval_write,
    },
    /* The counter itself */
    { .name = "CNTPCT", .cp = 15, .crm = 14, .opc1 = 0,
      .access = PL0_R, .type = ARM_CP_64BIT | ARM_CP_NO_RAW | ARM_CP_IO,
      .accessfn = gt_pct_access,
      .readfn = gt_cnt_read, .resetfn = arm_cp_reset_ignore,
    },
    { .name = "CNTPCT_EL0", .state = ARM_CP_STATE_AA64,
      .opc0 = 3, .opc1 = 3, .crn = 14, .crm = 0, .opc2 = 1,
      .access = PL0_R, .type = ARM_CP_NO_RAW | ARM_CP_IO,
      .accessfn = gt_pct_access, .readfn = gt_cnt_read,
    },
    { .name = "CNTVCT", .cp = 15, .crm = 14, .opc1 = 1,
      .access = PL0_R, .type = ARM_CP_64BIT | ARM_CP_NO_RAW | ARM_CP_IO,
      .accessfn = gt_vct_access,
      .readfn = gt_virt_cnt_read, .resetfn = arm_cp_reset_ignore,
    },
    { .name = "CNTVCT_EL0", .state = ARM_CP_STATE_AA64,
      .opc0 = 3, .opc1 = 3, .crn = 14, .crm = 0, .opc2 = 2,
      .access = PL0_R, .type = ARM_CP_NO_RAW | ARM_CP_IO,
      .accessfn = gt_vct_access, .readfn = gt_virt_cnt_read,
    },
    /* Comparison value, indicating when the timer goes off */
    { .name = "CNTP_CVAL", .cp = 15, .crm = 14, .opc1 = 2,
      .secure = ARM_CP_SECSTATE_NS,
      .access = PL1_RW | PL0_R,
      .type = ARM_CP_64BIT | ARM_CP_IO | ARM_CP_ALIAS,
      .fieldoffset = offsetof(CPUARMState, cp15.c14_timer[GTIMER_PHYS].cval),
      .accessfn = gt_ptimer_access,
      .writefn = gt_phys_cval_write, .raw_writefn = raw_write,
    },
    { .name = "CNTP_CVAL(S)", .cp = 15, .crm = 14, .opc1 = 2,
      .secure = ARM_CP_SECSTATE_S,
      .access = PL1_RW | PL0_R,
      .type = ARM_CP_64BIT | ARM_CP_IO | ARM_CP_ALIAS,
      .fieldoffset = offsetof(CPUARMState, cp15.c14_timer[GTIMER_SEC].cval),
      .accessfn = gt_ptimer_access,
      .writefn = gt_sec_cval_write, .raw_writefn = raw_write,
    },
    { .name = "CNTP_CVAL_EL0", .state = ARM_CP_STATE_AA64,
      .opc0 = 3, .opc1 = 3, .crn = 14, .crm = 2, .opc2 = 2,
      .access = PL1_RW | PL0_R,
      .type = ARM_CP_IO,
      .fieldoffset = offsetof(CPUARMState, cp15.c14_timer[GTIMER_PHYS].cval),
      .resetvalue = 0, .accessfn = gt_ptimer_access,
      .writefn = gt_phys_cval_write, .raw_writefn = raw_write,
    },
    { .name = "CNTV_CVAL", .cp = 15, .crm = 14, .opc1 = 3,
      .access = PL1_RW | PL0_R,
      .type = ARM_CP_64BIT | ARM_CP_IO | ARM_CP_ALIAS,
      .fieldoffset = offsetof(CPUARMState, cp15.c14_timer[GTIMER_VIRT].cval),
      .accessfn = gt_vtimer_access,
      .writefn = gt_virt_cval_write, .raw_writefn = raw_write,
    },
    { .name = "CNTV_CVAL_EL0", .state = ARM_CP_STATE_AA64,
      .opc0 = 3, .opc1 = 3, .crn = 14, .crm = 3, .opc2 = 2,
      .access = PL1_RW | PL0_R,
      .type = ARM_CP_IO,
      .fieldoffset = offsetof(CPUARMState, cp15.c14_timer[GTIMER_VIRT].cval),
      .resetvalue = 0, .accessfn = gt_vtimer_access,
      .writefn = gt_virt_cval_write, .raw_writefn = raw_write,
    },
    /* Secure timer -- this is actually restricted to only EL3
     * and configurably Secure-EL1 via the accessfn.
     */
    { .name = "CNTPS_TVAL_EL1", .state = ARM_CP_STATE_AA64,
      .opc0 = 3, .opc1 = 7, .crn = 14, .crm = 2, .opc2 = 0,
      .type = ARM_CP_NO_RAW | ARM_CP_IO, .access = PL1_RW,
      .accessfn = gt_stimer_access,
      .readfn = gt_sec_tval_read,
      .writefn = gt_sec_tval_write,
      .resetfn = gt_sec_timer_reset,
    },
    { .name = "CNTPS_CTL_EL1", .state = ARM_CP_STATE_AA64,
      .opc0 = 3, .opc1 = 7, .crn = 14, .crm = 2, .opc2 = 1,
      .type = ARM_CP_IO, .access = PL1_RW,
      .accessfn = gt_stimer_access,
      .fieldoffset = offsetof(CPUARMState, cp15.c14_timer[GTIMER_SEC].ctl),
      .resetvalue = 0,
      .writefn = gt_sec_ctl_write, .raw_writefn = raw_write,
    },
    { .name = "CNTPS_CVAL_EL1", .state = ARM_CP_STATE_AA64,
      .opc0 = 3, .opc1 = 7, .crn = 14, .crm = 2, .opc2 = 2,
      .type = ARM_CP_IO, .access = PL1_RW,
      .accessfn = gt_stimer_access,
      .fieldoffset = offsetof(CPUARMState, cp15.c14_timer[GTIMER_SEC].cval),
      .writefn = gt_sec_cval_write, .raw_writefn = raw_write,
    },
    REGINFO_SENTINEL
};

#else
/* In user-mode none of the generic timer registers are accessible,
 * and their implementation depends on QEMU_CLOCK_VIRTUAL and qdev gpio outputs,
 * so instead just don't register any of them.
 */
static const ARMCPRegInfo generic_timer_cp_reginfo[] = {
    REGINFO_SENTINEL
};

#endif

static void par_write(CPUARMState *env, const ARMCPRegInfo *ri, uint64_t value)
{
    if (arm_feature(env, ARM_FEATURE_LPAE)) {
        raw_write(env, ri, value);
    } else if (arm_feature(env, ARM_FEATURE_V7)) {
        raw_write(env, ri, value & 0xfffff6ff);
    } else {
        raw_write(env, ri, value & 0xfffff1ff);
    }
}

#ifndef CONFIG_USER_ONLY
/* get_phys_addr() isn't present for user-mode-only targets */

static CPAccessResult ats_access(CPUARMState *env, const ARMCPRegInfo *ri,
                                 bool isread)
{
    if (ri->opc2 & 4) {
        /* The ATS12NSO* operations must trap to EL3 if executed in
         * Secure EL1 (which can only happen if EL3 is AArch64).
         * They are simply UNDEF if executed from NS EL1.
         * They function normally from EL2 or EL3.
         */
        if (arm_current_el(env) == 1) {
            if (arm_is_secure_below_el3(env)) {
                return CP_ACCESS_TRAP_UNCATEGORIZED_EL3;
            }
            return CP_ACCESS_TRAP_UNCATEGORIZED;
        }
    }
    return CP_ACCESS_OK;
}

static uint64_t do_ats_write(CPUARMState *env, uint64_t value,
                             int access_type, ARMMMUIdx mmu_idx)
{
    hwaddr phys_addr;
    target_ulong page_size;
    int prot;
    uint32_t fsr;
    bool ret;
    uint64_t par64;
    MemTxAttrs attrs = {};
    ARMMMUFaultInfo fi = {};

    ret = get_phys_addr(env, value, access_type, mmu_idx,
                        &phys_addr, &attrs, &prot, &page_size, &fsr, &fi);
    if (extended_addresses_enabled(env)) {
        /* fsr is a DFSR/IFSR value for the long descriptor
         * translation table format, but with WnR always clear.
         * Convert it to a 64-bit PAR.
         */
        par64 = (1 << 11); /* LPAE bit always set */
        if (!ret) {
            par64 |= phys_addr & ~0xfffULL;
            if (!attrs.secure) {
                par64 |= (1 << 9); /* NS */
            }
            /* We don't set the ATTR or SH fields in the PAR. */
        } else {
            par64 |= 1; /* F */
            par64 |= (fsr & 0x3f) << 1; /* FS */
            /* Note that S2WLK and FSTAGE are always zero, because we don't
             * implement virtualization and therefore there can't be a stage 2
             * fault.
             */
        }
    } else {
        /* fsr is a DFSR/IFSR value for the short descriptor
         * translation table format (with WnR always clear).
         * Convert it to a 32-bit PAR.
         */
        if (!ret) {
            /* We do not set any attribute bits in the PAR */
            if (page_size == (1 << 24)
                && arm_feature(env, ARM_FEATURE_V7)) {
                par64 = (phys_addr & 0xff000000) | (1 << 1);
            } else {
                par64 = phys_addr & 0xfffff000;
            }
            if (!attrs.secure) {
                par64 |= (1 << 9); /* NS */
            }
        } else {
            par64 = ((fsr & (1 << 10)) >> 5) | ((fsr & (1 << 12)) >> 6) |
                    ((fsr & 0xf) << 1) | 1;
        }
    }
    return par64;
}

static void ats_write(CPUARMState *env, const ARMCPRegInfo *ri, uint64_t value)
{
    int access_type = ri->opc2 & 1;
    uint64_t par64;
    ARMMMUIdx mmu_idx;
    int el = arm_current_el(env);
    bool secure = arm_is_secure_below_el3(env);

    switch (ri->opc2 & 6) {
    case 0:
        /* stage 1 current state PL1: ATS1CPR, ATS1CPW */
        switch (el) {
        case 3:
            mmu_idx = ARMMMUIdx_S1E3;
            break;
        case 2:
            mmu_idx = ARMMMUIdx_S1NSE1;
            break;
        case 1:
            mmu_idx = secure ? ARMMMUIdx_S1SE1 : ARMMMUIdx_S1NSE1;
            break;
        default:
            g_assert_not_reached();
        }
        break;
    case 2:
        /* stage 1 current state PL0: ATS1CUR, ATS1CUW */
        switch (el) {
        case 3:
            mmu_idx = ARMMMUIdx_S1SE0;
            break;
        case 2:
            mmu_idx = ARMMMUIdx_S1NSE0;
            break;
        case 1:
            mmu_idx = secure ? ARMMMUIdx_S1SE0 : ARMMMUIdx_S1NSE0;
            break;
        default:
            g_assert_not_reached();
        }
        break;
    case 4:
        /* stage 1+2 NonSecure PL1: ATS12NSOPR, ATS12NSOPW */
        mmu_idx = ARMMMUIdx_S12NSE1;
        break;
    case 6:
        /* stage 1+2 NonSecure PL0: ATS12NSOUR, ATS12NSOUW */
        mmu_idx = ARMMMUIdx_S12NSE0;
        break;
    default:
        g_assert_not_reached();
    }

    par64 = do_ats_write(env, value, access_type, mmu_idx);

    A32_BANKED_CURRENT_REG_SET(env, par, par64);
}

static void ats1h_write(CPUARMState *env, const ARMCPRegInfo *ri,
                        uint64_t value)
{
    int access_type = ri->opc2 & 1;
    uint64_t par64;

    par64 = do_ats_write(env, value, access_type, ARMMMUIdx_S2NS);

    A32_BANKED_CURRENT_REG_SET(env, par, par64);
}

static CPAccessResult at_s1e2_access(CPUARMState *env, const ARMCPRegInfo *ri,
                                     bool isread)
{
    if (arm_current_el(env) == 3 && !(env->cp15.scr_el3 & SCR_NS)) {
        return CP_ACCESS_TRAP;
    }
    return CP_ACCESS_OK;
}

static void ats_write64(CPUARMState *env, const ARMCPRegInfo *ri,
                        uint64_t value)
{
    int access_type = ri->opc2 & 1;
    ARMMMUIdx mmu_idx;
    int secure = arm_is_secure_below_el3(env);

    switch (ri->opc2 & 6) {
    case 0:
        switch (ri->opc1) {
        case 0: /* AT S1E1R, AT S1E1W */
            mmu_idx = secure ? ARMMMUIdx_S1SE1 : ARMMMUIdx_S1NSE1;
            break;
        case 4: /* AT S1E2R, AT S1E2W */
            mmu_idx = ARMMMUIdx_S1E2;
            break;
        case 6: /* AT S1E3R, AT S1E3W */
            mmu_idx = ARMMMUIdx_S1E3;
            break;
        default:
            g_assert_not_reached();
        }
        break;
    case 2: /* AT S1E0R, AT S1E0W */
        mmu_idx = secure ? ARMMMUIdx_S1SE0 : ARMMMUIdx_S1NSE0;
        break;
    case 4: /* AT S12E1R, AT S12E1W */
        mmu_idx = secure ? ARMMMUIdx_S1SE1 : ARMMMUIdx_S12NSE1;
        break;
    case 6: /* AT S12E0R, AT S12E0W */
        mmu_idx = secure ? ARMMMUIdx_S1SE0 : ARMMMUIdx_S12NSE0;
        break;
    default:
        g_assert_not_reached();
    }

    env->cp15.par_el[1] = do_ats_write(env, value, access_type, mmu_idx);
}
#endif

static const ARMCPRegInfo vapa_cp_reginfo[] = {
    { .name = "PAR", .cp = 15, .crn = 7, .crm = 4, .opc1 = 0, .opc2 = 0,
      .access = PL1_RW, .resetvalue = 0,
      .bank_fieldoffsets = { offsetoflow32(CPUARMState, cp15.par_s),
                             offsetoflow32(CPUARMState, cp15.par_ns) },
      .writefn = par_write },
#ifndef CONFIG_USER_ONLY
    /* This underdecoding is safe because the reginfo is NO_RAW. */
    { .name = "ATS", .cp = 15, .crn = 7, .crm = 8, .opc1 = 0, .opc2 = CP_ANY,
      .access = PL1_W, .accessfn = ats_access,
      .writefn = ats_write, .type = ARM_CP_NO_RAW },
#endif
    REGINFO_SENTINEL
};

/* Return basic MPU access permission bits.  */
static uint32_t simple_mpu_ap_bits(uint32_t val)
{
    uint32_t ret;
    uint32_t mask;
    int i;
    ret = 0;
    mask = 3;
    for (i = 0; i < 16; i += 2) {
        ret |= (val >> i) & mask;
        mask <<= 2;
    }
    return ret;
}

/* Pad basic MPU access permission bits to extended format.  */
static uint32_t extended_mpu_ap_bits(uint32_t val)
{
    uint32_t ret;
    uint32_t mask;
    int i;
    ret = 0;
    mask = 3;
    for (i = 0; i < 16; i += 2) {
        ret |= (val & mask) << i;
        mask <<= 2;
    }
    return ret;
}

static void pmsav5_data_ap_write(CPUARMState *env, const ARMCPRegInfo *ri,
                                 uint64_t value)
{
    env->cp15.pmsav5_data_ap = extended_mpu_ap_bits(value);
}

static uint64_t pmsav5_data_ap_read(CPUARMState *env, const ARMCPRegInfo *ri)
{
    return simple_mpu_ap_bits(env->cp15.pmsav5_data_ap);
}

static void pmsav5_insn_ap_write(CPUARMState *env, const ARMCPRegInfo *ri,
                                 uint64_t value)
{
    env->cp15.pmsav5_insn_ap = extended_mpu_ap_bits(value);
}

static uint64_t pmsav5_insn_ap_read(CPUARMState *env, const ARMCPRegInfo *ri)
{
    return simple_mpu_ap_bits(env->cp15.pmsav5_insn_ap);
}

static uint64_t pmsav7_read(CPUARMState *env, const ARMCPRegInfo *ri)
{
    uint32_t *u32p = *(uint32_t **)raw_ptr(env, ri);

    if (!u32p) {
        return 0;
    }

    u32p += env->cp15.c6_rgnr;
    return *u32p;
}

static void pmsav7_write(CPUARMState *env, const ARMCPRegInfo *ri,
                         uint64_t value)
{
    ARMCPU *cpu = arm_env_get_cpu(env);
    uint32_t *u32p = *(uint32_t **)raw_ptr(env, ri);

    if (!u32p) {
        return;
    }

    u32p += env->cp15.c6_rgnr;
    tlb_flush(CPU(cpu), 1); /* Mappings may have changed - purge! */
    *u32p = value;
}

static void pmsav7_reset(CPUARMState *env, const ARMCPRegInfo *ri)
{
    ARMCPU *cpu = arm_env_get_cpu(env);
    uint32_t *u32p = *(uint32_t **)raw_ptr(env, ri);

    if (!u32p) {
        return;
    }

    memset(u32p, 0, sizeof(*u32p) * cpu->pmsav7_dregion);
}

static void pmsav7_rgnr_write(CPUARMState *env, const ARMCPRegInfo *ri,
                              uint64_t value)
{
    ARMCPU *cpu = arm_env_get_cpu(env);
    uint32_t nrgs = cpu->pmsav7_dregion;

    if (value >= nrgs) {
        qemu_log_mask(LOG_GUEST_ERROR,
                      "PMSAv7 RGNR write >= # supported regions, %" PRIu32
                      " > %" PRIu32 "\n", (uint32_t)value, nrgs);
        return;
    }

    raw_write(env, ri, value);
}

static const ARMCPRegInfo pmsav7_cp_reginfo[] = {
    { .name = "DRBAR", .cp = 15, .crn = 6, .opc1 = 0, .crm = 1, .opc2 = 0,
      .access = PL1_RW, .type = ARM_CP_NO_RAW,
      .fieldoffset = offsetof(CPUARMState, pmsav7.drbar),
      .readfn = pmsav7_read, .writefn = pmsav7_write, .resetfn = pmsav7_reset },
    { .name = "DRSR", .cp = 15, .crn = 6, .opc1 = 0, .crm = 1, .opc2 = 2,
      .access = PL1_RW, .type = ARM_CP_NO_RAW,
      .fieldoffset = offsetof(CPUARMState, pmsav7.drsr),
      .readfn = pmsav7_read, .writefn = pmsav7_write, .resetfn = pmsav7_reset },
    { .name = "DRACR", .cp = 15, .crn = 6, .opc1 = 0, .crm = 1, .opc2 = 4,
      .access = PL1_RW, .type = ARM_CP_NO_RAW,
      .fieldoffset = offsetof(CPUARMState, pmsav7.dracr),
      .readfn = pmsav7_read, .writefn = pmsav7_write, .resetfn = pmsav7_reset },
    { .name = "RGNR", .cp = 15, .crn = 6, .opc1 = 0, .crm = 2, .opc2 = 0,
      .access = PL1_RW,
      .fieldoffset = offsetof(CPUARMState, cp15.c6_rgnr),
      .writefn = pmsav7_rgnr_write },
    REGINFO_SENTINEL
};

static const ARMCPRegInfo pmsav5_cp_reginfo[] = {
    { .name = "DATA_AP", .cp = 15, .crn = 5, .crm = 0, .opc1 = 0, .opc2 = 0,
      .access = PL1_RW, .type = ARM_CP_ALIAS,
      .fieldoffset = offsetof(CPUARMState, cp15.pmsav5_data_ap),
      .readfn = pmsav5_data_ap_read, .writefn = pmsav5_data_ap_write, },
    { .name = "INSN_AP", .cp = 15, .crn = 5, .crm = 0, .opc1 = 0, .opc2 = 1,
      .access = PL1_RW, .type = ARM_CP_ALIAS,
      .fieldoffset = offsetof(CPUARMState, cp15.pmsav5_insn_ap),
      .readfn = pmsav5_insn_ap_read, .writefn = pmsav5_insn_ap_write, },
    { .name = "DATA_EXT_AP", .cp = 15, .crn = 5, .crm = 0, .opc1 = 0, .opc2 = 2,
      .access = PL1_RW,
      .fieldoffset = offsetof(CPUARMState, cp15.pmsav5_data_ap),
      .resetvalue = 0, },
    { .name = "INSN_EXT_AP", .cp = 15, .crn = 5, .crm = 0, .opc1 = 0, .opc2 = 3,
      .access = PL1_RW,
      .fieldoffset = offsetof(CPUARMState, cp15.pmsav5_insn_ap),
      .resetvalue = 0, },
    { .name = "DCACHE_CFG", .cp = 15, .crn = 2, .crm = 0, .opc1 = 0, .opc2 = 0,
      .access = PL1_RW,
      .fieldoffset = offsetof(CPUARMState, cp15.c2_data), .resetvalue = 0, },
    { .name = "ICACHE_CFG", .cp = 15, .crn = 2, .crm = 0, .opc1 = 0, .opc2 = 1,
      .access = PL1_RW,
      .fieldoffset = offsetof(CPUARMState, cp15.c2_insn), .resetvalue = 0, },
    /* Protection region base and size registers */
    { .name = "946_PRBS0", .cp = 15, .crn = 6, .crm = 0, .opc1 = 0,
      .opc2 = CP_ANY, .access = PL1_RW, .resetvalue = 0,
      .fieldoffset = offsetof(CPUARMState, cp15.c6_region[0]) },
    { .name = "946_PRBS1", .cp = 15, .crn = 6, .crm = 1, .opc1 = 0,
      .opc2 = CP_ANY, .access = PL1_RW, .resetvalue = 0,
      .fieldoffset = offsetof(CPUARMState, cp15.c6_region[1]) },
    { .name = "946_PRBS2", .cp = 15, .crn = 6, .crm = 2, .opc1 = 0,
      .opc2 = CP_ANY, .access = PL1_RW, .resetvalue = 0,
      .fieldoffset = offsetof(CPUARMState, cp15.c6_region[2]) },
    { .name = "946_PRBS3", .cp = 15, .crn = 6, .crm = 3, .opc1 = 0,
      .opc2 = CP_ANY, .access = PL1_RW, .resetvalue = 0,
      .fieldoffset = offsetof(CPUARMState, cp15.c6_region[3]) },
    { .name = "946_PRBS4", .cp = 15, .crn = 6, .crm = 4, .opc1 = 0,
      .opc2 = CP_ANY, .access = PL1_RW, .resetvalue = 0,
      .fieldoffset = offsetof(CPUARMState, cp15.c6_region[4]) },
    { .name = "946_PRBS5", .cp = 15, .crn = 6, .crm = 5, .opc1 = 0,
      .opc2 = CP_ANY, .access = PL1_RW, .resetvalue = 0,
      .fieldoffset = offsetof(CPUARMState, cp15.c6_region[5]) },
    { .name = "946_PRBS6", .cp = 15, .crn = 6, .crm = 6, .opc1 = 0,
      .opc2 = CP_ANY, .access = PL1_RW, .resetvalue = 0,
      .fieldoffset = offsetof(CPUARMState, cp15.c6_region[6]) },
    { .name = "946_PRBS7", .cp = 15, .crn = 6, .crm = 7, .opc1 = 0,
      .opc2 = CP_ANY, .access = PL1_RW, .resetvalue = 0,
      .fieldoffset = offsetof(CPUARMState, cp15.c6_region[7]) },
    REGINFO_SENTINEL
};

static void vmsa_ttbcr_raw_write(CPUARMState *env, const ARMCPRegInfo *ri,
                                 uint64_t value)
{
    TCR *tcr = raw_ptr(env, ri);
    int maskshift = extract32(value, 0, 3);

    if (!arm_feature(env, ARM_FEATURE_V8)) {
        if (arm_feature(env, ARM_FEATURE_LPAE) && (value & TTBCR_EAE)) {
            /* Pre ARMv8 bits [21:19], [15:14] and [6:3] are UNK/SBZP when
             * using Long-desciptor translation table format */
            value &= ~((7 << 19) | (3 << 14) | (0xf << 3));
        } else if (arm_feature(env, ARM_FEATURE_EL3)) {
            /* In an implementation that includes the Security Extensions
             * TTBCR has additional fields PD0 [4] and PD1 [5] for
             * Short-descriptor translation table format.
             */
            value &= TTBCR_PD1 | TTBCR_PD0 | TTBCR_N;
        } else {
            value &= TTBCR_N;
        }
    }

    /* Update the masks corresponding to the TCR bank being written
     * Note that we always calculate mask and base_mask, but
     * they are only used for short-descriptor tables (ie if EAE is 0);
     * for long-descriptor tables the TCR fields are used differently
     * and the mask and base_mask values are meaningless.
     */
    tcr->raw_tcr = value;
    tcr->mask = ~(((uint32_t)0xffffffffu) >> maskshift);
    tcr->base_mask = ~((uint32_t)0x3fffu >> maskshift);
}

static void vmsa_ttbcr_write(CPUARMState *env, const ARMCPRegInfo *ri,
                             uint64_t value)
{
    ARMCPU *cpu = arm_env_get_cpu(env);

    if (arm_feature(env, ARM_FEATURE_LPAE)) {
        /* With LPAE the TTBCR could result in a change of ASID
         * via the TTBCR.A1 bit, so do a TLB flush.
         */
        tlb_flush(CPU(cpu), 1);
    }
    vmsa_ttbcr_raw_write(env, ri, value);
}

static void vmsa_ttbcr_reset(CPUARMState *env, const ARMCPRegInfo *ri)
{
    TCR *tcr = raw_ptr(env, ri);

    /* Reset both the TCR as well as the masks corresponding to the bank of
     * the TCR being reset.
     */
    tcr->raw_tcr = 0;
    tcr->mask = 0;
    tcr->base_mask = 0xffffc000u;
}

static void vmsa_tcr_el1_write(CPUARMState *env, const ARMCPRegInfo *ri,
                               uint64_t value)
{
    ARMCPU *cpu = arm_env_get_cpu(env);
    TCR *tcr = raw_ptr(env, ri);

    /* For AArch64 the A1 bit could result in a change of ASID, so TLB flush. */
    tlb_flush(CPU(cpu), 1);
    tcr->raw_tcr = value;
}

static void vmsa_ttbr_write(CPUARMState *env, const ARMCPRegInfo *ri,
                            uint64_t value)
{
    /* 64 bit accesses to the TTBRs can change the ASID and so we
     * must flush the TLB.
     */
    if (cpreg_field_is_64bit(ri)) {
        ARMCPU *cpu = arm_env_get_cpu(env);

        tlb_flush(CPU(cpu), 1);
    }
    raw_write(env, ri, value);
}

static void vttbr_write(CPUARMState *env, const ARMCPRegInfo *ri,
                        uint64_t value)
{
    ARMCPU *cpu = arm_env_get_cpu(env);
    CPUState *cs = CPU(cpu);

    /* Accesses to VTTBR may change the VMID so we must flush the TLB.  */
    if (raw_read(env, ri) != value) {
        tlb_flush_by_mmuidx(cs, ARMMMUIdx_S12NSE1, ARMMMUIdx_S12NSE0,
                            ARMMMUIdx_S2NS, -1);
        raw_write(env, ri, value);
    }
}

static const ARMCPRegInfo vmsa_pmsa_cp_reginfo[] = {
    { .name = "DFSR", .cp = 15, .crn = 5, .crm = 0, .opc1 = 0, .opc2 = 0,
      .access = PL1_RW, .type = ARM_CP_ALIAS,
      .bank_fieldoffsets = { offsetoflow32(CPUARMState, cp15.dfsr_s),
                             offsetoflow32(CPUARMState, cp15.dfsr_ns) }, },
    { .name = "IFSR", .cp = 15, .crn = 5, .crm = 0, .opc1 = 0, .opc2 = 1,
      .access = PL1_RW, .resetvalue = 0,
      .bank_fieldoffsets = { offsetoflow32(CPUARMState, cp15.ifsr_s),
                             offsetoflow32(CPUARMState, cp15.ifsr_ns) } },
    { .name = "DFAR", .cp = 15, .opc1 = 0, .crn = 6, .crm = 0, .opc2 = 0,
      .access = PL1_RW, .resetvalue = 0,
      .bank_fieldoffsets = { offsetof(CPUARMState, cp15.dfar_s),
                             offsetof(CPUARMState, cp15.dfar_ns) } },
    { .name = "FAR_EL1", .state = ARM_CP_STATE_AA64,
      .opc0 = 3, .crn = 6, .crm = 0, .opc1 = 0, .opc2 = 0,
      .access = PL1_RW, .fieldoffset = offsetof(CPUARMState, cp15.far_el[1]),
      .resetvalue = 0, },
    REGINFO_SENTINEL
};

static const ARMCPRegInfo vmsa_cp_reginfo[] = {
    { .name = "ESR_EL1", .state = ARM_CP_STATE_AA64,
      .opc0 = 3, .crn = 5, .crm = 2, .opc1 = 0, .opc2 = 0,
      .access = PL1_RW,
      .fieldoffset = offsetof(CPUARMState, cp15.esr_el[1]), .resetvalue = 0, },
    { .name = "TTBR0_EL1", .state = ARM_CP_STATE_BOTH,
      .opc0 = 3, .opc1 = 0, .crn = 2, .crm = 0, .opc2 = 0,
      .access = PL1_RW, .writefn = vmsa_ttbr_write, .resetvalue = 0,
      .bank_fieldoffsets = { offsetof(CPUARMState, cp15.ttbr0_s),
                             offsetof(CPUARMState, cp15.ttbr0_ns) } },
    { .name = "TTBR1_EL1", .state = ARM_CP_STATE_BOTH,
      .opc0 = 3, .opc1 = 0, .crn = 2, .crm = 0, .opc2 = 1,
      .access = PL1_RW, .writefn = vmsa_ttbr_write, .resetvalue = 0,
      .bank_fieldoffsets = { offsetof(CPUARMState, cp15.ttbr1_s),
                             offsetof(CPUARMState, cp15.ttbr1_ns) } },
    { .name = "TCR_EL1", .state = ARM_CP_STATE_AA64,
      .opc0 = 3, .crn = 2, .crm = 0, .opc1 = 0, .opc2 = 2,
      .access = PL1_RW, .writefn = vmsa_tcr_el1_write,
      .resetfn = vmsa_ttbcr_reset, .raw_writefn = raw_write,
      .fieldoffset = offsetof(CPUARMState, cp15.tcr_el[1]) },
    { .name = "TTBCR", .cp = 15, .crn = 2, .crm = 0, .opc1 = 0, .opc2 = 2,
      .access = PL1_RW, .type = ARM_CP_ALIAS, .writefn = vmsa_ttbcr_write,
      .raw_writefn = vmsa_ttbcr_raw_write,
      .bank_fieldoffsets = { offsetoflow32(CPUARMState, cp15.tcr_el[3]),
                             offsetoflow32(CPUARMState, cp15.tcr_el[1])} },
    REGINFO_SENTINEL
};

static void omap_ticonfig_write(CPUARMState *env, const ARMCPRegInfo *ri,
                                uint64_t value)
{
    env->cp15.c15_ticonfig = value & 0xe7;
    /* The OS_TYPE bit in this register changes the reported CPUID! */
    env->cp15.c0_cpuid = (value & (1 << 5)) ?
        ARM_CPUID_TI915T : ARM_CPUID_TI925T;
}

static void omap_threadid_write(CPUARMState *env, const ARMCPRegInfo *ri,
                                uint64_t value)
{
    env->cp15.c15_threadid = value & 0xffff;
}

static void omap_wfi_write(CPUARMState *env, const ARMCPRegInfo *ri,
                           uint64_t value)
{
    /* Wait-for-interrupt (deprecated) */
    cpu_interrupt(CPU(arm_env_get_cpu(env)), CPU_INTERRUPT_HALT);
}

static void omap_cachemaint_write(CPUARMState *env, const ARMCPRegInfo *ri,
                                  uint64_t value)
{
    /* On OMAP there are registers indicating the max/min index of dcache lines
     * containing a dirty line; cache flush operations have to reset these.
     */
    env->cp15.c15_i_max = 0x000;
    env->cp15.c15_i_min = 0xff0;
}

static const ARMCPRegInfo omap_cp_reginfo[] = {
    { .name = "DFSR", .cp = 15, .crn = 5, .crm = CP_ANY,
      .opc1 = CP_ANY, .opc2 = CP_ANY, .access = PL1_RW, .type = ARM_CP_OVERRIDE,
      .fieldoffset = offsetoflow32(CPUARMState, cp15.esr_el[1]),
      .resetvalue = 0, },
    { .name = "", .cp = 15, .crn = 15, .crm = 0, .opc1 = 0, .opc2 = 0,
      .access = PL1_RW, .type = ARM_CP_NOP },
    { .name = "TICONFIG", .cp = 15, .crn = 15, .crm = 1, .opc1 = 0, .opc2 = 0,
      .access = PL1_RW,
      .fieldoffset = offsetof(CPUARMState, cp15.c15_ticonfig), .resetvalue = 0,
      .writefn = omap_ticonfig_write },
    { .name = "IMAX", .cp = 15, .crn = 15, .crm = 2, .opc1 = 0, .opc2 = 0,
      .access = PL1_RW,
      .fieldoffset = offsetof(CPUARMState, cp15.c15_i_max), .resetvalue = 0, },
    { .name = "IMIN", .cp = 15, .crn = 15, .crm = 3, .opc1 = 0, .opc2 = 0,
      .access = PL1_RW, .resetvalue = 0xff0,
      .fieldoffset = offsetof(CPUARMState, cp15.c15_i_min) },
    { .name = "THREADID", .cp = 15, .crn = 15, .crm = 4, .opc1 = 0, .opc2 = 0,
      .access = PL1_RW,
      .fieldoffset = offsetof(CPUARMState, cp15.c15_threadid), .resetvalue = 0,
      .writefn = omap_threadid_write },
    { .name = "TI925T_STATUS", .cp = 15, .crn = 15,
      .crm = 8, .opc1 = 0, .opc2 = 0, .access = PL1_RW,
      .type = ARM_CP_NO_RAW,
      .readfn = arm_cp_read_zero, .writefn = omap_wfi_write, },
    /* TODO: Peripheral port remap register:
     * On OMAP2 mcr p15, 0, rn, c15, c2, 4 sets up the interrupt controller
     * base address at $rn & ~0xfff and map size of 0x200 << ($rn & 0xfff),
     * when MMU is off.
     */
    { .name = "OMAP_CACHEMAINT", .cp = 15, .crn = 7, .crm = CP_ANY,
      .opc1 = 0, .opc2 = CP_ANY, .access = PL1_W,
      .type = ARM_CP_OVERRIDE | ARM_CP_NO_RAW,
      .writefn = omap_cachemaint_write },
    { .name = "C9", .cp = 15, .crn = 9,
      .crm = CP_ANY, .opc1 = CP_ANY, .opc2 = CP_ANY, .access = PL1_RW,
      .type = ARM_CP_CONST | ARM_CP_OVERRIDE, .resetvalue = 0 },
    REGINFO_SENTINEL
};

static void xscale_cpar_write(CPUARMState *env, const ARMCPRegInfo *ri,
                              uint64_t value)
{
    env->cp15.c15_cpar = value & 0x3fff;
}

static const ARMCPRegInfo xscale_cp_reginfo[] = {
    { .name = "XSCALE_CPAR",
      .cp = 15, .crn = 15, .crm = 1, .opc1 = 0, .opc2 = 0, .access = PL1_RW,
      .fieldoffset = offsetof(CPUARMState, cp15.c15_cpar), .resetvalue = 0,
      .writefn = xscale_cpar_write, },
    { .name = "XSCALE_AUXCR",
      .cp = 15, .crn = 1, .crm = 0, .opc1 = 0, .opc2 = 1, .access = PL1_RW,
      .fieldoffset = offsetof(CPUARMState, cp15.c1_xscaleauxcr),
      .resetvalue = 0, },
    /* XScale specific cache-lockdown: since we have no cache we NOP these
     * and hope the guest does not really rely on cache behaviour.
     */
    { .name = "XSCALE_LOCK_ICACHE_LINE",
      .cp = 15, .opc1 = 0, .crn = 9, .crm = 1, .opc2 = 0,
      .access = PL1_W, .type = ARM_CP_NOP },
    { .name = "XSCALE_UNLOCK_ICACHE",
      .cp = 15, .opc1 = 0, .crn = 9, .crm = 1, .opc2 = 1,
      .access = PL1_W, .type = ARM_CP_NOP },
    { .name = "XSCALE_DCACHE_LOCK",
      .cp = 15, .opc1 = 0, .crn = 9, .crm = 2, .opc2 = 0,
      .access = PL1_RW, .type = ARM_CP_NOP },
    { .name = "XSCALE_UNLOCK_DCACHE",
      .cp = 15, .opc1 = 0, .crn = 9, .crm = 2, .opc2 = 1,
      .access = PL1_W, .type = ARM_CP_NOP },
    REGINFO_SENTINEL
};

static const ARMCPRegInfo dummy_c15_cp_reginfo[] = {
    /* RAZ/WI the whole crn=15 space, when we don't have a more specific
     * implementation of this implementation-defined space.
     * Ideally this should eventually disappear in favour of actually
     * implementing the correct behaviour for all cores.
     */
    { .name = "C15_IMPDEF", .cp = 15, .crn = 15,
      .crm = CP_ANY, .opc1 = CP_ANY, .opc2 = CP_ANY,
      .access = PL1_RW,
      .type = ARM_CP_CONST | ARM_CP_NO_RAW | ARM_CP_OVERRIDE,
      .resetvalue = 0 },
    REGINFO_SENTINEL
};

static const ARMCPRegInfo cache_dirty_status_cp_reginfo[] = {
    /* Cache status: RAZ because we have no cache so it's always clean */
    { .name = "CDSR", .cp = 15, .crn = 7, .crm = 10, .opc1 = 0, .opc2 = 6,
      .access = PL1_R, .type = ARM_CP_CONST | ARM_CP_NO_RAW,
      .resetvalue = 0 },
    REGINFO_SENTINEL
};

static const ARMCPRegInfo cache_block_ops_cp_reginfo[] = {
    /* We never have a a block transfer operation in progress */
    { .name = "BXSR", .cp = 15, .crn = 7, .crm = 12, .opc1 = 0, .opc2 = 4,
      .access = PL0_R, .type = ARM_CP_CONST | ARM_CP_NO_RAW,
      .resetvalue = 0 },
    /* The cache ops themselves: these all NOP for QEMU */
    { .name = "IICR", .cp = 15, .crm = 5, .opc1 = 0,
      .access = PL1_W, .type = ARM_CP_NOP|ARM_CP_64BIT },
    { .name = "IDCR", .cp = 15, .crm = 6, .opc1 = 0,
      .access = PL1_W, .type = ARM_CP_NOP|ARM_CP_64BIT },
    { .name = "CDCR", .cp = 15, .crm = 12, .opc1 = 0,
      .access = PL0_W, .type = ARM_CP_NOP|ARM_CP_64BIT },
    { .name = "PIR", .cp = 15, .crm = 12, .opc1 = 1,
      .access = PL0_W, .type = ARM_CP_NOP|ARM_CP_64BIT },
    { .name = "PDR", .cp = 15, .crm = 12, .opc1 = 2,
      .access = PL0_W, .type = ARM_CP_NOP|ARM_CP_64BIT },
    { .name = "CIDCR", .cp = 15, .crm = 14, .opc1 = 0,
      .access = PL1_W, .type = ARM_CP_NOP|ARM_CP_64BIT },
    REGINFO_SENTINEL
};

static const ARMCPRegInfo cache_test_clean_cp_reginfo[] = {
    /* The cache test-and-clean instructions always return (1 << 30)
     * to indicate that there are no dirty cache lines.
     */
    { .name = "TC_DCACHE", .cp = 15, .crn = 7, .crm = 10, .opc1 = 0, .opc2 = 3,
      .access = PL0_R, .type = ARM_CP_CONST | ARM_CP_NO_RAW,
      .resetvalue = (1 << 30) },
    { .name = "TCI_DCACHE", .cp = 15, .crn = 7, .crm = 14, .opc1 = 0, .opc2 = 3,
      .access = PL0_R, .type = ARM_CP_CONST | ARM_CP_NO_RAW,
      .resetvalue = (1 << 30) },
    REGINFO_SENTINEL
};

static const ARMCPRegInfo strongarm_cp_reginfo[] = {
    /* Ignore ReadBuffer accesses */
    { .name = "C9_READBUFFER", .cp = 15, .crn = 9,
      .crm = CP_ANY, .opc1 = CP_ANY, .opc2 = CP_ANY,
      .access = PL1_RW, .resetvalue = 0,
      .type = ARM_CP_CONST | ARM_CP_OVERRIDE | ARM_CP_NO_RAW },
    REGINFO_SENTINEL
};

static uint64_t midr_read(CPUARMState *env, const ARMCPRegInfo *ri)
{
    ARMCPU *cpu = arm_env_get_cpu(env);
    unsigned int cur_el = arm_current_el(env);
    bool secure = arm_is_secure(env);

    if (arm_feature(&cpu->env, ARM_FEATURE_EL2) && !secure && cur_el == 1) {
        return env->cp15.vpidr_el2;
    }
    return raw_read(env, ri);
}

static uint64_t mpidr_read_val(CPUARMState *env)
{
    ARMCPU *cpu = ARM_CPU(arm_env_get_cpu(env));
    uint64_t mpidr = cpu->mp_affinity;

    if (arm_feature(env, ARM_FEATURE_V7MP)) {
        mpidr |= (1U << 31);
        /* Cores which are uniprocessor (non-coherent)
         * but still implement the MP extensions set
         * bit 30. (For instance, Cortex-R5).
         */
        if (cpu->mp_is_up) {
            mpidr |= (1u << 30);
        }
    }
    return mpidr;
}

static uint64_t mpidr_read(CPUARMState *env, const ARMCPRegInfo *ri)
{
    unsigned int cur_el = arm_current_el(env);
    bool secure = arm_is_secure(env);

    if (arm_feature(env, ARM_FEATURE_EL2) && !secure && cur_el == 1) {
        return env->cp15.vmpidr_el2;
    }
    return mpidr_read_val(env);
}

static const ARMCPRegInfo mpidr_cp_reginfo[] = {
    { .name = "MPIDR", .state = ARM_CP_STATE_BOTH,
      .opc0 = 3, .crn = 0, .crm = 0, .opc1 = 0, .opc2 = 5,
      .access = PL1_R, .readfn = mpidr_read, .type = ARM_CP_NO_RAW },
    REGINFO_SENTINEL
};

static const ARMCPRegInfo lpae_cp_reginfo[] = {
    /* NOP AMAIR0/1 */
    { .name = "AMAIR0", .state = ARM_CP_STATE_BOTH,
      .opc0 = 3, .crn = 10, .crm = 3, .opc1 = 0, .opc2 = 0,
      .access = PL1_RW, .type = ARM_CP_CONST,
      .resetvalue = 0 },
    /* AMAIR1 is mapped to AMAIR_EL1[63:32] */
    { .name = "AMAIR1", .cp = 15, .crn = 10, .crm = 3, .opc1 = 0, .opc2 = 1,
      .access = PL1_RW, .type = ARM_CP_CONST,
      .resetvalue = 0 },
    { .name = "PAR", .cp = 15, .crm = 7, .opc1 = 0,
      .access = PL1_RW, .type = ARM_CP_64BIT, .resetvalue = 0,
      .bank_fieldoffsets = { offsetof(CPUARMState, cp15.par_s),
                             offsetof(CPUARMState, cp15.par_ns)} },
    { .name = "TTBR0", .cp = 15, .crm = 2, .opc1 = 0,
      .access = PL1_RW, .type = ARM_CP_64BIT | ARM_CP_ALIAS,
      .bank_fieldoffsets = { offsetof(CPUARMState, cp15.ttbr0_s),
                             offsetof(CPUARMState, cp15.ttbr0_ns) },
      .writefn = vmsa_ttbr_write, },
    { .name = "TTBR1", .cp = 15, .crm = 2, .opc1 = 1,
      .access = PL1_RW, .type = ARM_CP_64BIT | ARM_CP_ALIAS,
      .bank_fieldoffsets = { offsetof(CPUARMState, cp15.ttbr1_s),
                             offsetof(CPUARMState, cp15.ttbr1_ns) },
      .writefn = vmsa_ttbr_write, },
    REGINFO_SENTINEL
};

static uint64_t aa64_fpcr_read(CPUARMState *env, const ARMCPRegInfo *ri)
{
    return vfp_get_fpcr(env);
}

static void aa64_fpcr_write(CPUARMState *env, const ARMCPRegInfo *ri,
                            uint64_t value)
{
    vfp_set_fpcr(env, value);
}

static uint64_t aa64_fpsr_read(CPUARMState *env, const ARMCPRegInfo *ri)
{
    return vfp_get_fpsr(env);
}

static void aa64_fpsr_write(CPUARMState *env, const ARMCPRegInfo *ri,
                            uint64_t value)
{
    vfp_set_fpsr(env, value);
}

static CPAccessResult aa64_daif_access(CPUARMState *env, const ARMCPRegInfo *ri,
                                       bool isread)
{
    if (arm_current_el(env) == 0 && !(env->cp15.sctlr_el[1] & SCTLR_UMA)) {
        return CP_ACCESS_TRAP;
    }
    return CP_ACCESS_OK;
}

static void aa64_daif_write(CPUARMState *env, const ARMCPRegInfo *ri,
                            uint64_t value)
{
    env->daif = value & PSTATE_DAIF;
}

static CPAccessResult aa64_cacheop_access(CPUARMState *env,
                                          const ARMCPRegInfo *ri,
                                          bool isread)
{
    /* Cache invalidate/clean: NOP, but EL0 must UNDEF unless
     * SCTLR_EL1.UCI is set.
     */
    if (arm_current_el(env) == 0 && !(env->cp15.sctlr_el[1] & SCTLR_UCI)) {
        return CP_ACCESS_TRAP;
    }
    return CP_ACCESS_OK;
}

/* See: D4.7.2 TLB maintenance requirements and the TLB maintenance instructions
 * Page D4-1736 (DDI0487A.b)
 */

static void tlbi_aa64_vmalle1_write(CPUARMState *env, const ARMCPRegInfo *ri,
                                    uint64_t value)
{
    ARMCPU *cpu = arm_env_get_cpu(env);
    CPUState *cs = CPU(cpu);

    if (arm_is_secure_below_el3(env)) {
        tlb_flush_by_mmuidx(cs, ARMMMUIdx_S1SE1, ARMMMUIdx_S1SE0, -1);
    } else {
        tlb_flush_by_mmuidx(cs, ARMMMUIdx_S12NSE1, ARMMMUIdx_S12NSE0, -1);
    }
}

static void tlbi_aa64_vmalle1is_write(CPUARMState *env, const ARMCPRegInfo *ri,
                                      uint64_t value)
{
    bool sec = arm_is_secure_below_el3(env);
    CPUState *other_cs;

    CPU_FOREACH(other_cs) {
        if (sec) {
            tlb_flush_by_mmuidx(other_cs, ARMMMUIdx_S1SE1, ARMMMUIdx_S1SE0, -1);
        } else {
            tlb_flush_by_mmuidx(other_cs, ARMMMUIdx_S12NSE1,
                                ARMMMUIdx_S12NSE0, -1);
        }
    }
}

static void tlbi_aa64_alle1_write(CPUARMState *env, const ARMCPRegInfo *ri,
                                  uint64_t value)
{
    /* Note that the 'ALL' scope must invalidate both stage 1 and
     * stage 2 translations, whereas most other scopes only invalidate
     * stage 1 translations.
     */
    ARMCPU *cpu = arm_env_get_cpu(env);
    CPUState *cs = CPU(cpu);

    if (arm_is_secure_below_el3(env)) {
        tlb_flush_by_mmuidx(cs, ARMMMUIdx_S1SE1, ARMMMUIdx_S1SE0, -1);
    } else {
        if (arm_feature(env, ARM_FEATURE_EL2)) {
            tlb_flush_by_mmuidx(cs, ARMMMUIdx_S12NSE1, ARMMMUIdx_S12NSE0,
                                ARMMMUIdx_S2NS, -1);
        } else {
            tlb_flush_by_mmuidx(cs, ARMMMUIdx_S12NSE1, ARMMMUIdx_S12NSE0, -1);
        }
    }
}

static void tlbi_aa64_alle2_write(CPUARMState *env, const ARMCPRegInfo *ri,
                                  uint64_t value)
{
    ARMCPU *cpu = arm_env_get_cpu(env);
    CPUState *cs = CPU(cpu);

    tlb_flush_by_mmuidx(cs, ARMMMUIdx_S1E2, -1);
}

static void tlbi_aa64_alle3_write(CPUARMState *env, const ARMCPRegInfo *ri,
                                  uint64_t value)
{
    ARMCPU *cpu = arm_env_get_cpu(env);
    CPUState *cs = CPU(cpu);

    tlb_flush_by_mmuidx(cs, ARMMMUIdx_S1E3, -1);
}

static void tlbi_aa64_alle1is_write(CPUARMState *env, const ARMCPRegInfo *ri,
                                    uint64_t value)
{
    /* Note that the 'ALL' scope must invalidate both stage 1 and
     * stage 2 translations, whereas most other scopes only invalidate
     * stage 1 translations.
     */
    bool sec = arm_is_secure_below_el3(env);
    bool has_el2 = arm_feature(env, ARM_FEATURE_EL2);
    CPUState *other_cs;

    CPU_FOREACH(other_cs) {
        if (sec) {
            tlb_flush_by_mmuidx(other_cs, ARMMMUIdx_S1SE1, ARMMMUIdx_S1SE0, -1);
        } else if (has_el2) {
            tlb_flush_by_mmuidx(other_cs, ARMMMUIdx_S12NSE1,
                                ARMMMUIdx_S12NSE0, ARMMMUIdx_S2NS, -1);
        } else {
            tlb_flush_by_mmuidx(other_cs, ARMMMUIdx_S12NSE1,
                                ARMMMUIdx_S12NSE0, -1);
        }
    }
}

static void tlbi_aa64_alle2is_write(CPUARMState *env, const ARMCPRegInfo *ri,
                                    uint64_t value)
{
    CPUState *other_cs;

    CPU_FOREACH(other_cs) {
        tlb_flush_by_mmuidx(other_cs, ARMMMUIdx_S1E2, -1);
    }
}

static void tlbi_aa64_alle3is_write(CPUARMState *env, const ARMCPRegInfo *ri,
                                    uint64_t value)
{
    CPUState *other_cs;

    CPU_FOREACH(other_cs) {
        tlb_flush_by_mmuidx(other_cs, ARMMMUIdx_S1E3, -1);
    }
}

static void tlbi_aa64_vae1_write(CPUARMState *env, const ARMCPRegInfo *ri,
                                 uint64_t value)
{
    /* Invalidate by VA, EL1&0 (AArch64 version).
     * Currently handles all of VAE1, VAAE1, VAALE1 and VALE1,
     * since we don't support flush-for-specific-ASID-only or
     * flush-last-level-only.
     */
    ARMCPU *cpu = arm_env_get_cpu(env);
    CPUState *cs = CPU(cpu);
    uint64_t pageaddr = sextract64(value << 12, 0, 56);

    if (arm_is_secure_below_el3(env)) {
        tlb_flush_page_by_mmuidx(cs, pageaddr, ARMMMUIdx_S1SE1,
                                 ARMMMUIdx_S1SE0, -1);
    } else {
        tlb_flush_page_by_mmuidx(cs, pageaddr, ARMMMUIdx_S12NSE1,
                                 ARMMMUIdx_S12NSE0, -1);
    }
}

static void tlbi_aa64_vae2_write(CPUARMState *env, const ARMCPRegInfo *ri,
                                 uint64_t value)
{
    /* Invalidate by VA, EL2
     * Currently handles both VAE2 and VALE2, since we don't support
     * flush-last-level-only.
     */
    ARMCPU *cpu = arm_env_get_cpu(env);
    CPUState *cs = CPU(cpu);
    uint64_t pageaddr = sextract64(value << 12, 0, 56);

    tlb_flush_page_by_mmuidx(cs, pageaddr, ARMMMUIdx_S1E2, -1);
}

static void tlbi_aa64_vae3_write(CPUARMState *env, const ARMCPRegInfo *ri,
                                 uint64_t value)
{
    /* Invalidate by VA, EL3
     * Currently handles both VAE3 and VALE3, since we don't support
     * flush-last-level-only.
     */
    ARMCPU *cpu = arm_env_get_cpu(env);
    CPUState *cs = CPU(cpu);
    uint64_t pageaddr = sextract64(value << 12, 0, 56);

    tlb_flush_page_by_mmuidx(cs, pageaddr, ARMMMUIdx_S1E3, -1);
}

static void tlbi_aa64_vae1is_write(CPUARMState *env, const ARMCPRegInfo *ri,
                                   uint64_t value)
{
    bool sec = arm_is_secure_below_el3(env);
    CPUState *other_cs;
    uint64_t pageaddr = sextract64(value << 12, 0, 56);

    CPU_FOREACH(other_cs) {
        if (sec) {
            tlb_flush_page_by_mmuidx(other_cs, pageaddr, ARMMMUIdx_S1SE1,
                                     ARMMMUIdx_S1SE0, -1);
        } else {
            tlb_flush_page_by_mmuidx(other_cs, pageaddr, ARMMMUIdx_S12NSE1,
                                     ARMMMUIdx_S12NSE0, -1);
        }
    }
}

static void tlbi_aa64_vae2is_write(CPUARMState *env, const ARMCPRegInfo *ri,
                                   uint64_t value)
{
    CPUState *other_cs;
    uint64_t pageaddr = sextract64(value << 12, 0, 56);

    CPU_FOREACH(other_cs) {
        tlb_flush_page_by_mmuidx(other_cs, pageaddr, ARMMMUIdx_S1E2, -1);
    }
}

static void tlbi_aa64_vae3is_write(CPUARMState *env, const ARMCPRegInfo *ri,
                                   uint64_t value)
{
    CPUState *other_cs;
    uint64_t pageaddr = sextract64(value << 12, 0, 56);

    CPU_FOREACH(other_cs) {
        tlb_flush_page_by_mmuidx(other_cs, pageaddr, ARMMMUIdx_S1E3, -1);
    }
}

static void tlbi_aa64_ipas2e1_write(CPUARMState *env, const ARMCPRegInfo *ri,
                                    uint64_t value)
{
    /* Invalidate by IPA. This has to invalidate any structures that
     * contain only stage 2 translation information, but does not need
     * to apply to structures that contain combined stage 1 and stage 2
     * translation information.
     * This must NOP if EL2 isn't implemented or SCR_EL3.NS is zero.
     */
    ARMCPU *cpu = arm_env_get_cpu(env);
    CPUState *cs = CPU(cpu);
    uint64_t pageaddr;

    if (!arm_feature(env, ARM_FEATURE_EL2) || !(env->cp15.scr_el3 & SCR_NS)) {
        return;
    }

    pageaddr = sextract64(value << 12, 0, 48);

    tlb_flush_page_by_mmuidx(cs, pageaddr, ARMMMUIdx_S2NS, -1);
}

static void tlbi_aa64_ipas2e1is_write(CPUARMState *env, const ARMCPRegInfo *ri,
                                      uint64_t value)
{
    CPUState *other_cs;
    uint64_t pageaddr;

    if (!arm_feature(env, ARM_FEATURE_EL2) || !(env->cp15.scr_el3 & SCR_NS)) {
        return;
    }

    pageaddr = sextract64(value << 12, 0, 48);

    CPU_FOREACH(other_cs) {
        tlb_flush_page_by_mmuidx(other_cs, pageaddr, ARMMMUIdx_S2NS, -1);
    }
}

static CPAccessResult aa64_zva_access(CPUARMState *env, const ARMCPRegInfo *ri,
                                      bool isread)
{
    /* We don't implement EL2, so the only control on DC ZVA is the
     * bit in the SCTLR which can prohibit access for EL0.
     */
    if (arm_current_el(env) == 0 && !(env->cp15.sctlr_el[1] & SCTLR_DZE)) {
        return CP_ACCESS_TRAP;
    }
    return CP_ACCESS_OK;
}

static uint64_t aa64_dczid_read(CPUARMState *env, const ARMCPRegInfo *ri)
{
    ARMCPU *cpu = arm_env_get_cpu(env);
    int dzp_bit = 1 << 4;

    /* DZP indicates whether DC ZVA access is allowed */
    if (aa64_zva_access(env, NULL, false) == CP_ACCESS_OK) {
        dzp_bit = 0;
    }
    return cpu->dcz_blocksize | dzp_bit;
}

static CPAccessResult sp_el0_access(CPUARMState *env, const ARMCPRegInfo *ri,
                                    bool isread)
{
    if (!(env->pstate & PSTATE_SP)) {
        /* Access to SP_EL0 is undefined if it's being used as
         * the stack pointer.
         */
        return CP_ACCESS_TRAP_UNCATEGORIZED;
    }
    return CP_ACCESS_OK;
}

static uint64_t spsel_read(CPUARMState *env, const ARMCPRegInfo *ri)
{
    return env->pstate & PSTATE_SP;
}

static void spsel_write(CPUARMState *env, const ARMCPRegInfo *ri, uint64_t val)
{
    update_spsel(env, val);
}

static void sctlr_write(CPUARMState *env, const ARMCPRegInfo *ri,
                        uint64_t value)
{
    ARMCPU *cpu = arm_env_get_cpu(env);

    if (raw_read(env, ri) == value) {
        /* Skip the TLB flush if nothing actually changed; Linux likes
         * to do a lot of pointless SCTLR writes.
         */
        return;
    }

    raw_write(env, ri, value);
    /* ??? Lots of these bits are not implemented.  */
    /* This may enable/disable the MMU, so do a TLB flush.  */
    tlb_flush(CPU(cpu), 1);
}

static CPAccessResult fpexc32_access(CPUARMState *env, const ARMCPRegInfo *ri,
                                     bool isread)
{
    if ((env->cp15.cptr_el[2] & CPTR_TFP) && arm_current_el(env) == 2) {
        return CP_ACCESS_TRAP_FP_EL2;
    }
    if (env->cp15.cptr_el[3] & CPTR_TFP) {
        return CP_ACCESS_TRAP_FP_EL3;
    }
    return CP_ACCESS_OK;
}

static void sdcr_write(CPUARMState *env, const ARMCPRegInfo *ri,
                       uint64_t value)
{
    env->cp15.mdcr_el3 = value & SDCR_VALID_MASK;
}

static const ARMCPRegInfo v8_cp_reginfo[] = {
    /* Minimal set of EL0-visible registers. This will need to be expanded
     * significantly for system emulation of AArch64 CPUs.
     */
    { .name = "NZCV", .state = ARM_CP_STATE_AA64,
      .opc0 = 3, .opc1 = 3, .opc2 = 0, .crn = 4, .crm = 2,
      .access = PL0_RW, .type = ARM_CP_NZCV },
    { .name = "DAIF", .state = ARM_CP_STATE_AA64,
      .opc0 = 3, .opc1 = 3, .opc2 = 1, .crn = 4, .crm = 2,
      .type = ARM_CP_NO_RAW,
      .access = PL0_RW, .accessfn = aa64_daif_access,
      .fieldoffset = offsetof(CPUARMState, daif),
      .writefn = aa64_daif_write, .resetfn = arm_cp_reset_ignore },
    { .name = "FPCR", .state = ARM_CP_STATE_AA64,
      .opc0 = 3, .opc1 = 3, .opc2 = 0, .crn = 4, .crm = 4,
      .access = PL0_RW, .readfn = aa64_fpcr_read, .writefn = aa64_fpcr_write },
    { .name = "FPSR", .state = ARM_CP_STATE_AA64,
      .opc0 = 3, .opc1 = 3, .opc2 = 1, .crn = 4, .crm = 4,
      .access = PL0_RW, .readfn = aa64_fpsr_read, .writefn = aa64_fpsr_write },
    { .name = "DCZID_EL0", .state = ARM_CP_STATE_AA64,
      .opc0 = 3, .opc1 = 3, .opc2 = 7, .crn = 0, .crm = 0,
      .access = PL0_R, .type = ARM_CP_NO_RAW,
      .readfn = aa64_dczid_read },
    { .name = "DC_ZVA", .state = ARM_CP_STATE_AA64,
      .opc0 = 1, .opc1 = 3, .crn = 7, .crm = 4, .opc2 = 1,
      .access = PL0_W, .type = ARM_CP_DC_ZVA,
#ifndef CONFIG_USER_ONLY
      /* Avoid overhead of an access check that always passes in user-mode */
      .accessfn = aa64_zva_access,
#endif
    },
    { .name = "CURRENTEL", .state = ARM_CP_STATE_AA64,
      .opc0 = 3, .opc1 = 0, .opc2 = 2, .crn = 4, .crm = 2,
      .access = PL1_R, .type = ARM_CP_CURRENTEL },
    /* Cache ops: all NOPs since we don't emulate caches */
    { .name = "IC_IALLUIS", .state = ARM_CP_STATE_AA64,
      .opc0 = 1, .opc1 = 0, .crn = 7, .crm = 1, .opc2 = 0,
      .access = PL1_W, .type = ARM_CP_NOP },
    { .name = "IC_IALLU", .state = ARM_CP_STATE_AA64,
      .opc0 = 1, .opc1 = 0, .crn = 7, .crm = 5, .opc2 = 0,
      .access = PL1_W, .type = ARM_CP_NOP },
    { .name = "IC_IVAU", .state = ARM_CP_STATE_AA64,
      .opc0 = 1, .opc1 = 3, .crn = 7, .crm = 5, .opc2 = 1,
      .access = PL0_W, .type = ARM_CP_NOP,
      .accessfn = aa64_cacheop_access },
    { .name = "DC_IVAC", .state = ARM_CP_STATE_AA64,
      .opc0 = 1, .opc1 = 0, .crn = 7, .crm = 6, .opc2 = 1,
      .access = PL1_W, .type = ARM_CP_NOP },
    { .name = "DC_ISW", .state = ARM_CP_STATE_AA64,
      .opc0 = 1, .opc1 = 0, .crn = 7, .crm = 6, .opc2 = 2,
      .access = PL1_W, .type = ARM_CP_NOP },
    { .name = "DC_CVAC", .state = ARM_CP_STATE_AA64,
      .opc0 = 1, .opc1 = 3, .crn = 7, .crm = 10, .opc2 = 1,
      .access = PL0_W, .type = ARM_CP_NOP,
      .accessfn = aa64_cacheop_access },
    { .name = "DC_CSW", .state = ARM_CP_STATE_AA64,
      .opc0 = 1, .opc1 = 0, .crn = 7, .crm = 10, .opc2 = 2,
      .access = PL1_W, .type = ARM_CP_NOP },
    { .name = "DC_CVAU", .state = ARM_CP_STATE_AA64,
      .opc0 = 1, .opc1 = 3, .crn = 7, .crm = 11, .opc2 = 1,
      .access = PL0_W, .type = ARM_CP_NOP,
      .accessfn = aa64_cacheop_access },
    { .name = "DC_CIVAC", .state = ARM_CP_STATE_AA64,
      .opc0 = 1, .opc1 = 3, .crn = 7, .crm = 14, .opc2 = 1,
      .access = PL0_W, .type = ARM_CP_NOP,
      .accessfn = aa64_cacheop_access },
    { .name = "DC_CISW", .state = ARM_CP_STATE_AA64,
      .opc0 = 1, .opc1 = 0, .crn = 7, .crm = 14, .opc2 = 2,
      .access = PL1_W, .type = ARM_CP_NOP },
    /* TLBI operations */
    { .name = "TLBI_VMALLE1IS", .state = ARM_CP_STATE_AA64,
      .opc0 = 1, .opc1 = 0, .crn = 8, .crm = 3, .opc2 = 0,
      .access = PL1_W, .type = ARM_CP_NO_RAW,
      .writefn = tlbi_aa64_vmalle1is_write },
    { .name = "TLBI_VAE1IS", .state = ARM_CP_STATE_AA64,
      .opc0 = 1, .opc1 = 0, .crn = 8, .crm = 3, .opc2 = 1,
      .access = PL1_W, .type = ARM_CP_NO_RAW,
      .writefn = tlbi_aa64_vae1is_write },
    { .name = "TLBI_ASIDE1IS", .state = ARM_CP_STATE_AA64,
      .opc0 = 1, .opc1 = 0, .crn = 8, .crm = 3, .opc2 = 2,
      .access = PL1_W, .type = ARM_CP_NO_RAW,
      .writefn = tlbi_aa64_vmalle1is_write },
    { .name = "TLBI_VAAE1IS", .state = ARM_CP_STATE_AA64,
      .opc0 = 1, .opc1 = 0, .crn = 8, .crm = 3, .opc2 = 3,
      .access = PL1_W, .type = ARM_CP_NO_RAW,
      .writefn = tlbi_aa64_vae1is_write },
    { .name = "TLBI_VALE1IS", .state = ARM_CP_STATE_AA64,
      .opc0 = 1, .opc1 = 0, .crn = 8, .crm = 3, .opc2 = 5,
      .access = PL1_W, .type = ARM_CP_NO_RAW,
      .writefn = tlbi_aa64_vae1is_write },
    { .name = "TLBI_VAALE1IS", .state = ARM_CP_STATE_AA64,
      .opc0 = 1, .opc1 = 0, .crn = 8, .crm = 3, .opc2 = 7,
      .access = PL1_W, .type = ARM_CP_NO_RAW,
      .writefn = tlbi_aa64_vae1is_write },
    { .name = "TLBI_VMALLE1", .state = ARM_CP_STATE_AA64,
      .opc0 = 1, .opc1 = 0, .crn = 8, .crm = 7, .opc2 = 0,
      .access = PL1_W, .type = ARM_CP_NO_RAW,
      .writefn = tlbi_aa64_vmalle1_write },
    { .name = "TLBI_VAE1", .state = ARM_CP_STATE_AA64,
      .opc0 = 1, .opc1 = 0, .crn = 8, .crm = 7, .opc2 = 1,
      .access = PL1_W, .type = ARM_CP_NO_RAW,
      .writefn = tlbi_aa64_vae1_write },
    { .name = "TLBI_ASIDE1", .state = ARM_CP_STATE_AA64,
      .opc0 = 1, .opc1 = 0, .crn = 8, .crm = 7, .opc2 = 2,
      .access = PL1_W, .type = ARM_CP_NO_RAW,
      .writefn = tlbi_aa64_vmalle1_write },
    { .name = "TLBI_VAAE1", .state = ARM_CP_STATE_AA64,
      .opc0 = 1, .opc1 = 0, .crn = 8, .crm = 7, .opc2 = 3,
      .access = PL1_W, .type = ARM_CP_NO_RAW,
      .writefn = tlbi_aa64_vae1_write },
    { .name = "TLBI_VALE1", .state = ARM_CP_STATE_AA64,
      .opc0 = 1, .opc1 = 0, .crn = 8, .crm = 7, .opc2 = 5,
      .access = PL1_W, .type = ARM_CP_NO_RAW,
      .writefn = tlbi_aa64_vae1_write },
    { .name = "TLBI_VAALE1", .state = ARM_CP_STATE_AA64,
      .opc0 = 1, .opc1 = 0, .crn = 8, .crm = 7, .opc2 = 7,
      .access = PL1_W, .type = ARM_CP_NO_RAW,
      .writefn = tlbi_aa64_vae1_write },
    { .name = "TLBI_IPAS2E1IS", .state = ARM_CP_STATE_AA64,
      .opc0 = 1, .opc1 = 4, .crn = 8, .crm = 0, .opc2 = 1,
      .access = PL2_W, .type = ARM_CP_NO_RAW,
      .writefn = tlbi_aa64_ipas2e1is_write },
    { .name = "TLBI_IPAS2LE1IS", .state = ARM_CP_STATE_AA64,
      .opc0 = 1, .opc1 = 4, .crn = 8, .crm = 0, .opc2 = 5,
      .access = PL2_W, .type = ARM_CP_NO_RAW,
      .writefn = tlbi_aa64_ipas2e1is_write },
    { .name = "TLBI_ALLE1IS", .state = ARM_CP_STATE_AA64,
      .opc0 = 1, .opc1 = 4, .crn = 8, .crm = 3, .opc2 = 4,
      .access = PL2_W, .type = ARM_CP_NO_RAW,
      .writefn = tlbi_aa64_alle1is_write },
    { .name = "TLBI_VMALLS12E1IS", .state = ARM_CP_STATE_AA64,
      .opc0 = 1, .opc1 = 4, .crn = 8, .crm = 3, .opc2 = 6,
      .access = PL2_W, .type = ARM_CP_NO_RAW,
      .writefn = tlbi_aa64_alle1is_write },
    { .name = "TLBI_IPAS2E1", .state = ARM_CP_STATE_AA64,
      .opc0 = 1, .opc1 = 4, .crn = 8, .crm = 4, .opc2 = 1,
      .access = PL2_W, .type = ARM_CP_NO_RAW,
      .writefn = tlbi_aa64_ipas2e1_write },
    { .name = "TLBI_IPAS2LE1", .state = ARM_CP_STATE_AA64,
      .opc0 = 1, .opc1 = 4, .crn = 8, .crm = 4, .opc2 = 5,
      .access = PL2_W, .type = ARM_CP_NO_RAW,
      .writefn = tlbi_aa64_ipas2e1_write },
    { .name = "TLBI_ALLE1", .state = ARM_CP_STATE_AA64,
      .opc0 = 1, .opc1 = 4, .crn = 8, .crm = 7, .opc2 = 4,
      .access = PL2_W, .type = ARM_CP_NO_RAW,
      .writefn = tlbi_aa64_alle1_write },
    { .name = "TLBI_VMALLS12E1", .state = ARM_CP_STATE_AA64,
      .opc0 = 1, .opc1 = 4, .crn = 8, .crm = 7, .opc2 = 6,
      .access = PL2_W, .type = ARM_CP_NO_RAW,
      .writefn = tlbi_aa64_alle1is_write },
#ifndef CONFIG_USER_ONLY
    /* 64 bit address translation operations */
    { .name = "AT_S1E1R", .state = ARM_CP_STATE_AA64,
      .opc0 = 1, .opc1 = 0, .crn = 7, .crm = 8, .opc2 = 0,
      .access = PL1_W, .type = ARM_CP_NO_RAW, .writefn = ats_write64 },
    { .name = "AT_S1E1W", .state = ARM_CP_STATE_AA64,
      .opc0 = 1, .opc1 = 0, .crn = 7, .crm = 8, .opc2 = 1,
      .access = PL1_W, .type = ARM_CP_NO_RAW, .writefn = ats_write64 },
    { .name = "AT_S1E0R", .state = ARM_CP_STATE_AA64,
      .opc0 = 1, .opc1 = 0, .crn = 7, .crm = 8, .opc2 = 2,
      .access = PL1_W, .type = ARM_CP_NO_RAW, .writefn = ats_write64 },
    { .name = "AT_S1E0W", .state = ARM_CP_STATE_AA64,
      .opc0 = 1, .opc1 = 0, .crn = 7, .crm = 8, .opc2 = 3,
      .access = PL1_W, .type = ARM_CP_NO_RAW, .writefn = ats_write64 },
    { .name = "AT_S12E1R", .state = ARM_CP_STATE_AA64,
      .opc0 = 1, .opc1 = 4, .crn = 7, .crm = 8, .opc2 = 4,
      .access = PL2_W, .type = ARM_CP_NO_RAW, .writefn = ats_write64 },
    { .name = "AT_S12E1W", .state = ARM_CP_STATE_AA64,
      .opc0 = 1, .opc1 = 4, .crn = 7, .crm = 8, .opc2 = 5,
      .access = PL2_W, .type = ARM_CP_NO_RAW, .writefn = ats_write64 },
    { .name = "AT_S12E0R", .state = ARM_CP_STATE_AA64,
      .opc0 = 1, .opc1 = 4, .crn = 7, .crm = 8, .opc2 = 6,
      .access = PL2_W, .type = ARM_CP_NO_RAW, .writefn = ats_write64 },
    { .name = "AT_S12E0W", .state = ARM_CP_STATE_AA64,
      .opc0 = 1, .opc1 = 4, .crn = 7, .crm = 8, .opc2 = 7,
      .access = PL2_W, .type = ARM_CP_NO_RAW, .writefn = ats_write64 },
    /* AT S1E2* are elsewhere as they UNDEF from EL3 if EL2 is not present */
    { .name = "AT_S1E3R", .state = ARM_CP_STATE_AA64,
      .opc0 = 1, .opc1 = 6, .crn = 7, .crm = 8, .opc2 = 0,
      .access = PL3_W, .type = ARM_CP_NO_RAW, .writefn = ats_write64 },
    { .name = "AT_S1E3W", .state = ARM_CP_STATE_AA64,
      .opc0 = 1, .opc1 = 6, .crn = 7, .crm = 8, .opc2 = 1,
      .access = PL3_W, .type = ARM_CP_NO_RAW, .writefn = ats_write64 },
    { .name = "PAR_EL1", .state = ARM_CP_STATE_AA64,
      .type = ARM_CP_ALIAS,
      .opc0 = 3, .opc1 = 0, .crn = 7, .crm = 4, .opc2 = 0,
      .access = PL1_RW, .resetvalue = 0,
      .fieldoffset = offsetof(CPUARMState, cp15.par_el[1]),
      .writefn = par_write },
#endif
    /* TLB invalidate last level of translation table walk */
    { .name = "TLBIMVALIS", .cp = 15, .opc1 = 0, .crn = 8, .crm = 3, .opc2 = 5,
      .type = ARM_CP_NO_RAW, .access = PL1_W, .writefn = tlbimva_is_write },
    { .name = "TLBIMVAALIS", .cp = 15, .opc1 = 0, .crn = 8, .crm = 3, .opc2 = 7,
      .type = ARM_CP_NO_RAW, .access = PL1_W,
      .writefn = tlbimvaa_is_write },
    { .name = "TLBIMVAL", .cp = 15, .opc1 = 0, .crn = 8, .crm = 7, .opc2 = 5,
      .type = ARM_CP_NO_RAW, .access = PL1_W, .writefn = tlbimva_write },
    { .name = "TLBIMVAAL", .cp = 15, .opc1 = 0, .crn = 8, .crm = 7, .opc2 = 7,
      .type = ARM_CP_NO_RAW, .access = PL1_W, .writefn = tlbimvaa_write },
    { .name = "TLBIMVALH", .cp = 15, .opc1 = 4, .crn = 8, .crm = 7, .opc2 = 5,
      .type = ARM_CP_NO_RAW, .access = PL2_W,
      .writefn = tlbimva_hyp_write },
    { .name = "TLBIMVALHIS",
      .cp = 15, .opc1 = 4, .crn = 8, .crm = 3, .opc2 = 5,
      .type = ARM_CP_NO_RAW, .access = PL2_W,
      .writefn = tlbimva_hyp_is_write },
    { .name = "TLBIIPAS2",
      .cp = 15, .opc1 = 4, .crn = 8, .crm = 4, .opc2 = 1,
      .type = ARM_CP_NO_RAW, .access = PL2_W,
      .writefn = tlbiipas2_write },
    { .name = "TLBIIPAS2IS",
      .cp = 15, .opc1 = 4, .crn = 8, .crm = 0, .opc2 = 1,
      .type = ARM_CP_NO_RAW, .access = PL2_W,
      .writefn = tlbiipas2_is_write },
    { .name = "TLBIIPAS2L",
      .cp = 15, .opc1 = 4, .crn = 8, .crm = 4, .opc2 = 5,
      .type = ARM_CP_NO_RAW, .access = PL2_W,
      .writefn = tlbiipas2_write },
    { .name = "TLBIIPAS2LIS",
      .cp = 15, .opc1 = 4, .crn = 8, .crm = 0, .opc2 = 5,
      .type = ARM_CP_NO_RAW, .access = PL2_W,
      .writefn = tlbiipas2_is_write },
    /* 32 bit cache operations */
    { .name = "ICIALLUIS", .cp = 15, .opc1 = 0, .crn = 7, .crm = 1, .opc2 = 0,
      .type = ARM_CP_NOP, .access = PL1_W },
    { .name = "BPIALLUIS", .cp = 15, .opc1 = 0, .crn = 7, .crm = 1, .opc2 = 6,
      .type = ARM_CP_NOP, .access = PL1_W },
    { .name = "ICIALLU", .cp = 15, .opc1 = 0, .crn = 7, .crm = 5, .opc2 = 0,
      .type = ARM_CP_NOP, .access = PL1_W },
    { .name = "ICIMVAU", .cp = 15, .opc1 = 0, .crn = 7, .crm = 5, .opc2 = 1,
      .type = ARM_CP_NOP, .access = PL1_W },
    { .name = "BPIALL", .cp = 15, .opc1 = 0, .crn = 7, .crm = 5, .opc2 = 6,
      .type = ARM_CP_NOP, .access = PL1_W },
    { .name = "BPIMVA", .cp = 15, .opc1 = 0, .crn = 7, .crm = 5, .opc2 = 7,
      .type = ARM_CP_NOP, .access = PL1_W },
    { .name = "DCIMVAC", .cp = 15, .opc1 = 0, .crn = 7, .crm = 6, .opc2 = 1,
      .type = ARM_CP_NOP, .access = PL1_W },
    { .name = "DCISW", .cp = 15, .opc1 = 0, .crn = 7, .crm = 6, .opc2 = 2,
      .type = ARM_CP_NOP, .access = PL1_W },
    { .name = "DCCMVAC", .cp = 15, .opc1 = 0, .crn = 7, .crm = 10, .opc2 = 1,
      .type = ARM_CP_NOP, .access = PL1_W },
    { .name = "DCCSW", .cp = 15, .opc1 = 0, .crn = 7, .crm = 10, .opc2 = 2,
      .type = ARM_CP_NOP, .access = PL1_W },
    { .name = "DCCMVAU", .cp = 15, .opc1 = 0, .crn = 7, .crm = 11, .opc2 = 1,
      .type = ARM_CP_NOP, .access = PL1_W },
    { .name = "DCCIMVAC", .cp = 15, .opc1 = 0, .crn = 7, .crm = 14, .opc2 = 1,
      .type = ARM_CP_NOP, .access = PL1_W },
    { .name = "DCCISW", .cp = 15, .opc1 = 0, .crn = 7, .crm = 14, .opc2 = 2,
      .type = ARM_CP_NOP, .access = PL1_W },
    /* MMU Domain access control / MPU write buffer control */
    { .name = "DACR", .cp = 15, .opc1 = 0, .crn = 3, .crm = 0, .opc2 = 0,
      .access = PL1_RW, .resetvalue = 0,
      .writefn = dacr_write, .raw_writefn = raw_write,
      .bank_fieldoffsets = { offsetoflow32(CPUARMState, cp15.dacr_s),
                             offsetoflow32(CPUARMState, cp15.dacr_ns) } },
    { .name = "ELR_EL1", .state = ARM_CP_STATE_AA64,
      .type = ARM_CP_ALIAS,
      .opc0 = 3, .opc1 = 0, .crn = 4, .crm = 0, .opc2 = 1,
      .access = PL1_RW,
      .fieldoffset = offsetof(CPUARMState, elr_el[1]) },
    { .name = "SPSR_EL1", .state = ARM_CP_STATE_AA64,
      .type = ARM_CP_ALIAS,
      .opc0 = 3, .opc1 = 0, .crn = 4, .crm = 0, .opc2 = 0,
      .access = PL1_RW,
      .fieldoffset = offsetof(CPUARMState, banked_spsr[BANK_SVC]) },
    /* We rely on the access checks not allowing the guest to write to the
     * state field when SPSel indicates that it's being used as the stack
     * pointer.
     */
    { .name = "SP_EL0", .state = ARM_CP_STATE_AA64,
      .opc0 = 3, .opc1 = 0, .crn = 4, .crm = 1, .opc2 = 0,
      .access = PL1_RW, .accessfn = sp_el0_access,
      .type = ARM_CP_ALIAS,
      .fieldoffset = offsetof(CPUARMState, sp_el[0]) },
    { .name = "SP_EL1", .state = ARM_CP_STATE_AA64,
      .opc0 = 3, .opc1 = 4, .crn = 4, .crm = 1, .opc2 = 0,
      .access = PL2_RW, .type = ARM_CP_ALIAS,
      .fieldoffset = offsetof(CPUARMState, sp_el[1]) },
    { .name = "SPSel", .state = ARM_CP_STATE_AA64,
      .opc0 = 3, .opc1 = 0, .crn = 4, .crm = 2, .opc2 = 0,
      .type = ARM_CP_NO_RAW,
      .access = PL1_RW, .readfn = spsel_read, .writefn = spsel_write },
    { .name = "FPEXC32_EL2", .state = ARM_CP_STATE_AA64,
      .opc0 = 3, .opc1 = 4, .crn = 5, .crm = 3, .opc2 = 0,
      .type = ARM_CP_ALIAS,
      .fieldoffset = offsetof(CPUARMState, vfp.xregs[ARM_VFP_FPEXC]),
      .access = PL2_RW, .accessfn = fpexc32_access },
    { .name = "DACR32_EL2", .state = ARM_CP_STATE_AA64,
      .opc0 = 3, .opc1 = 4, .crn = 3, .crm = 0, .opc2 = 0,
      .access = PL2_RW, .resetvalue = 0,
      .writefn = dacr_write, .raw_writefn = raw_write,
      .fieldoffset = offsetof(CPUARMState, cp15.dacr32_el2) },
    { .name = "IFSR32_EL2", .state = ARM_CP_STATE_AA64,
      .opc0 = 3, .opc1 = 4, .crn = 5, .crm = 0, .opc2 = 1,
      .access = PL2_RW, .resetvalue = 0,
      .fieldoffset = offsetof(CPUARMState, cp15.ifsr32_el2) },
    { .name = "SPSR_IRQ", .state = ARM_CP_STATE_AA64,
      .type = ARM_CP_ALIAS,
      .opc0 = 3, .opc1 = 4, .crn = 4, .crm = 3, .opc2 = 0,
      .access = PL2_RW,
      .fieldoffset = offsetof(CPUARMState, banked_spsr[BANK_IRQ]) },
    { .name = "SPSR_ABT", .state = ARM_CP_STATE_AA64,
      .type = ARM_CP_ALIAS,
      .opc0 = 3, .opc1 = 4, .crn = 4, .crm = 3, .opc2 = 1,
      .access = PL2_RW,
      .fieldoffset = offsetof(CPUARMState, banked_spsr[BANK_ABT]) },
    { .name = "SPSR_UND", .state = ARM_CP_STATE_AA64,
      .type = ARM_CP_ALIAS,
      .opc0 = 3, .opc1 = 4, .crn = 4, .crm = 3, .opc2 = 2,
      .access = PL2_RW,
      .fieldoffset = offsetof(CPUARMState, banked_spsr[BANK_UND]) },
    { .name = "SPSR_FIQ", .state = ARM_CP_STATE_AA64,
      .type = ARM_CP_ALIAS,
      .opc0 = 3, .opc1 = 4, .crn = 4, .crm = 3, .opc2 = 3,
      .access = PL2_RW,
      .fieldoffset = offsetof(CPUARMState, banked_spsr[BANK_FIQ]) },
    { .name = "MDCR_EL3", .state = ARM_CP_STATE_AA64,
      .opc0 = 3, .opc1 = 6, .crn = 1, .crm = 3, .opc2 = 1,
      .resetvalue = 0,
      .access = PL3_RW, .fieldoffset = offsetof(CPUARMState, cp15.mdcr_el3) },
    { .name = "SDCR", .type = ARM_CP_ALIAS,
      .cp = 15, .opc1 = 0, .crn = 1, .crm = 3, .opc2 = 1,
      .access = PL1_RW, .accessfn = access_trap_aa32s_el1,
      .writefn = sdcr_write,
      .fieldoffset = offsetoflow32(CPUARMState, cp15.mdcr_el3) },
    REGINFO_SENTINEL
};

/* Used to describe the behaviour of EL2 regs when EL2 does not exist.  */
static const ARMCPRegInfo el3_no_el2_cp_reginfo[] = {
    { .name = "VBAR_EL2", .state = ARM_CP_STATE_AA64,
      .opc0 = 3, .opc1 = 4, .crn = 12, .crm = 0, .opc2 = 0,
      .access = PL2_RW,
      .readfn = arm_cp_read_zero, .writefn = arm_cp_write_ignore },
    { .name = "HCR_EL2", .state = ARM_CP_STATE_AA64,
      .type = ARM_CP_NO_RAW,
      .opc0 = 3, .opc1 = 4, .crn = 1, .crm = 1, .opc2 = 0,
      .access = PL2_RW,
      .readfn = arm_cp_read_zero, .writefn = arm_cp_write_ignore },
    { .name = "CPTR_EL2", .state = ARM_CP_STATE_BOTH,
      .opc0 = 3, .opc1 = 4, .crn = 1, .crm = 1, .opc2 = 2,
      .access = PL2_RW, .type = ARM_CP_CONST, .resetvalue = 0 },
    { .name = "MAIR_EL2", .state = ARM_CP_STATE_BOTH,
      .opc0 = 3, .opc1 = 4, .crn = 10, .crm = 2, .opc2 = 0,
      .access = PL2_RW, .type = ARM_CP_CONST,
      .resetvalue = 0 },
    { .name = "HMAIR1", .state = ARM_CP_STATE_AA32,
      .opc1 = 4, .crn = 10, .crm = 2, .opc2 = 1,
      .access = PL2_RW, .type = ARM_CP_CONST, .resetvalue = 0 },
    { .name = "AMAIR_EL2", .state = ARM_CP_STATE_BOTH,
      .opc0 = 3, .opc1 = 4, .crn = 10, .crm = 3, .opc2 = 0,
      .access = PL2_RW, .type = ARM_CP_CONST,
      .resetvalue = 0 },
    { .name = "HMAIR1", .state = ARM_CP_STATE_AA32,
      .opc1 = 4, .crn = 10, .crm = 3, .opc2 = 1,
      .access = PL2_RW, .type = ARM_CP_CONST,
      .resetvalue = 0 },
    { .name = "AFSR0_EL2", .state = ARM_CP_STATE_BOTH,
      .opc0 = 3, .opc1 = 4, .crn = 5, .crm = 1, .opc2 = 0,
      .access = PL2_RW, .type = ARM_CP_CONST,
      .resetvalue = 0 },
    { .name = "AFSR1_EL2", .state = ARM_CP_STATE_BOTH,
      .opc0 = 3, .opc1 = 4, .crn = 5, .crm = 1, .opc2 = 1,
      .access = PL2_RW, .type = ARM_CP_CONST,
      .resetvalue = 0 },
    { .name = "TCR_EL2", .state = ARM_CP_STATE_BOTH,
      .opc0 = 3, .opc1 = 4, .crn = 2, .crm = 0, .opc2 = 2,
      .access = PL2_RW, .type = ARM_CP_CONST, .resetvalue = 0 },
    { .name = "VTCR_EL2", .state = ARM_CP_STATE_BOTH,
      .opc0 = 3, .opc1 = 4, .crn = 2, .crm = 1, .opc2 = 2,
      .access = PL2_RW, .accessfn = access_el3_aa32ns_aa64any,
      .type = ARM_CP_CONST, .resetvalue = 0 },
    { .name = "VTTBR", .state = ARM_CP_STATE_AA32,
      .cp = 15, .opc1 = 6, .crm = 2,
      .access = PL2_RW, .accessfn = access_el3_aa32ns,
      .type = ARM_CP_CONST | ARM_CP_64BIT, .resetvalue = 0 },
    { .name = "VTTBR_EL2", .state = ARM_CP_STATE_AA64,
      .opc0 = 3, .opc1 = 4, .crn = 2, .crm = 1, .opc2 = 0,
      .access = PL2_RW, .type = ARM_CP_CONST, .resetvalue = 0 },
    { .name = "SCTLR_EL2", .state = ARM_CP_STATE_BOTH,
      .opc0 = 3, .opc1 = 4, .crn = 1, .crm = 0, .opc2 = 0,
      .access = PL2_RW, .type = ARM_CP_CONST, .resetvalue = 0 },
    { .name = "TPIDR_EL2", .state = ARM_CP_STATE_BOTH,
      .opc0 = 3, .opc1 = 4, .crn = 13, .crm = 0, .opc2 = 2,
      .access = PL2_RW, .type = ARM_CP_CONST, .resetvalue = 0 },
    { .name = "TTBR0_EL2", .state = ARM_CP_STATE_AA64,
      .opc0 = 3, .opc1 = 4, .crn = 2, .crm = 0, .opc2 = 0,
      .access = PL2_RW, .type = ARM_CP_CONST, .resetvalue = 0 },
    { .name = "HTTBR", .cp = 15, .opc1 = 4, .crm = 2,
      .access = PL2_RW, .type = ARM_CP_64BIT | ARM_CP_CONST,
      .resetvalue = 0 },
    { .name = "CNTHCTL_EL2", .state = ARM_CP_STATE_BOTH,
      .opc0 = 3, .opc1 = 4, .crn = 14, .crm = 1, .opc2 = 0,
      .access = PL2_RW, .type = ARM_CP_CONST, .resetvalue = 0 },
    { .name = "CNTVOFF_EL2", .state = ARM_CP_STATE_AA64,
      .opc0 = 3, .opc1 = 4, .crn = 14, .crm = 0, .opc2 = 3,
      .access = PL2_RW, .type = ARM_CP_CONST, .resetvalue = 0 },
    { .name = "CNTVOFF", .cp = 15, .opc1 = 4, .crm = 14,
      .access = PL2_RW, .type = ARM_CP_64BIT | ARM_CP_CONST,
      .resetvalue = 0 },
    { .name = "CNTHP_CVAL_EL2", .state = ARM_CP_STATE_AA64,
      .opc0 = 3, .opc1 = 4, .crn = 14, .crm = 2, .opc2 = 2,
      .access = PL2_RW, .type = ARM_CP_CONST, .resetvalue = 0 },
    { .name = "CNTHP_CVAL", .cp = 15, .opc1 = 6, .crm = 14,
      .access = PL2_RW, .type = ARM_CP_64BIT | ARM_CP_CONST,
      .resetvalue = 0 },
    { .name = "CNTHP_TVAL_EL2", .state = ARM_CP_STATE_BOTH,
      .opc0 = 3, .opc1 = 4, .crn = 14, .crm = 2, .opc2 = 0,
      .access = PL2_RW, .type = ARM_CP_CONST, .resetvalue = 0 },
    { .name = "CNTHP_CTL_EL2", .state = ARM_CP_STATE_BOTH,
      .opc0 = 3, .opc1 = 4, .crn = 14, .crm = 2, .opc2 = 1,
      .access = PL2_RW, .type = ARM_CP_CONST, .resetvalue = 0 },
    { .name = "MDCR_EL2", .state = ARM_CP_STATE_BOTH,
      .opc0 = 3, .opc1 = 4, .crn = 1, .crm = 1, .opc2 = 1,
      .access = PL2_RW, .accessfn = access_tda,
      .type = ARM_CP_CONST, .resetvalue = 0 },
    { .name = "HPFAR_EL2", .state = ARM_CP_STATE_BOTH,
      .opc0 = 3, .opc1 = 4, .crn = 6, .crm = 0, .opc2 = 4,
      .access = PL2_RW, .accessfn = access_el3_aa32ns_aa64any,
      .type = ARM_CP_CONST, .resetvalue = 0 },
    { .name = "HSTR_EL2", .state = ARM_CP_STATE_BOTH,
      .opc0 = 3, .opc1 = 4, .crn = 1, .crm = 1, .opc2 = 3,
      .access = PL2_RW, .type = ARM_CP_CONST, .resetvalue = 0 },
    REGINFO_SENTINEL
};

static void hcr_write(CPUARMState *env, const ARMCPRegInfo *ri, uint64_t value)
{
    ARMCPU *cpu = arm_env_get_cpu(env);
    uint64_t valid_mask = HCR_MASK;

    if (arm_feature(env, ARM_FEATURE_EL3)) {
        valid_mask &= ~HCR_HCD;
    } else {
        valid_mask &= ~HCR_TSC;
    }

    /* Clear RES0 bits.  */
    value &= valid_mask;

    /* These bits change the MMU setup:
     * HCR_VM enables stage 2 translation
     * HCR_PTW forbids certain page-table setups
     * HCR_DC Disables stage1 and enables stage2 translation
     */
    if ((raw_read(env, ri) ^ value) & (HCR_VM | HCR_PTW | HCR_DC)) {
        tlb_flush(CPU(cpu), 1);
    }
    raw_write(env, ri, value);
}

static const ARMCPRegInfo el2_cp_reginfo[] = {
    { .name = "HCR_EL2", .state = ARM_CP_STATE_AA64,
      .opc0 = 3, .opc1 = 4, .crn = 1, .crm = 1, .opc2 = 0,
      .access = PL2_RW, .fieldoffset = offsetof(CPUARMState, cp15.hcr_el2),
      .writefn = hcr_write },
    { .name = "ELR_EL2", .state = ARM_CP_STATE_AA64,
      .type = ARM_CP_ALIAS,
      .opc0 = 3, .opc1 = 4, .crn = 4, .crm = 0, .opc2 = 1,
      .access = PL2_RW,
      .fieldoffset = offsetof(CPUARMState, elr_el[2]) },
    { .name = "ESR_EL2", .state = ARM_CP_STATE_AA64,
      .opc0 = 3, .opc1 = 4, .crn = 5, .crm = 2, .opc2 = 0,
      .access = PL2_RW, .fieldoffset = offsetof(CPUARMState, cp15.esr_el[2]) },
    { .name = "FAR_EL2", .state = ARM_CP_STATE_AA64,
      .opc0 = 3, .opc1 = 4, .crn = 6, .crm = 0, .opc2 = 0,
      .access = PL2_RW, .fieldoffset = offsetof(CPUARMState, cp15.far_el[2]) },
    { .name = "SPSR_EL2", .state = ARM_CP_STATE_AA64,
      .type = ARM_CP_ALIAS,
      .opc0 = 3, .opc1 = 4, .crn = 4, .crm = 0, .opc2 = 0,
      .access = PL2_RW,
      .fieldoffset = offsetof(CPUARMState, banked_spsr[BANK_HYP]) },
    { .name = "VBAR_EL2", .state = ARM_CP_STATE_AA64,
      .opc0 = 3, .opc1 = 4, .crn = 12, .crm = 0, .opc2 = 0,
      .access = PL2_RW, .writefn = vbar_write,
      .fieldoffset = offsetof(CPUARMState, cp15.vbar_el[2]),
      .resetvalue = 0 },
    { .name = "SP_EL2", .state = ARM_CP_STATE_AA64,
      .opc0 = 3, .opc1 = 6, .crn = 4, .crm = 1, .opc2 = 0,
      .access = PL3_RW, .type = ARM_CP_ALIAS,
      .fieldoffset = offsetof(CPUARMState, sp_el[2]) },
    { .name = "CPTR_EL2", .state = ARM_CP_STATE_BOTH,
      .opc0 = 3, .opc1 = 4, .crn = 1, .crm = 1, .opc2 = 2,
      .access = PL2_RW, .accessfn = cptr_access, .resetvalue = 0,
      .fieldoffset = offsetof(CPUARMState, cp15.cptr_el[2]) },
    { .name = "MAIR_EL2", .state = ARM_CP_STATE_BOTH,
      .opc0 = 3, .opc1 = 4, .crn = 10, .crm = 2, .opc2 = 0,
      .access = PL2_RW, .fieldoffset = offsetof(CPUARMState, cp15.mair_el[2]),
      .resetvalue = 0 },
    { .name = "HMAIR1", .state = ARM_CP_STATE_AA32,
      .opc1 = 4, .crn = 10, .crm = 2, .opc2 = 1,
      .access = PL2_RW, .type = ARM_CP_ALIAS,
      .fieldoffset = offsetofhigh32(CPUARMState, cp15.mair_el[2]) },
    { .name = "AMAIR_EL2", .state = ARM_CP_STATE_BOTH,
      .opc0 = 3, .opc1 = 4, .crn = 10, .crm = 3, .opc2 = 0,
      .access = PL2_RW, .type = ARM_CP_CONST,
      .resetvalue = 0 },
    /* HAMAIR1 is mapped to AMAIR_EL2[63:32] */
    { .name = "HMAIR1", .state = ARM_CP_STATE_AA32,
      .opc1 = 4, .crn = 10, .crm = 3, .opc2 = 1,
      .access = PL2_RW, .type = ARM_CP_CONST,
      .resetvalue = 0 },
    { .name = "AFSR0_EL2", .state = ARM_CP_STATE_BOTH,
      .opc0 = 3, .opc1 = 4, .crn = 5, .crm = 1, .opc2 = 0,
      .access = PL2_RW, .type = ARM_CP_CONST,
      .resetvalue = 0 },
    { .name = "AFSR1_EL2", .state = ARM_CP_STATE_BOTH,
      .opc0 = 3, .opc1 = 4, .crn = 5, .crm = 1, .opc2 = 1,
      .access = PL2_RW, .type = ARM_CP_CONST,
      .resetvalue = 0 },
    { .name = "TCR_EL2", .state = ARM_CP_STATE_BOTH,
      .opc0 = 3, .opc1 = 4, .crn = 2, .crm = 0, .opc2 = 2,
      .access = PL2_RW,
      /* no .writefn needed as this can't cause an ASID change;
       * no .raw_writefn or .resetfn needed as we never use mask/base_mask
       */
      .fieldoffset = offsetof(CPUARMState, cp15.tcr_el[2]) },
    { .name = "VTCR", .state = ARM_CP_STATE_AA32,
      .cp = 15, .opc1 = 4, .crn = 2, .crm = 1, .opc2 = 2,
      .type = ARM_CP_ALIAS,
      .access = PL2_RW, .accessfn = access_el3_aa32ns,
      .fieldoffset = offsetof(CPUARMState, cp15.vtcr_el2) },
    { .name = "VTCR_EL2", .state = ARM_CP_STATE_AA64,
      .opc0 = 3, .opc1 = 4, .crn = 2, .crm = 1, .opc2 = 2,
      .access = PL2_RW,
      /* no .writefn needed as this can't cause an ASID change;
       * no .raw_writefn or .resetfn needed as we never use mask/base_mask
       */
      .fieldoffset = offsetof(CPUARMState, cp15.vtcr_el2) },
    { .name = "VTTBR", .state = ARM_CP_STATE_AA32,
      .cp = 15, .opc1 = 6, .crm = 2,
      .type = ARM_CP_64BIT | ARM_CP_ALIAS,
      .access = PL2_RW, .accessfn = access_el3_aa32ns,
      .fieldoffset = offsetof(CPUARMState, cp15.vttbr_el2),
      .writefn = vttbr_write },
    { .name = "VTTBR_EL2", .state = ARM_CP_STATE_AA64,
      .opc0 = 3, .opc1 = 4, .crn = 2, .crm = 1, .opc2 = 0,
      .access = PL2_RW, .writefn = vttbr_write,
      .fieldoffset = offsetof(CPUARMState, cp15.vttbr_el2) },
    { .name = "SCTLR_EL2", .state = ARM_CP_STATE_BOTH,
      .opc0 = 3, .opc1 = 4, .crn = 1, .crm = 0, .opc2 = 0,
      .access = PL2_RW, .raw_writefn = raw_write, .writefn = sctlr_write,
      .fieldoffset = offsetof(CPUARMState, cp15.sctlr_el[2]) },
    { .name = "TPIDR_EL2", .state = ARM_CP_STATE_BOTH,
      .opc0 = 3, .opc1 = 4, .crn = 13, .crm = 0, .opc2 = 2,
      .access = PL2_RW, .resetvalue = 0,
      .fieldoffset = offsetof(CPUARMState, cp15.tpidr_el[2]) },
    { .name = "TTBR0_EL2", .state = ARM_CP_STATE_AA64,
      .opc0 = 3, .opc1 = 4, .crn = 2, .crm = 0, .opc2 = 0,
      .access = PL2_RW, .resetvalue = 0,
      .fieldoffset = offsetof(CPUARMState, cp15.ttbr0_el[2]) },
    { .name = "HTTBR", .cp = 15, .opc1 = 4, .crm = 2,
      .access = PL2_RW, .type = ARM_CP_64BIT | ARM_CP_ALIAS,
      .fieldoffset = offsetof(CPUARMState, cp15.ttbr0_el[2]) },
    { .name = "TLBIALLNSNH",
      .cp = 15, .opc1 = 4, .crn = 8, .crm = 7, .opc2 = 4,
      .type = ARM_CP_NO_RAW, .access = PL2_W,
      .writefn = tlbiall_nsnh_write },
    { .name = "TLBIALLNSNHIS",
      .cp = 15, .opc1 = 4, .crn = 8, .crm = 3, .opc2 = 4,
      .type = ARM_CP_NO_RAW, .access = PL2_W,
      .writefn = tlbiall_nsnh_is_write },
    { .name = "TLBIALLH", .cp = 15, .opc1 = 4, .crn = 8, .crm = 7, .opc2 = 0,
      .type = ARM_CP_NO_RAW, .access = PL2_W,
      .writefn = tlbiall_hyp_write },
    { .name = "TLBIALLHIS", .cp = 15, .opc1 = 4, .crn = 8, .crm = 3, .opc2 = 0,
      .type = ARM_CP_NO_RAW, .access = PL2_W,
      .writefn = tlbiall_hyp_is_write },
    { .name = "TLBIMVAH", .cp = 15, .opc1 = 4, .crn = 8, .crm = 7, .opc2 = 1,
      .type = ARM_CP_NO_RAW, .access = PL2_W,
      .writefn = tlbimva_hyp_write },
    { .name = "TLBIMVAHIS", .cp = 15, .opc1 = 4, .crn = 8, .crm = 3, .opc2 = 1,
      .type = ARM_CP_NO_RAW, .access = PL2_W,
      .writefn = tlbimva_hyp_is_write },
    { .name = "TLBI_ALLE2", .state = ARM_CP_STATE_AA64,
      .opc0 = 1, .opc1 = 4, .crn = 8, .crm = 7, .opc2 = 0,
      .type = ARM_CP_NO_RAW, .access = PL2_W,
      .writefn = tlbi_aa64_alle2_write },
    { .name = "TLBI_VAE2", .state = ARM_CP_STATE_AA64,
      .opc0 = 1, .opc1 = 4, .crn = 8, .crm = 7, .opc2 = 1,
      .type = ARM_CP_NO_RAW, .access = PL2_W,
      .writefn = tlbi_aa64_vae2_write },
    { .name = "TLBI_VALE2", .state = ARM_CP_STATE_AA64,
      .opc0 = 1, .opc1 = 4, .crn = 8, .crm = 7, .opc2 = 5,
      .access = PL2_W, .type = ARM_CP_NO_RAW,
      .writefn = tlbi_aa64_vae2_write },
    { .name = "TLBI_ALLE2IS", .state = ARM_CP_STATE_AA64,
      .opc0 = 1, .opc1 = 4, .crn = 8, .crm = 3, .opc2 = 0,
      .access = PL2_W, .type = ARM_CP_NO_RAW,
      .writefn = tlbi_aa64_alle2is_write },
    { .name = "TLBI_VAE2IS", .state = ARM_CP_STATE_AA64,
      .opc0 = 1, .opc1 = 4, .crn = 8, .crm = 3, .opc2 = 1,
      .type = ARM_CP_NO_RAW, .access = PL2_W,
      .writefn = tlbi_aa64_vae2is_write },
    { .name = "TLBI_VALE2IS", .state = ARM_CP_STATE_AA64,
      .opc0 = 1, .opc1 = 4, .crn = 8, .crm = 3, .opc2 = 5,
      .access = PL2_W, .type = ARM_CP_NO_RAW,
      .writefn = tlbi_aa64_vae2is_write },
#ifndef CONFIG_USER_ONLY
    /* Unlike the other EL2-related AT operations, these must
     * UNDEF from EL3 if EL2 is not implemented, which is why we
     * define them here rather than with the rest of the AT ops.
     */
    { .name = "AT_S1E2R", .state = ARM_CP_STATE_AA64,
      .opc0 = 1, .opc1 = 4, .crn = 7, .crm = 8, .opc2 = 0,
      .access = PL2_W, .accessfn = at_s1e2_access,
      .type = ARM_CP_NO_RAW, .writefn = ats_write64 },
    { .name = "AT_S1E2W", .state = ARM_CP_STATE_AA64,
      .opc0 = 1, .opc1 = 4, .crn = 7, .crm = 8, .opc2 = 1,
      .access = PL2_W, .accessfn = at_s1e2_access,
      .type = ARM_CP_NO_RAW, .writefn = ats_write64 },
    /* The AArch32 ATS1H* operations are CONSTRAINED UNPREDICTABLE
     * if EL2 is not implemented; we choose to UNDEF. Behaviour at EL3
     * with SCR.NS == 0 outside Monitor mode is UNPREDICTABLE; we choose
     * to behave as if SCR.NS was 1.
     */
    { .name = "ATS1HR", .cp = 15, .opc1 = 4, .crn = 7, .crm = 8, .opc2 = 0,
      .access = PL2_W,
      .writefn = ats1h_write, .type = ARM_CP_NO_RAW },
    { .name = "ATS1HW", .cp = 15, .opc1 = 4, .crn = 7, .crm = 8, .opc2 = 1,
      .access = PL2_W,
      .writefn = ats1h_write, .type = ARM_CP_NO_RAW },
    { .name = "CNTHCTL_EL2", .state = ARM_CP_STATE_BOTH,
      .opc0 = 3, .opc1 = 4, .crn = 14, .crm = 1, .opc2 = 0,
      /* ARMv7 requires bit 0 and 1 to reset to 1. ARMv8 defines the
       * reset values as IMPDEF. We choose to reset to 3 to comply with
       * both ARMv7 and ARMv8.
       */
      .access = PL2_RW, .resetvalue = 3,
      .fieldoffset = offsetof(CPUARMState, cp15.cnthctl_el2) },
    { .name = "CNTVOFF_EL2", .state = ARM_CP_STATE_AA64,
      .opc0 = 3, .opc1 = 4, .crn = 14, .crm = 0, .opc2 = 3,
      .access = PL2_RW, .type = ARM_CP_IO, .resetvalue = 0,
      .writefn = gt_cntvoff_write,
      .fieldoffset = offsetof(CPUARMState, cp15.cntvoff_el2) },
    { .name = "CNTVOFF", .cp = 15, .opc1 = 4, .crm = 14,
      .access = PL2_RW, .type = ARM_CP_64BIT | ARM_CP_ALIAS | ARM_CP_IO,
      .writefn = gt_cntvoff_write,
      .fieldoffset = offsetof(CPUARMState, cp15.cntvoff_el2) },
    { .name = "CNTHP_CVAL_EL2", .state = ARM_CP_STATE_AA64,
      .opc0 = 3, .opc1 = 4, .crn = 14, .crm = 2, .opc2 = 2,
      .fieldoffset = offsetof(CPUARMState, cp15.c14_timer[GTIMER_HYP].cval),
      .type = ARM_CP_IO, .access = PL2_RW,
      .writefn = gt_hyp_cval_write, .raw_writefn = raw_write },
    { .name = "CNTHP_CVAL", .cp = 15, .opc1 = 6, .crm = 14,
      .fieldoffset = offsetof(CPUARMState, cp15.c14_timer[GTIMER_HYP].cval),
      .access = PL2_RW, .type = ARM_CP_64BIT | ARM_CP_IO,
      .writefn = gt_hyp_cval_write, .raw_writefn = raw_write },
    { .name = "CNTHP_TVAL_EL2", .state = ARM_CP_STATE_BOTH,
      .opc0 = 3, .opc1 = 4, .crn = 14, .crm = 2, .opc2 = 0,
      .type = ARM_CP_NO_RAW | ARM_CP_IO, .access = PL2_RW,
      .resetfn = gt_hyp_timer_reset,
      .readfn = gt_hyp_tval_read, .writefn = gt_hyp_tval_write },
    { .name = "CNTHP_CTL_EL2", .state = ARM_CP_STATE_BOTH,
      .type = ARM_CP_IO,
      .opc0 = 3, .opc1 = 4, .crn = 14, .crm = 2, .opc2 = 1,
      .access = PL2_RW,
      .fieldoffset = offsetof(CPUARMState, cp15.c14_timer[GTIMER_HYP].ctl),
      .resetvalue = 0,
      .writefn = gt_hyp_ctl_write, .raw_writefn = raw_write },
#endif
    /* The only field of MDCR_EL2 that has a defined architectural reset value
     * is MDCR_EL2.HPMN which should reset to the value of PMCR_EL0.N; but we
     * don't impelment any PMU event counters, so using zero as a reset
     * value for MDCR_EL2 is okay
     */
    { .name = "MDCR_EL2", .state = ARM_CP_STATE_BOTH,
      .opc0 = 3, .opc1 = 4, .crn = 1, .crm = 1, .opc2 = 1,
      .access = PL2_RW, .resetvalue = 0,
      .fieldoffset = offsetof(CPUARMState, cp15.mdcr_el2), },
    { .name = "HPFAR", .state = ARM_CP_STATE_AA32,
      .cp = 15, .opc1 = 4, .crn = 6, .crm = 0, .opc2 = 4,
      .access = PL2_RW, .accessfn = access_el3_aa32ns,
      .fieldoffset = offsetof(CPUARMState, cp15.hpfar_el2) },
    { .name = "HPFAR_EL2", .state = ARM_CP_STATE_AA64,
      .opc0 = 3, .opc1 = 4, .crn = 6, .crm = 0, .opc2 = 4,
      .access = PL2_RW,
      .fieldoffset = offsetof(CPUARMState, cp15.hpfar_el2) },
    { .name = "HSTR_EL2", .state = ARM_CP_STATE_BOTH,
      .cp = 15, .opc0 = 3, .opc1 = 4, .crn = 1, .crm = 1, .opc2 = 3,
      .access = PL2_RW,
      .fieldoffset = offsetof(CPUARMState, cp15.hstr_el2) },
    REGINFO_SENTINEL
};

static CPAccessResult nsacr_access(CPUARMState *env, const ARMCPRegInfo *ri,
                                   bool isread)
{
    /* The NSACR is RW at EL3, and RO for NS EL1 and NS EL2.
     * At Secure EL1 it traps to EL3.
     */
    if (arm_current_el(env) == 3) {
        return CP_ACCESS_OK;
    }
    if (arm_is_secure_below_el3(env)) {
        return CP_ACCESS_TRAP_EL3;
    }
    /* Accesses from EL1 NS and EL2 NS are UNDEF for write but allow reads. */
    if (isread) {
        return CP_ACCESS_OK;
    }
    return CP_ACCESS_TRAP_UNCATEGORIZED;
}

static const ARMCPRegInfo el3_cp_reginfo[] = {
    { .name = "SCR_EL3", .state = ARM_CP_STATE_AA64,
      .opc0 = 3, .opc1 = 6, .crn = 1, .crm = 1, .opc2 = 0,
      .access = PL3_RW, .fieldoffset = offsetof(CPUARMState, cp15.scr_el3),
      .resetvalue = 0, .writefn = scr_write },
    { .name = "SCR",  .type = ARM_CP_ALIAS,
      .cp = 15, .opc1 = 0, .crn = 1, .crm = 1, .opc2 = 0,
      .access = PL1_RW, .accessfn = access_trap_aa32s_el1,
      .fieldoffset = offsetoflow32(CPUARMState, cp15.scr_el3),
      .writefn = scr_write },
    { .name = "SDER32_EL3", .state = ARM_CP_STATE_AA64,
      .opc0 = 3, .opc1 = 6, .crn = 1, .crm = 1, .opc2 = 1,
      .access = PL3_RW, .resetvalue = 0,
      .fieldoffset = offsetof(CPUARMState, cp15.sder) },
    { .name = "SDER",
      .cp = 15, .opc1 = 0, .crn = 1, .crm = 1, .opc2 = 1,
      .access = PL3_RW, .resetvalue = 0,
      .fieldoffset = offsetoflow32(CPUARMState, cp15.sder) },
    { .name = "MVBAR", .cp = 15, .opc1 = 0, .crn = 12, .crm = 0, .opc2 = 1,
      .access = PL1_RW, .accessfn = access_trap_aa32s_el1,
      .writefn = vbar_write, .resetvalue = 0,
      .fieldoffset = offsetof(CPUARMState, cp15.mvbar) },
    { .name = "TTBR0_EL3", .state = ARM_CP_STATE_AA64,
      .opc0 = 3, .opc1 = 6, .crn = 2, .crm = 0, .opc2 = 0,
      .access = PL3_RW, .writefn = vmsa_ttbr_write, .resetvalue = 0,
      .fieldoffset = offsetof(CPUARMState, cp15.ttbr0_el[3]) },
    { .name = "TCR_EL3", .state = ARM_CP_STATE_AA64,
      .opc0 = 3, .opc1 = 6, .crn = 2, .crm = 0, .opc2 = 2,
      .access = PL3_RW,
      /* no .writefn needed as this can't cause an ASID change;
       * we must provide a .raw_writefn and .resetfn because we handle
       * reset and migration for the AArch32 TTBCR(S), which might be
       * using mask and base_mask.
       */
      .resetfn = vmsa_ttbcr_reset, .raw_writefn = vmsa_ttbcr_raw_write,
      .fieldoffset = offsetof(CPUARMState, cp15.tcr_el[3]) },
    { .name = "ELR_EL3", .state = ARM_CP_STATE_AA64,
      .type = ARM_CP_ALIAS,
      .opc0 = 3, .opc1 = 6, .crn = 4, .crm = 0, .opc2 = 1,
      .access = PL3_RW,
      .fieldoffset = offsetof(CPUARMState, elr_el[3]) },
    { .name = "ESR_EL3", .state = ARM_CP_STATE_AA64,
      .opc0 = 3, .opc1 = 6, .crn = 5, .crm = 2, .opc2 = 0,
      .access = PL3_RW, .fieldoffset = offsetof(CPUARMState, cp15.esr_el[3]) },
    { .name = "FAR_EL3", .state = ARM_CP_STATE_AA64,
      .opc0 = 3, .opc1 = 6, .crn = 6, .crm = 0, .opc2 = 0,
      .access = PL3_RW, .fieldoffset = offsetof(CPUARMState, cp15.far_el[3]) },
    { .name = "SPSR_EL3", .state = ARM_CP_STATE_AA64,
      .type = ARM_CP_ALIAS,
      .opc0 = 3, .opc1 = 6, .crn = 4, .crm = 0, .opc2 = 0,
      .access = PL3_RW,
      .fieldoffset = offsetof(CPUARMState, banked_spsr[BANK_MON]) },
    { .name = "VBAR_EL3", .state = ARM_CP_STATE_AA64,
      .opc0 = 3, .opc1 = 6, .crn = 12, .crm = 0, .opc2 = 0,
      .access = PL3_RW, .writefn = vbar_write,
      .fieldoffset = offsetof(CPUARMState, cp15.vbar_el[3]),
      .resetvalue = 0 },
    { .name = "CPTR_EL3", .state = ARM_CP_STATE_AA64,
      .opc0 = 3, .opc1 = 6, .crn = 1, .crm = 1, .opc2 = 2,
      .access = PL3_RW, .accessfn = cptr_access, .resetvalue = 0,
      .fieldoffset = offsetof(CPUARMState, cp15.cptr_el[3]) },
    { .name = "TPIDR_EL3", .state = ARM_CP_STATE_AA64,
      .opc0 = 3, .opc1 = 6, .crn = 13, .crm = 0, .opc2 = 2,
      .access = PL3_RW, .resetvalue = 0,
      .fieldoffset = offsetof(CPUARMState, cp15.tpidr_el[3]) },
    { .name = "AMAIR_EL3", .state = ARM_CP_STATE_AA64,
      .opc0 = 3, .opc1 = 6, .crn = 10, .crm = 3, .opc2 = 0,
      .access = PL3_RW, .type = ARM_CP_CONST,
      .resetvalue = 0 },
    { .name = "AFSR0_EL3", .state = ARM_CP_STATE_BOTH,
      .opc0 = 3, .opc1 = 6, .crn = 5, .crm = 1, .opc2 = 0,
      .access = PL3_RW, .type = ARM_CP_CONST,
      .resetvalue = 0 },
    { .name = "AFSR1_EL3", .state = ARM_CP_STATE_BOTH,
      .opc0 = 3, .opc1 = 6, .crn = 5, .crm = 1, .opc2 = 1,
      .access = PL3_RW, .type = ARM_CP_CONST,
      .resetvalue = 0 },
    { .name = "TLBI_ALLE3IS", .state = ARM_CP_STATE_AA64,
      .opc0 = 1, .opc1 = 6, .crn = 8, .crm = 3, .opc2 = 0,
      .access = PL3_W, .type = ARM_CP_NO_RAW,
      .writefn = tlbi_aa64_alle3is_write },
    { .name = "TLBI_VAE3IS", .state = ARM_CP_STATE_AA64,
      .opc0 = 1, .opc1 = 6, .crn = 8, .crm = 3, .opc2 = 1,
      .access = PL3_W, .type = ARM_CP_NO_RAW,
      .writefn = tlbi_aa64_vae3is_write },
    { .name = "TLBI_VALE3IS", .state = ARM_CP_STATE_AA64,
      .opc0 = 1, .opc1 = 6, .crn = 8, .crm = 3, .opc2 = 5,
      .access = PL3_W, .type = ARM_CP_NO_RAW,
      .writefn = tlbi_aa64_vae3is_write },
    { .name = "TLBI_ALLE3", .state = ARM_CP_STATE_AA64,
      .opc0 = 1, .opc1 = 6, .crn = 8, .crm = 7, .opc2 = 0,
      .access = PL3_W, .type = ARM_CP_NO_RAW,
      .writefn = tlbi_aa64_alle3_write },
    { .name = "TLBI_VAE3", .state = ARM_CP_STATE_AA64,
      .opc0 = 1, .opc1 = 6, .crn = 8, .crm = 7, .opc2 = 1,
      .access = PL3_W, .type = ARM_CP_NO_RAW,
      .writefn = tlbi_aa64_vae3_write },
    { .name = "TLBI_VALE3", .state = ARM_CP_STATE_AA64,
      .opc0 = 1, .opc1 = 6, .crn = 8, .crm = 7, .opc2 = 5,
      .access = PL3_W, .type = ARM_CP_NO_RAW,
      .writefn = tlbi_aa64_vae3_write },
    REGINFO_SENTINEL
};

static CPAccessResult ctr_el0_access(CPUARMState *env, const ARMCPRegInfo *ri,
                                     bool isread)
{
    /* Only accessible in EL0 if SCTLR.UCT is set (and only in AArch64,
     * but the AArch32 CTR has its own reginfo struct)
     */
    if (arm_current_el(env) == 0 && !(env->cp15.sctlr_el[1] & SCTLR_UCT)) {
        return CP_ACCESS_TRAP;
    }
    return CP_ACCESS_OK;
}

static void oslar_write(CPUARMState *env, const ARMCPRegInfo *ri,
                        uint64_t value)
{
    /* Writes to OSLAR_EL1 may update the OS lock status, which can be
     * read via a bit in OSLSR_EL1.
     */
    int oslock;

    if (ri->state == ARM_CP_STATE_AA32) {
        oslock = (value == 0xC5ACCE55);
    } else {
        oslock = value & 1;
    }

    env->cp15.oslsr_el1 = deposit32(env->cp15.oslsr_el1, 1, 1, oslock);
}

static const ARMCPRegInfo debug_cp_reginfo[] = {
    /* DBGDRAR, DBGDSAR: always RAZ since we don't implement memory mapped
     * debug components. The AArch64 version of DBGDRAR is named MDRAR_EL1;
     * unlike DBGDRAR it is never accessible from EL0.
     * DBGDSAR is deprecated and must RAZ from v8 anyway, so it has no AArch64
     * accessor.
     */
    { .name = "DBGDRAR", .cp = 14, .crn = 1, .crm = 0, .opc1 = 0, .opc2 = 0,
      .access = PL0_R, .accessfn = access_tdra,
      .type = ARM_CP_CONST, .resetvalue = 0 },
    { .name = "MDRAR_EL1", .state = ARM_CP_STATE_AA64,
      .opc0 = 2, .opc1 = 0, .crn = 1, .crm = 0, .opc2 = 0,
      .access = PL1_R, .accessfn = access_tdra,
      .type = ARM_CP_CONST, .resetvalue = 0 },
    { .name = "DBGDSAR", .cp = 14, .crn = 2, .crm = 0, .opc1 = 0, .opc2 = 0,
      .access = PL0_R, .accessfn = access_tdra,
      .type = ARM_CP_CONST, .resetvalue = 0 },
    /* Monitor debug system control register; the 32-bit alias is DBGDSCRext. */
    { .name = "MDSCR_EL1", .state = ARM_CP_STATE_BOTH,
      .cp = 14, .opc0 = 2, .opc1 = 0, .crn = 0, .crm = 2, .opc2 = 2,
      .access = PL1_RW, .accessfn = access_tda,
      .fieldoffset = offsetof(CPUARMState, cp15.mdscr_el1),
      .resetvalue = 0 },
    /* MDCCSR_EL0, aka DBGDSCRint. This is a read-only mirror of MDSCR_EL1.
     * We don't implement the configurable EL0 access.
     */
    { .name = "MDCCSR_EL0", .state = ARM_CP_STATE_BOTH,
      .cp = 14, .opc0 = 2, .opc1 = 0, .crn = 0, .crm = 1, .opc2 = 0,
      .type = ARM_CP_ALIAS,
      .access = PL1_R, .accessfn = access_tda,
      .fieldoffset = offsetof(CPUARMState, cp15.mdscr_el1), },
    { .name = "OSLAR_EL1", .state = ARM_CP_STATE_BOTH,
      .cp = 14, .opc0 = 2, .opc1 = 0, .crn = 1, .crm = 0, .opc2 = 4,
      .access = PL1_W, .type = ARM_CP_NO_RAW,
      .accessfn = access_tdosa,
      .writefn = oslar_write },
    { .name = "OSLSR_EL1", .state = ARM_CP_STATE_BOTH,
      .cp = 14, .opc0 = 2, .opc1 = 0, .crn = 1, .crm = 1, .opc2 = 4,
      .access = PL1_R, .resetvalue = 10,
      .accessfn = access_tdosa,
      .fieldoffset = offsetof(CPUARMState, cp15.oslsr_el1) },
    /* Dummy OSDLR_EL1: 32-bit Linux will read this */
    { .name = "OSDLR_EL1", .state = ARM_CP_STATE_BOTH,
      .cp = 14, .opc0 = 2, .opc1 = 0, .crn = 1, .crm = 3, .opc2 = 4,
      .access = PL1_RW, .accessfn = access_tdosa,
      .type = ARM_CP_NOP },
    /* Dummy DBGVCR: Linux wants to clear this on startup, but we don't
     * implement vector catch debug events yet.
     */
    { .name = "DBGVCR",
      .cp = 14, .opc1 = 0, .crn = 0, .crm = 7, .opc2 = 0,
      .access = PL1_RW, .accessfn = access_tda,
      .type = ARM_CP_NOP },
    REGINFO_SENTINEL
};

static const ARMCPRegInfo debug_lpae_cp_reginfo[] = {
    /* 64 bit access versions of the (dummy) debug registers */
    { .name = "DBGDRAR", .cp = 14, .crm = 1, .opc1 = 0,
      .access = PL0_R, .type = ARM_CP_CONST|ARM_CP_64BIT, .resetvalue = 0 },
    { .name = "DBGDSAR", .cp = 14, .crm = 2, .opc1 = 0,
      .access = PL0_R, .type = ARM_CP_CONST|ARM_CP_64BIT, .resetvalue = 0 },
    REGINFO_SENTINEL
};

void hw_watchpoint_update(ARMCPU *cpu, int n)
{
    CPUARMState *env = &cpu->env;
    vaddr len = 0;
    vaddr wvr = env->cp15.dbgwvr[n];
    uint64_t wcr = env->cp15.dbgwcr[n];
    int mask;
    int flags = BP_CPU | BP_STOP_BEFORE_ACCESS;

    if (env->cpu_watchpoint[n]) {
        cpu_watchpoint_remove_by_ref(CPU(cpu), env->cpu_watchpoint[n]);
        env->cpu_watchpoint[n] = NULL;
    }

    if (!extract64(wcr, 0, 1)) {
        /* E bit clear : watchpoint disabled */
        return;
    }

    switch (extract64(wcr, 3, 2)) {
    case 0:
        /* LSC 00 is reserved and must behave as if the wp is disabled */
        return;
    case 1:
        flags |= BP_MEM_READ;
        break;
    case 2:
        flags |= BP_MEM_WRITE;
        break;
    case 3:
        flags |= BP_MEM_ACCESS;
        break;
    }

    /* Attempts to use both MASK and BAS fields simultaneously are
     * CONSTRAINED UNPREDICTABLE; we opt to ignore BAS in this case,
     * thus generating a watchpoint for every byte in the masked region.
     */
    mask = extract64(wcr, 24, 4);
    if (mask == 1 || mask == 2) {
        /* Reserved values of MASK; we must act as if the mask value was
         * some non-reserved value, or as if the watchpoint were disabled.
         * We choose the latter.
         */
        return;
    } else if (mask) {
        /* Watchpoint covers an aligned area up to 2GB in size */
        len = 1ULL << mask;
        /* If masked bits in WVR are not zero it's CONSTRAINED UNPREDICTABLE
         * whether the watchpoint fires when the unmasked bits match; we opt
         * to generate the exceptions.
         */
        wvr &= ~(len - 1);
    } else {
        /* Watchpoint covers bytes defined by the byte address select bits */
        int bas = extract64(wcr, 5, 8);
        int basstart;

        if (bas == 0) {
            /* This must act as if the watchpoint is disabled */
            return;
        }

        if (extract64(wvr, 2, 1)) {
            /* Deprecated case of an only 4-aligned address. BAS[7:4] are
             * ignored, and BAS[3:0] define which bytes to watch.
             */
            bas &= 0xf;
        }
        /* The BAS bits are supposed to be programmed to indicate a contiguous
         * range of bytes. Otherwise it is CONSTRAINED UNPREDICTABLE whether
         * we fire for each byte in the word/doubleword addressed by the WVR.
         * We choose to ignore any non-zero bits after the first range of 1s.
         */
        basstart = ctz32(bas);
        len = cto32(bas >> basstart);
        wvr += basstart;
    }

    cpu_watchpoint_insert(CPU(cpu), wvr, len, flags,
                          &env->cpu_watchpoint[n]);
}

void hw_watchpoint_update_all(ARMCPU *cpu)
{
    int i;
    CPUARMState *env = &cpu->env;

    /* Completely clear out existing QEMU watchpoints and our array, to
     * avoid possible stale entries following migration load.
     */
    cpu_watchpoint_remove_all(CPU(cpu), BP_CPU);
    memset(env->cpu_watchpoint, 0, sizeof(env->cpu_watchpoint));

    for (i = 0; i < ARRAY_SIZE(cpu->env.cpu_watchpoint); i++) {
        hw_watchpoint_update(cpu, i);
    }
}

static void dbgwvr_write(CPUARMState *env, const ARMCPRegInfo *ri,
                         uint64_t value)
{
    ARMCPU *cpu = arm_env_get_cpu(env);
    int i = ri->crm;

    /* Bits [63:49] are hardwired to the value of bit [48]; that is, the
     * register reads and behaves as if values written are sign extended.
     * Bits [1:0] are RES0.
     */
    value = sextract64(value, 0, 49) & ~3ULL;

    raw_write(env, ri, value);
    hw_watchpoint_update(cpu, i);
}

static void dbgwcr_write(CPUARMState *env, const ARMCPRegInfo *ri,
                         uint64_t value)
{
    ARMCPU *cpu = arm_env_get_cpu(env);
    int i = ri->crm;

    raw_write(env, ri, value);
    hw_watchpoint_update(cpu, i);
}

void hw_breakpoint_update(ARMCPU *cpu, int n)
{
    CPUARMState *env = &cpu->env;
    uint64_t bvr = env->cp15.dbgbvr[n];
    uint64_t bcr = env->cp15.dbgbcr[n];
    vaddr addr;
    int bt;
    int flags = BP_CPU;

    if (env->cpu_breakpoint[n]) {
        cpu_breakpoint_remove_by_ref(CPU(cpu), env->cpu_breakpoint[n]);
        env->cpu_breakpoint[n] = NULL;
    }

    if (!extract64(bcr, 0, 1)) {
        /* E bit clear : watchpoint disabled */
        return;
    }

    bt = extract64(bcr, 20, 4);

    switch (bt) {
    case 4: /* unlinked address mismatch (reserved if AArch64) */
    case 5: /* linked address mismatch (reserved if AArch64) */
        qemu_log_mask(LOG_UNIMP,
                      "arm: address mismatch breakpoint types not implemented");
        return;
    case 0: /* unlinked address match */
    case 1: /* linked address match */
    {
        /* Bits [63:49] are hardwired to the value of bit [48]; that is,
         * we behave as if the register was sign extended. Bits [1:0] are
         * RES0. The BAS field is used to allow setting breakpoints on 16
         * bit wide instructions; it is CONSTRAINED UNPREDICTABLE whether
         * a bp will fire if the addresses covered by the bp and the addresses
         * covered by the insn overlap but the insn doesn't start at the
         * start of the bp address range. We choose to require the insn and
         * the bp to have the same address. The constraints on writing to
         * BAS enforced in dbgbcr_write mean we have only four cases:
         *  0b0000  => no breakpoint
         *  0b0011  => breakpoint on addr
         *  0b1100  => breakpoint on addr + 2
         *  0b1111  => breakpoint on addr
         * See also figure D2-3 in the v8 ARM ARM (DDI0487A.c).
         */
        int bas = extract64(bcr, 5, 4);
        addr = sextract64(bvr, 0, 49) & ~3ULL;
        if (bas == 0) {
            return;
        }
        if (bas == 0xc) {
            addr += 2;
        }
        break;
    }
    case 2: /* unlinked context ID match */
    case 8: /* unlinked VMID match (reserved if no EL2) */
    case 10: /* unlinked context ID and VMID match (reserved if no EL2) */
        qemu_log_mask(LOG_UNIMP,
                      "arm: unlinked context breakpoint types not implemented");
        return;
    case 9: /* linked VMID match (reserved if no EL2) */
    case 11: /* linked context ID and VMID match (reserved if no EL2) */
    case 3: /* linked context ID match */
    default:
        /* We must generate no events for Linked context matches (unless
         * they are linked to by some other bp/wp, which is handled in
         * updates for the linking bp/wp). We choose to also generate no events
         * for reserved values.
         */
        return;
    }

    cpu_breakpoint_insert(CPU(cpu), addr, flags, &env->cpu_breakpoint[n]);
}

void hw_breakpoint_update_all(ARMCPU *cpu)
{
    int i;
    CPUARMState *env = &cpu->env;

    /* Completely clear out existing QEMU breakpoints and our array, to
     * avoid possible stale entries following migration load.
     */
    cpu_breakpoint_remove_all(CPU(cpu), BP_CPU);
    memset(env->cpu_breakpoint, 0, sizeof(env->cpu_breakpoint));

    for (i = 0; i < ARRAY_SIZE(cpu->env.cpu_breakpoint); i++) {
        hw_breakpoint_update(cpu, i);
    }
}

static void dbgbvr_write(CPUARMState *env, const ARMCPRegInfo *ri,
                         uint64_t value)
{
    ARMCPU *cpu = arm_env_get_cpu(env);
    int i = ri->crm;

    raw_write(env, ri, value);
    hw_breakpoint_update(cpu, i);
}

static void dbgbcr_write(CPUARMState *env, const ARMCPRegInfo *ri,
                         uint64_t value)
{
    ARMCPU *cpu = arm_env_get_cpu(env);
    int i = ri->crm;

    /* BAS[3] is a read-only copy of BAS[2], and BAS[1] a read-only
     * copy of BAS[0].
     */
    value = deposit64(value, 6, 1, extract64(value, 5, 1));
    value = deposit64(value, 8, 1, extract64(value, 7, 1));

    raw_write(env, ri, value);
    hw_breakpoint_update(cpu, i);
}

static void define_debug_regs(ARMCPU *cpu)
{
    /* Define v7 and v8 architectural debug registers.
     * These are just dummy implementations for now.
     */
    int i;
    int wrps, brps, ctx_cmps;
    ARMCPRegInfo dbgdidr = {
        .name = "DBGDIDR", .cp = 14, .crn = 0, .crm = 0, .opc1 = 0, .opc2 = 0,
        .access = PL0_R, .accessfn = access_tda,
        .type = ARM_CP_CONST, .resetvalue = cpu->dbgdidr,
    };

    /* Note that all these register fields hold "number of Xs minus 1". */
    brps = extract32(cpu->dbgdidr, 24, 4);
    wrps = extract32(cpu->dbgdidr, 28, 4);
    ctx_cmps = extract32(cpu->dbgdidr, 20, 4);

    assert(ctx_cmps <= brps);
    (void)ctx_cmps;

    /* The DBGDIDR and ID_AA64DFR0_EL1 define various properties
     * of the debug registers such as number of breakpoints;
     * check that if they both exist then they agree.
     */
    if (arm_feature(&cpu->env, ARM_FEATURE_AARCH64)) {
        assert(extract32(cpu->id_aa64dfr0, 12, 4) == brps);
        assert(extract32(cpu->id_aa64dfr0, 20, 4) == wrps);
        assert(extract32(cpu->id_aa64dfr0, 28, 4) == ctx_cmps);
    }

    define_one_arm_cp_reg(cpu, &dbgdidr);
    define_arm_cp_regs(cpu, debug_cp_reginfo);

    if (arm_feature(&cpu->env, ARM_FEATURE_LPAE)) {
        define_arm_cp_regs(cpu, debug_lpae_cp_reginfo);
    }

    for (i = 0; i < brps + 1; i++) {
        ARMCPRegInfo dbgregs[] = {
            { .name = "DBGBVR", .state = ARM_CP_STATE_BOTH,
              .cp = 14, .opc0 = 2, .opc1 = 0, .crn = 0, .crm = i, .opc2 = 4,
              .access = PL1_RW, .accessfn = access_tda,
              .fieldoffset = offsetof(CPUARMState, cp15.dbgbvr[i]),
              .writefn = dbgbvr_write, .raw_writefn = raw_write
            },
            { .name = "DBGBCR", .state = ARM_CP_STATE_BOTH,
              .cp = 14, .opc0 = 2, .opc1 = 0, .crn = 0, .crm = i, .opc2 = 5,
              .access = PL1_RW, .accessfn = access_tda,
              .fieldoffset = offsetof(CPUARMState, cp15.dbgbcr[i]),
              .writefn = dbgbcr_write, .raw_writefn = raw_write
            },
            REGINFO_SENTINEL
        };
        define_arm_cp_regs(cpu, dbgregs);
    }

    for (i = 0; i < wrps + 1; i++) {
        ARMCPRegInfo dbgregs[] = {
            { .name = "DBGWVR", .state = ARM_CP_STATE_BOTH,
              .cp = 14, .opc0 = 2, .opc1 = 0, .crn = 0, .crm = i, .opc2 = 6,
              .access = PL1_RW, .accessfn = access_tda,
              .fieldoffset = offsetof(CPUARMState, cp15.dbgwvr[i]),
              .writefn = dbgwvr_write, .raw_writefn = raw_write
            },
            { .name = "DBGWCR", .state = ARM_CP_STATE_BOTH,
              .cp = 14, .opc0 = 2, .opc1 = 0, .crn = 0, .crm = i, .opc2 = 7,
              .access = PL1_RW, .accessfn = access_tda,
              .fieldoffset = offsetof(CPUARMState, cp15.dbgwcr[i]),
              .writefn = dbgwcr_write, .raw_writefn = raw_write
            },
            REGINFO_SENTINEL
        };
        define_arm_cp_regs(cpu, dbgregs);
    }
}

void register_cp_regs_for_features(ARMCPU *cpu)
{
    /* Register all the coprocessor registers based on feature bits */
    CPUARMState *env = &cpu->env;
    if (arm_feature(env, ARM_FEATURE_M)) {
        /* M profile has no coprocessor registers */
        return;
    }

    define_arm_cp_regs(cpu, cp_reginfo);
    if (!arm_feature(env, ARM_FEATURE_V8)) {
        /* Must go early as it is full of wildcards that may be
         * overridden by later definitions.
         */
        define_arm_cp_regs(cpu, not_v8_cp_reginfo);
    }

    if (arm_feature(env, ARM_FEATURE_V6)) {
        /* The ID registers all have impdef reset values */
        ARMCPRegInfo v6_idregs[] = {
            { .name = "ID_PFR0", .state = ARM_CP_STATE_BOTH,
              .opc0 = 3, .opc1 = 0, .crn = 0, .crm = 1, .opc2 = 0,
              .access = PL1_R, .type = ARM_CP_CONST,
              .resetvalue = cpu->id_pfr0 },
            { .name = "ID_PFR1", .state = ARM_CP_STATE_BOTH,
              .opc0 = 3, .opc1 = 0, .crn = 0, .crm = 1, .opc2 = 1,
              .access = PL1_R, .type = ARM_CP_CONST,
              .resetvalue = cpu->id_pfr1 },
            { .name = "ID_DFR0", .state = ARM_CP_STATE_BOTH,
              .opc0 = 3, .opc1 = 0, .crn = 0, .crm = 1, .opc2 = 2,
              .access = PL1_R, .type = ARM_CP_CONST,
              .resetvalue = cpu->id_dfr0 },
            { .name = "ID_AFR0", .state = ARM_CP_STATE_BOTH,
              .opc0 = 3, .opc1 = 0, .crn = 0, .crm = 1, .opc2 = 3,
              .access = PL1_R, .type = ARM_CP_CONST,
              .resetvalue = cpu->id_afr0 },
            { .name = "ID_MMFR0", .state = ARM_CP_STATE_BOTH,
              .opc0 = 3, .opc1 = 0, .crn = 0, .crm = 1, .opc2 = 4,
              .access = PL1_R, .type = ARM_CP_CONST,
              .resetvalue = cpu->id_mmfr0 },
            { .name = "ID_MMFR1", .state = ARM_CP_STATE_BOTH,
              .opc0 = 3, .opc1 = 0, .crn = 0, .crm = 1, .opc2 = 5,
              .access = PL1_R, .type = ARM_CP_CONST,
              .resetvalue = cpu->id_mmfr1 },
            { .name = "ID_MMFR2", .state = ARM_CP_STATE_BOTH,
              .opc0 = 3, .opc1 = 0, .crn = 0, .crm = 1, .opc2 = 6,
              .access = PL1_R, .type = ARM_CP_CONST,
              .resetvalue = cpu->id_mmfr2 },
            { .name = "ID_MMFR3", .state = ARM_CP_STATE_BOTH,
              .opc0 = 3, .opc1 = 0, .crn = 0, .crm = 1, .opc2 = 7,
              .access = PL1_R, .type = ARM_CP_CONST,
              .resetvalue = cpu->id_mmfr3 },
            { .name = "ID_ISAR0", .state = ARM_CP_STATE_BOTH,
              .opc0 = 3, .opc1 = 0, .crn = 0, .crm = 2, .opc2 = 0,
              .access = PL1_R, .type = ARM_CP_CONST,
              .resetvalue = cpu->id_isar0 },
            { .name = "ID_ISAR1", .state = ARM_CP_STATE_BOTH,
              .opc0 = 3, .opc1 = 0, .crn = 0, .crm = 2, .opc2 = 1,
              .access = PL1_R, .type = ARM_CP_CONST,
              .resetvalue = cpu->id_isar1 },
            { .name = "ID_ISAR2", .state = ARM_CP_STATE_BOTH,
              .opc0 = 3, .opc1 = 0, .crn = 0, .crm = 2, .opc2 = 2,
              .access = PL1_R, .type = ARM_CP_CONST,
              .resetvalue = cpu->id_isar2 },
            { .name = "ID_ISAR3", .state = ARM_CP_STATE_BOTH,
              .opc0 = 3, .opc1 = 0, .crn = 0, .crm = 2, .opc2 = 3,
              .access = PL1_R, .type = ARM_CP_CONST,
              .resetvalue = cpu->id_isar3 },
            { .name = "ID_ISAR4", .state = ARM_CP_STATE_BOTH,
              .opc0 = 3, .opc1 = 0, .crn = 0, .crm = 2, .opc2 = 4,
              .access = PL1_R, .type = ARM_CP_CONST,
              .resetvalue = cpu->id_isar4 },
            { .name = "ID_ISAR5", .state = ARM_CP_STATE_BOTH,
              .opc0 = 3, .opc1 = 0, .crn = 0, .crm = 2, .opc2 = 5,
              .access = PL1_R, .type = ARM_CP_CONST,
              .resetvalue = cpu->id_isar5 },
            { .name = "ID_MMFR4", .state = ARM_CP_STATE_BOTH,
              .opc0 = 3, .opc1 = 0, .crn = 0, .crm = 2, .opc2 = 6,
              .access = PL1_R, .type = ARM_CP_CONST,
              .resetvalue = cpu->id_mmfr4 },
            /* 7 is as yet unallocated and must RAZ */
            { .name = "ID_ISAR7_RESERVED", .state = ARM_CP_STATE_BOTH,
              .opc0 = 3, .opc1 = 0, .crn = 0, .crm = 2, .opc2 = 7,
              .access = PL1_R, .type = ARM_CP_CONST,
              .resetvalue = 0 },
            REGINFO_SENTINEL
        };
        define_arm_cp_regs(cpu, v6_idregs);
        define_arm_cp_regs(cpu, v6_cp_reginfo);
    } else {
        define_arm_cp_regs(cpu, not_v6_cp_reginfo);
    }
    if (arm_feature(env, ARM_FEATURE_V6K)) {
        define_arm_cp_regs(cpu, v6k_cp_reginfo);
    }
    if (arm_feature(env, ARM_FEATURE_V7MP) &&
        !arm_feature(env, ARM_FEATURE_MPU)) {
        define_arm_cp_regs(cpu, v7mp_cp_reginfo);
    }
    if (arm_feature(env, ARM_FEATURE_V7)) {
        /* v7 performance monitor control register: same implementor
         * field as main ID register, and we implement only the cycle
         * count register.
         */
#ifndef CONFIG_USER_ONLY
        ARMCPRegInfo pmcr = {
            .name = "PMCR", .cp = 15, .crn = 9, .crm = 12, .opc1 = 0, .opc2 = 0,
            .access = PL0_RW,
            .type = ARM_CP_IO | ARM_CP_ALIAS,
            .fieldoffset = offsetoflow32(CPUARMState, cp15.c9_pmcr),
            .accessfn = pmreg_access, .writefn = pmcr_write,
            .raw_writefn = raw_write,
        };
        ARMCPRegInfo pmcr64 = {
            .name = "PMCR_EL0", .state = ARM_CP_STATE_AA64,
            .opc0 = 3, .opc1 = 3, .crn = 9, .crm = 12, .opc2 = 0,
            .access = PL0_RW, .accessfn = pmreg_access,
            .type = ARM_CP_IO,
            .fieldoffset = offsetof(CPUARMState, cp15.c9_pmcr),
            .resetvalue = cpu->midr & 0xff000000,
            .writefn = pmcr_write, .raw_writefn = raw_write,
        };
        define_one_arm_cp_reg(cpu, &pmcr);
        define_one_arm_cp_reg(cpu, &pmcr64);
#endif
        ARMCPRegInfo clidr = {
            .name = "CLIDR", .state = ARM_CP_STATE_BOTH,
            .opc0 = 3, .crn = 0, .crm = 0, .opc1 = 1, .opc2 = 1,
            .access = PL1_R, .type = ARM_CP_CONST, .resetvalue = cpu->clidr
        };
        define_one_arm_cp_reg(cpu, &clidr);
        define_arm_cp_regs(cpu, v7_cp_reginfo);
        define_debug_regs(cpu);
    } else {
        define_arm_cp_regs(cpu, not_v7_cp_reginfo);
    }
    if (arm_feature(env, ARM_FEATURE_V8)) {
        /* AArch64 ID registers, which all have impdef reset values.
         * Note that within the ID register ranges the unused slots
         * must all RAZ, not UNDEF; future architecture versions may
         * define new registers here.
         */
        ARMCPRegInfo v8_idregs[] = {
            { .name = "ID_AA64PFR0_EL1", .state = ARM_CP_STATE_AA64,
              .opc0 = 3, .opc1 = 0, .crn = 0, .crm = 4, .opc2 = 0,
              .access = PL1_R, .type = ARM_CP_CONST,
              .resetvalue = cpu->id_aa64pfr0 },
            { .name = "ID_AA64PFR1_EL1", .state = ARM_CP_STATE_AA64,
              .opc0 = 3, .opc1 = 0, .crn = 0, .crm = 4, .opc2 = 1,
              .access = PL1_R, .type = ARM_CP_CONST,
              .resetvalue = cpu->id_aa64pfr1},
            { .name = "ID_AA64PFR2_EL1_RESERVED", .state = ARM_CP_STATE_AA64,
              .opc0 = 3, .opc1 = 0, .crn = 0, .crm = 4, .opc2 = 2,
              .access = PL1_R, .type = ARM_CP_CONST,
              .resetvalue = 0 },
            { .name = "ID_AA64PFR3_EL1_RESERVED", .state = ARM_CP_STATE_AA64,
              .opc0 = 3, .opc1 = 0, .crn = 0, .crm = 4, .opc2 = 3,
              .access = PL1_R, .type = ARM_CP_CONST,
              .resetvalue = 0 },
            { .name = "ID_AA64PFR4_EL1_RESERVED", .state = ARM_CP_STATE_AA64,
              .opc0 = 3, .opc1 = 0, .crn = 0, .crm = 4, .opc2 = 4,
              .access = PL1_R, .type = ARM_CP_CONST,
              .resetvalue = 0 },
            { .name = "ID_AA64PFR5_EL1_RESERVED", .state = ARM_CP_STATE_AA64,
              .opc0 = 3, .opc1 = 0, .crn = 0, .crm = 4, .opc2 = 5,
              .access = PL1_R, .type = ARM_CP_CONST,
              .resetvalue = 0 },
            { .name = "ID_AA64PFR6_EL1_RESERVED", .state = ARM_CP_STATE_AA64,
              .opc0 = 3, .opc1 = 0, .crn = 0, .crm = 4, .opc2 = 6,
              .access = PL1_R, .type = ARM_CP_CONST,
              .resetvalue = 0 },
            { .name = "ID_AA64PFR7_EL1_RESERVED", .state = ARM_CP_STATE_AA64,
              .opc0 = 3, .opc1 = 0, .crn = 0, .crm = 4, .opc2 = 7,
              .access = PL1_R, .type = ARM_CP_CONST,
              .resetvalue = 0 },
            { .name = "ID_AA64DFR0_EL1", .state = ARM_CP_STATE_AA64,
              .opc0 = 3, .opc1 = 0, .crn = 0, .crm = 5, .opc2 = 0,
              .access = PL1_R, .type = ARM_CP_CONST,
              /* We mask out the PMUVer field, because we don't currently
               * implement the PMU. Not advertising it prevents the guest
               * from trying to use it and getting UNDEFs on registers we
               * don't implement.
               */
              .resetvalue = cpu->id_aa64dfr0 & ~0xf00 },
            { .name = "ID_AA64DFR1_EL1", .state = ARM_CP_STATE_AA64,
              .opc0 = 3, .opc1 = 0, .crn = 0, .crm = 5, .opc2 = 1,
              .access = PL1_R, .type = ARM_CP_CONST,
              .resetvalue = cpu->id_aa64dfr1 },
            { .name = "ID_AA64DFR2_EL1_RESERVED", .state = ARM_CP_STATE_AA64,
              .opc0 = 3, .opc1 = 0, .crn = 0, .crm = 5, .opc2 = 2,
              .access = PL1_R, .type = ARM_CP_CONST,
              .resetvalue = 0 },
            { .name = "ID_AA64DFR3_EL1_RESERVED", .state = ARM_CP_STATE_AA64,
              .opc0 = 3, .opc1 = 0, .crn = 0, .crm = 5, .opc2 = 3,
              .access = PL1_R, .type = ARM_CP_CONST,
              .resetvalue = 0 },
            { .name = "ID_AA64AFR0_EL1", .state = ARM_CP_STATE_AA64,
              .opc0 = 3, .opc1 = 0, .crn = 0, .crm = 5, .opc2 = 4,
              .access = PL1_R, .type = ARM_CP_CONST,
              .resetvalue = cpu->id_aa64afr0 },
            { .name = "ID_AA64AFR1_EL1", .state = ARM_CP_STATE_AA64,
              .opc0 = 3, .opc1 = 0, .crn = 0, .crm = 5, .opc2 = 5,
              .access = PL1_R, .type = ARM_CP_CONST,
              .resetvalue = cpu->id_aa64afr1 },
            { .name = "ID_AA64AFR2_EL1_RESERVED", .state = ARM_CP_STATE_AA64,
              .opc0 = 3, .opc1 = 0, .crn = 0, .crm = 5, .opc2 = 6,
              .access = PL1_R, .type = ARM_CP_CONST,
              .resetvalue = 0 },
            { .name = "ID_AA64AFR3_EL1_RESERVED", .state = ARM_CP_STATE_AA64,
              .opc0 = 3, .opc1 = 0, .crn = 0, .crm = 5, .opc2 = 7,
              .access = PL1_R, .type = ARM_CP_CONST,
              .resetvalue = 0 },
            { .name = "ID_AA64ISAR0_EL1", .state = ARM_CP_STATE_AA64,
              .opc0 = 3, .opc1 = 0, .crn = 0, .crm = 6, .opc2 = 0,
              .access = PL1_R, .type = ARM_CP_CONST,
              .resetvalue = cpu->id_aa64isar0 },
            { .name = "ID_AA64ISAR1_EL1", .state = ARM_CP_STATE_AA64,
              .opc0 = 3, .opc1 = 0, .crn = 0, .crm = 6, .opc2 = 1,
              .access = PL1_R, .type = ARM_CP_CONST,
              .resetvalue = cpu->id_aa64isar1 },
            { .name = "ID_AA64ISAR2_EL1_RESERVED", .state = ARM_CP_STATE_AA64,
              .opc0 = 3, .opc1 = 0, .crn = 0, .crm = 6, .opc2 = 2,
              .access = PL1_R, .type = ARM_CP_CONST,
              .resetvalue = 0 },
            { .name = "ID_AA64ISAR3_EL1_RESERVED", .state = ARM_CP_STATE_AA64,
              .opc0 = 3, .opc1 = 0, .crn = 0, .crm = 6, .opc2 = 3,
              .access = PL1_R, .type = ARM_CP_CONST,
              .resetvalue = 0 },
            { .name = "ID_AA64ISAR4_EL1_RESERVED", .state = ARM_CP_STATE_AA64,
              .opc0 = 3, .opc1 = 0, .crn = 0, .crm = 6, .opc2 = 4,
              .access = PL1_R, .type = ARM_CP_CONST,
              .resetvalue = 0 },
            { .name = "ID_AA64ISAR5_EL1_RESERVED", .state = ARM_CP_STATE_AA64,
              .opc0 = 3, .opc1 = 0, .crn = 0, .crm = 6, .opc2 = 5,
              .access = PL1_R, .type = ARM_CP_CONST,
              .resetvalue = 0 },
            { .name = "ID_AA64ISAR6_EL1_RESERVED", .state = ARM_CP_STATE_AA64,
              .opc0 = 3, .opc1 = 0, .crn = 0, .crm = 6, .opc2 = 6,
              .access = PL1_R, .type = ARM_CP_CONST,
              .resetvalue = 0 },
            { .name = "ID_AA64ISAR7_EL1_RESERVED", .state = ARM_CP_STATE_AA64,
              .opc0 = 3, .opc1 = 0, .crn = 0, .crm = 6, .opc2 = 7,
              .access = PL1_R, .type = ARM_CP_CONST,
              .resetvalue = 0 },
            { .name = "ID_AA64MMFR0_EL1", .state = ARM_CP_STATE_AA64,
              .opc0 = 3, .opc1 = 0, .crn = 0, .crm = 7, .opc2 = 0,
              .access = PL1_R, .type = ARM_CP_CONST,
              .resetvalue = cpu->id_aa64mmfr0 },
            { .name = "ID_AA64MMFR1_EL1", .state = ARM_CP_STATE_AA64,
              .opc0 = 3, .opc1 = 0, .crn = 0, .crm = 7, .opc2 = 1,
              .access = PL1_R, .type = ARM_CP_CONST,
              .resetvalue = cpu->id_aa64mmfr1 },
            { .name = "ID_AA64MMFR2_EL1_RESERVED", .state = ARM_CP_STATE_AA64,
              .opc0 = 3, .opc1 = 0, .crn = 0, .crm = 7, .opc2 = 2,
              .access = PL1_R, .type = ARM_CP_CONST,
              .resetvalue = 0 },
            { .name = "ID_AA64MMFR3_EL1_RESERVED", .state = ARM_CP_STATE_AA64,
              .opc0 = 3, .opc1 = 0, .crn = 0, .crm = 7, .opc2 = 3,
              .access = PL1_R, .type = ARM_CP_CONST,
              .resetvalue = 0 },
            { .name = "ID_AA64MMFR4_EL1_RESERVED", .state = ARM_CP_STATE_AA64,
              .opc0 = 3, .opc1 = 0, .crn = 0, .crm = 7, .opc2 = 4,
              .access = PL1_R, .type = ARM_CP_CONST,
              .resetvalue = 0 },
            { .name = "ID_AA64MMFR5_EL1_RESERVED", .state = ARM_CP_STATE_AA64,
              .opc0 = 3, .opc1 = 0, .crn = 0, .crm = 7, .opc2 = 5,
              .access = PL1_R, .type = ARM_CP_CONST,
              .resetvalue = 0 },
            { .name = "ID_AA64MMFR6_EL1_RESERVED", .state = ARM_CP_STATE_AA64,
              .opc0 = 3, .opc1 = 0, .crn = 0, .crm = 7, .opc2 = 6,
              .access = PL1_R, .type = ARM_CP_CONST,
              .resetvalue = 0 },
            { .name = "ID_AA64MMFR7_EL1_RESERVED", .state = ARM_CP_STATE_AA64,
              .opc0 = 3, .opc1 = 0, .crn = 0, .crm = 7, .opc2 = 7,
              .access = PL1_R, .type = ARM_CP_CONST,
              .resetvalue = 0 },
            { .name = "MVFR0_EL1", .state = ARM_CP_STATE_AA64,
              .opc0 = 3, .opc1 = 0, .crn = 0, .crm = 3, .opc2 = 0,
              .access = PL1_R, .type = ARM_CP_CONST,
              .resetvalue = cpu->mvfr0 },
            { .name = "MVFR1_EL1", .state = ARM_CP_STATE_AA64,
              .opc0 = 3, .opc1 = 0, .crn = 0, .crm = 3, .opc2 = 1,
              .access = PL1_R, .type = ARM_CP_CONST,
              .resetvalue = cpu->mvfr1 },
            { .name = "MVFR2_EL1", .state = ARM_CP_STATE_AA64,
              .opc0 = 3, .opc1 = 0, .crn = 0, .crm = 3, .opc2 = 2,
              .access = PL1_R, .type = ARM_CP_CONST,
              .resetvalue = cpu->mvfr2 },
            { .name = "MVFR3_EL1_RESERVED", .state = ARM_CP_STATE_AA64,
              .opc0 = 3, .opc1 = 0, .crn = 0, .crm = 3, .opc2 = 3,
              .access = PL1_R, .type = ARM_CP_CONST,
              .resetvalue = 0 },
            { .name = "MVFR4_EL1_RESERVED", .state = ARM_CP_STATE_AA64,
              .opc0 = 3, .opc1 = 0, .crn = 0, .crm = 3, .opc2 = 4,
              .access = PL1_R, .type = ARM_CP_CONST,
              .resetvalue = 0 },
            { .name = "MVFR5_EL1_RESERVED", .state = ARM_CP_STATE_AA64,
              .opc0 = 3, .opc1 = 0, .crn = 0, .crm = 3, .opc2 = 5,
              .access = PL1_R, .type = ARM_CP_CONST,
              .resetvalue = 0 },
            { .name = "MVFR6_EL1_RESERVED", .state = ARM_CP_STATE_AA64,
              .opc0 = 3, .opc1 = 0, .crn = 0, .crm = 3, .opc2 = 6,
              .access = PL1_R, .type = ARM_CP_CONST,
              .resetvalue = 0 },
            { .name = "MVFR7_EL1_RESERVED", .state = ARM_CP_STATE_AA64,
              .opc0 = 3, .opc1 = 0, .crn = 0, .crm = 3, .opc2 = 7,
              .access = PL1_R, .type = ARM_CP_CONST,
              .resetvalue = 0 },
            { .name = "PMCEID0", .state = ARM_CP_STATE_AA32,
              .cp = 15, .opc1 = 0, .crn = 9, .crm = 12, .opc2 = 6,
              .access = PL0_R, .accessfn = pmreg_access, .type = ARM_CP_CONST,
              .resetvalue = cpu->pmceid0 },
            { .name = "PMCEID0_EL0", .state = ARM_CP_STATE_AA64,
              .opc0 = 3, .opc1 = 3, .crn = 9, .crm = 12, .opc2 = 6,
              .access = PL0_R, .accessfn = pmreg_access, .type = ARM_CP_CONST,
              .resetvalue = cpu->pmceid0 },
            { .name = "PMCEID1", .state = ARM_CP_STATE_AA32,
              .cp = 15, .opc1 = 0, .crn = 9, .crm = 12, .opc2 = 7,
              .access = PL0_R, .accessfn = pmreg_access, .type = ARM_CP_CONST,
              .resetvalue = cpu->pmceid1 },
            { .name = "PMCEID1_EL0", .state = ARM_CP_STATE_AA64,
              .opc0 = 3, .opc1 = 3, .crn = 9, .crm = 12, .opc2 = 7,
              .access = PL0_R, .accessfn = pmreg_access, .type = ARM_CP_CONST,
              .resetvalue = cpu->pmceid1 },
            REGINFO_SENTINEL
        };
        /* RVBAR_EL1 is only implemented if EL1 is the highest EL */
        if (!arm_feature(env, ARM_FEATURE_EL3) &&
            !arm_feature(env, ARM_FEATURE_EL2)) {
            ARMCPRegInfo rvbar = {
                .name = "RVBAR_EL1", .state = ARM_CP_STATE_AA64,
                .opc0 = 3, .opc1 = 0, .crn = 12, .crm = 0, .opc2 = 1,
                .type = ARM_CP_CONST, .access = PL1_R, .resetvalue = cpu->rvbar
            };
            define_one_arm_cp_reg(cpu, &rvbar);
        }
        define_arm_cp_regs(cpu, v8_idregs);
        define_arm_cp_regs(cpu, v8_cp_reginfo);
    }
    if (arm_feature(env, ARM_FEATURE_EL2)) {
        uint64_t vmpidr_def = mpidr_read_val(env);
        ARMCPRegInfo vpidr_regs[] = {
            { .name = "VPIDR", .state = ARM_CP_STATE_AA32,
              .cp = 15, .opc1 = 4, .crn = 0, .crm = 0, .opc2 = 0,
              .access = PL2_RW, .accessfn = access_el3_aa32ns,
              .resetvalue = cpu->midr,
              .fieldoffset = offsetof(CPUARMState, cp15.vpidr_el2) },
            { .name = "VPIDR_EL2", .state = ARM_CP_STATE_AA64,
              .opc0 = 3, .opc1 = 4, .crn = 0, .crm = 0, .opc2 = 0,
              .access = PL2_RW, .resetvalue = cpu->midr,
              .fieldoffset = offsetof(CPUARMState, cp15.vpidr_el2) },
            { .name = "VMPIDR", .state = ARM_CP_STATE_AA32,
              .cp = 15, .opc1 = 4, .crn = 0, .crm = 0, .opc2 = 5,
              .access = PL2_RW, .accessfn = access_el3_aa32ns,
              .resetvalue = vmpidr_def,
              .fieldoffset = offsetof(CPUARMState, cp15.vmpidr_el2) },
            { .name = "VMPIDR_EL2", .state = ARM_CP_STATE_AA64,
              .opc0 = 3, .opc1 = 4, .crn = 0, .crm = 0, .opc2 = 5,
              .access = PL2_RW,
              .resetvalue = vmpidr_def,
              .fieldoffset = offsetof(CPUARMState, cp15.vmpidr_el2) },
            REGINFO_SENTINEL
        };
        define_arm_cp_regs(cpu, vpidr_regs);
        define_arm_cp_regs(cpu, el2_cp_reginfo);
        /* RVBAR_EL2 is only implemented if EL2 is the highest EL */
        if (!arm_feature(env, ARM_FEATURE_EL3)) {
            ARMCPRegInfo rvbar = {
                .name = "RVBAR_EL2", .state = ARM_CP_STATE_AA64,
                .opc0 = 3, .opc1 = 4, .crn = 12, .crm = 0, .opc2 = 1,
                .type = ARM_CP_CONST, .access = PL2_R, .resetvalue = cpu->rvbar
            };
            define_one_arm_cp_reg(cpu, &rvbar);
        }
    } else {
        /* If EL2 is missing but higher ELs are enabled, we need to
         * register the no_el2 reginfos.
         */
        if (arm_feature(env, ARM_FEATURE_EL3)) {
            /* When EL3 exists but not EL2, VPIDR and VMPIDR take the value
             * of MIDR_EL1 and MPIDR_EL1.
             */
            ARMCPRegInfo vpidr_regs[] = {
                { .name = "VPIDR_EL2", .state = ARM_CP_STATE_BOTH,
                  .opc0 = 3, .opc1 = 4, .crn = 0, .crm = 0, .opc2 = 0,
                  .access = PL2_RW, .accessfn = access_el3_aa32ns_aa64any,
                  .type = ARM_CP_CONST, .resetvalue = cpu->midr,
                  .fieldoffset = offsetof(CPUARMState, cp15.vpidr_el2) },
                { .name = "VMPIDR_EL2", .state = ARM_CP_STATE_BOTH,
                  .opc0 = 3, .opc1 = 4, .crn = 0, .crm = 0, .opc2 = 5,
                  .access = PL2_RW, .accessfn = access_el3_aa32ns_aa64any,
                  .type = ARM_CP_NO_RAW,
                  .writefn = arm_cp_write_ignore, .readfn = mpidr_read },
                REGINFO_SENTINEL
            };
            define_arm_cp_regs(cpu, vpidr_regs);
            define_arm_cp_regs(cpu, el3_no_el2_cp_reginfo);
        }
    }
    if (arm_feature(env, ARM_FEATURE_EL3)) {
        define_arm_cp_regs(cpu, el3_cp_reginfo);
        ARMCPRegInfo el3_regs[] = {
            { .name = "RVBAR_EL3", .state = ARM_CP_STATE_AA64,
              .opc0 = 3, .opc1 = 6, .crn = 12, .crm = 0, .opc2 = 1,
              .type = ARM_CP_CONST, .access = PL3_R, .resetvalue = cpu->rvbar },
            { .name = "SCTLR_EL3", .state = ARM_CP_STATE_AA64,
              .opc0 = 3, .opc1 = 6, .crn = 1, .crm = 0, .opc2 = 0,
              .access = PL3_RW,
              .raw_writefn = raw_write, .writefn = sctlr_write,
              .fieldoffset = offsetof(CPUARMState, cp15.sctlr_el[3]),
              .resetvalue = cpu->reset_sctlr },
            REGINFO_SENTINEL
        };

        define_arm_cp_regs(cpu, el3_regs);
    }
    /* The behaviour of NSACR is sufficiently various that we don't
     * try to describe it in a single reginfo:
     *  if EL3 is 64 bit, then trap to EL3 from S EL1,
     *     reads as constant 0xc00 from NS EL1 and NS EL2
     *  if EL3 is 32 bit, then RW at EL3, RO at NS EL1 and NS EL2
     *  if v7 without EL3, register doesn't exist
     *  if v8 without EL3, reads as constant 0xc00 from NS EL1 and NS EL2
     */
    if (arm_feature(env, ARM_FEATURE_EL3)) {
        if (arm_feature(env, ARM_FEATURE_AARCH64)) {
            ARMCPRegInfo nsacr = {
                .name = "NSACR", .type = ARM_CP_CONST,
                .cp = 15, .opc1 = 0, .crn = 1, .crm = 1, .opc2 = 2,
                .access = PL1_RW, .accessfn = nsacr_access,
                .resetvalue = 0xc00
            };
            define_one_arm_cp_reg(cpu, &nsacr);
        } else {
            ARMCPRegInfo nsacr = {
                .name = "NSACR",
                .cp = 15, .opc1 = 0, .crn = 1, .crm = 1, .opc2 = 2,
                .access = PL3_RW | PL1_R,
                .resetvalue = 0,
                .fieldoffset = offsetof(CPUARMState, cp15.nsacr)
            };
            define_one_arm_cp_reg(cpu, &nsacr);
        }
    } else {
        if (arm_feature(env, ARM_FEATURE_V8)) {
            ARMCPRegInfo nsacr = {
                .name = "NSACR", .type = ARM_CP_CONST,
                .cp = 15, .opc1 = 0, .crn = 1, .crm = 1, .opc2 = 2,
                .access = PL1_R,
                .resetvalue = 0xc00
            };
            define_one_arm_cp_reg(cpu, &nsacr);
        }
    }

    if (arm_feature(env, ARM_FEATURE_MPU)) {
        if (arm_feature(env, ARM_FEATURE_V6)) {
            /* PMSAv6 not implemented */
            assert(arm_feature(env, ARM_FEATURE_V7));
            define_arm_cp_regs(cpu, vmsa_pmsa_cp_reginfo);
            define_arm_cp_regs(cpu, pmsav7_cp_reginfo);
        } else {
            define_arm_cp_regs(cpu, pmsav5_cp_reginfo);
        }
    } else {
        define_arm_cp_regs(cpu, vmsa_pmsa_cp_reginfo);
        define_arm_cp_regs(cpu, vmsa_cp_reginfo);
    }
    if (arm_feature(env, ARM_FEATURE_THUMB2EE)) {
        define_arm_cp_regs(cpu, t2ee_cp_reginfo);
    }
    if (arm_feature(env, ARM_FEATURE_GENERIC_TIMER)) {
        define_arm_cp_regs(cpu, generic_timer_cp_reginfo);
    }
    if (arm_feature(env, ARM_FEATURE_VAPA)) {
        define_arm_cp_regs(cpu, vapa_cp_reginfo);
    }
    if (arm_feature(env, ARM_FEATURE_CACHE_TEST_CLEAN)) {
        define_arm_cp_regs(cpu, cache_test_clean_cp_reginfo);
    }
    if (arm_feature(env, ARM_FEATURE_CACHE_DIRTY_REG)) {
        define_arm_cp_regs(cpu, cache_dirty_status_cp_reginfo);
    }
    if (arm_feature(env, ARM_FEATURE_CACHE_BLOCK_OPS)) {
        define_arm_cp_regs(cpu, cache_block_ops_cp_reginfo);
    }
    if (arm_feature(env, ARM_FEATURE_OMAPCP)) {
        define_arm_cp_regs(cpu, omap_cp_reginfo);
    }
    if (arm_feature(env, ARM_FEATURE_STRONGARM)) {
        define_arm_cp_regs(cpu, strongarm_cp_reginfo);
    }
    if (arm_feature(env, ARM_FEATURE_XSCALE)) {
        define_arm_cp_regs(cpu, xscale_cp_reginfo);
    }
    if (arm_feature(env, ARM_FEATURE_DUMMY_C15_REGS)) {
        define_arm_cp_regs(cpu, dummy_c15_cp_reginfo);
    }
    if (arm_feature(env, ARM_FEATURE_LPAE)) {
        define_arm_cp_regs(cpu, lpae_cp_reginfo);
    }
    /* Slightly awkwardly, the OMAP and StrongARM cores need all of
     * cp15 crn=0 to be writes-ignored, whereas for other cores they should
     * be read-only (ie write causes UNDEF exception).
     */
    {
        ARMCPRegInfo id_pre_v8_midr_cp_reginfo[] = {
            /* Pre-v8 MIDR space.
             * Note that the MIDR isn't a simple constant register because
             * of the TI925 behaviour where writes to another register can
             * cause the MIDR value to change.
             *
             * Unimplemented registers in the c15 0 0 0 space default to
             * MIDR. Define MIDR first as this entire space, then CTR, TCMTR
             * and friends override accordingly.
             */
            { .name = "MIDR",
              .cp = 15, .crn = 0, .crm = 0, .opc1 = 0, .opc2 = CP_ANY,
              .access = PL1_R, .resetvalue = cpu->midr,
              .writefn = arm_cp_write_ignore, .raw_writefn = raw_write,
              .readfn = midr_read,
              .fieldoffset = offsetof(CPUARMState, cp15.c0_cpuid),
              .type = ARM_CP_OVERRIDE },
            /* crn = 0 op1 = 0 crm = 3..7 : currently unassigned; we RAZ. */
            { .name = "DUMMY",
              .cp = 15, .crn = 0, .crm = 3, .opc1 = 0, .opc2 = CP_ANY,
              .access = PL1_R, .type = ARM_CP_CONST, .resetvalue = 0 },
            { .name = "DUMMY",
              .cp = 15, .crn = 0, .crm = 4, .opc1 = 0, .opc2 = CP_ANY,
              .access = PL1_R, .type = ARM_CP_CONST, .resetvalue = 0 },
            { .name = "DUMMY",
              .cp = 15, .crn = 0, .crm = 5, .opc1 = 0, .opc2 = CP_ANY,
              .access = PL1_R, .type = ARM_CP_CONST, .resetvalue = 0 },
            { .name = "DUMMY",
              .cp = 15, .crn = 0, .crm = 6, .opc1 = 0, .opc2 = CP_ANY,
              .access = PL1_R, .type = ARM_CP_CONST, .resetvalue = 0 },
            { .name = "DUMMY",
              .cp = 15, .crn = 0, .crm = 7, .opc1 = 0, .opc2 = CP_ANY,
              .access = PL1_R, .type = ARM_CP_CONST, .resetvalue = 0 },
            REGINFO_SENTINEL
        };
        ARMCPRegInfo id_v8_midr_cp_reginfo[] = {
            { .name = "MIDR_EL1", .state = ARM_CP_STATE_BOTH,
              .opc0 = 3, .opc1 = 0, .crn = 0, .crm = 0, .opc2 = 0,
              .access = PL1_R, .type = ARM_CP_NO_RAW, .resetvalue = cpu->midr,
              .fieldoffset = offsetof(CPUARMState, cp15.c0_cpuid),
              .readfn = midr_read },
            /* crn = 0 op1 = 0 crm = 0 op2 = 4,7 : AArch32 aliases of MIDR */
            { .name = "MIDR", .type = ARM_CP_ALIAS | ARM_CP_CONST,
              .cp = 15, .crn = 0, .crm = 0, .opc1 = 0, .opc2 = 4,
              .access = PL1_R, .resetvalue = cpu->midr },
            { .name = "MIDR", .type = ARM_CP_ALIAS | ARM_CP_CONST,
              .cp = 15, .crn = 0, .crm = 0, .opc1 = 0, .opc2 = 7,
              .access = PL1_R, .resetvalue = cpu->midr },
            { .name = "REVIDR_EL1", .state = ARM_CP_STATE_BOTH,
              .opc0 = 3, .opc1 = 0, .crn = 0, .crm = 0, .opc2 = 6,
              .access = PL1_R, .type = ARM_CP_CONST, .resetvalue = cpu->revidr },
            REGINFO_SENTINEL
        };
        ARMCPRegInfo id_cp_reginfo[] = {
            /* These are common to v8 and pre-v8 */
            { .name = "CTR",
              .cp = 15, .crn = 0, .crm = 0, .opc1 = 0, .opc2 = 1,
              .access = PL1_R, .type = ARM_CP_CONST, .resetvalue = cpu->ctr },
            { .name = "CTR_EL0", .state = ARM_CP_STATE_AA64,
              .opc0 = 3, .opc1 = 3, .opc2 = 1, .crn = 0, .crm = 0,
              .access = PL0_R, .accessfn = ctr_el0_access,
              .type = ARM_CP_CONST, .resetvalue = cpu->ctr },
            /* TCMTR and TLBTR exist in v8 but have no 64-bit versions */
            { .name = "TCMTR",
              .cp = 15, .crn = 0, .crm = 0, .opc1 = 0, .opc2 = 2,
              .access = PL1_R, .type = ARM_CP_CONST, .resetvalue = 0 },
            REGINFO_SENTINEL
        };
        /* TLBTR is specific to VMSA */
        ARMCPRegInfo id_tlbtr_reginfo = {
              .name = "TLBTR",
              .cp = 15, .crn = 0, .crm = 0, .opc1 = 0, .opc2 = 3,
              .access = PL1_R, .type = ARM_CP_CONST, .resetvalue = 0,
        };
        /* MPUIR is specific to PMSA V6+ */
        ARMCPRegInfo id_mpuir_reginfo = {
              .name = "MPUIR",
              .cp = 15, .crn = 0, .crm = 0, .opc1 = 0, .opc2 = 4,
              .access = PL1_R, .type = ARM_CP_CONST,
              .resetvalue = cpu->pmsav7_dregion << 8
        };
        ARMCPRegInfo crn0_wi_reginfo = {
            .name = "CRN0_WI", .cp = 15, .crn = 0, .crm = CP_ANY,
            .opc1 = CP_ANY, .opc2 = CP_ANY, .access = PL1_W,
            .type = ARM_CP_NOP | ARM_CP_OVERRIDE
        };
        if (arm_feature(env, ARM_FEATURE_OMAPCP) ||
            arm_feature(env, ARM_FEATURE_STRONGARM)) {
            ARMCPRegInfo *r;
            /* Register the blanket "writes ignored" value first to cover the
             * whole space. Then update the specific ID registers to allow write
             * access, so that they ignore writes rather than causing them to
             * UNDEF.
             */
            define_one_arm_cp_reg(cpu, &crn0_wi_reginfo);
            for (r = id_pre_v8_midr_cp_reginfo;
                 r->type != ARM_CP_SENTINEL; r++) {
                r->access = PL1_RW;
            }
            for (r = id_cp_reginfo; r->type != ARM_CP_SENTINEL; r++) {
                r->access = PL1_RW;
            }
            id_tlbtr_reginfo.access = PL1_RW;
            id_tlbtr_reginfo.access = PL1_RW;
        }
        if (arm_feature(env, ARM_FEATURE_V8)) {
            define_arm_cp_regs(cpu, id_v8_midr_cp_reginfo);
        } else {
            define_arm_cp_regs(cpu, id_pre_v8_midr_cp_reginfo);
        }
        define_arm_cp_regs(cpu, id_cp_reginfo);
        if (!arm_feature(env, ARM_FEATURE_MPU)) {
            define_one_arm_cp_reg(cpu, &id_tlbtr_reginfo);
        } else if (arm_feature(env, ARM_FEATURE_V7)) {
            define_one_arm_cp_reg(cpu, &id_mpuir_reginfo);
        }
    }

    if (arm_feature(env, ARM_FEATURE_MPIDR)) {
        define_arm_cp_regs(cpu, mpidr_cp_reginfo);
    }

    if (arm_feature(env, ARM_FEATURE_AUXCR)) {
        ARMCPRegInfo auxcr_reginfo[] = {
            { .name = "ACTLR_EL1", .state = ARM_CP_STATE_BOTH,
              .opc0 = 3, .opc1 = 0, .crn = 1, .crm = 0, .opc2 = 1,
              .access = PL1_RW, .type = ARM_CP_CONST,
              .resetvalue = cpu->reset_auxcr },
            { .name = "ACTLR_EL2", .state = ARM_CP_STATE_BOTH,
              .opc0 = 3, .opc1 = 4, .crn = 1, .crm = 0, .opc2 = 1,
              .access = PL2_RW, .type = ARM_CP_CONST,
              .resetvalue = 0 },
            { .name = "ACTLR_EL3", .state = ARM_CP_STATE_AA64,
              .opc0 = 3, .opc1 = 6, .crn = 1, .crm = 0, .opc2 = 1,
              .access = PL3_RW, .type = ARM_CP_CONST,
              .resetvalue = 0 },
            REGINFO_SENTINEL
        };
        define_arm_cp_regs(cpu, auxcr_reginfo);
    }

    if (arm_feature(env, ARM_FEATURE_CBAR)) {
        if (arm_feature(env, ARM_FEATURE_AARCH64)) {
            /* 32 bit view is [31:18] 0...0 [43:32]. */
            uint32_t cbar32 = (extract64(cpu->reset_cbar, 18, 14) << 18)
                | extract64(cpu->reset_cbar, 32, 12);
            ARMCPRegInfo cbar_reginfo[] = {
                { .name = "CBAR",
                  .type = ARM_CP_CONST,
                  .cp = 15, .crn = 15, .crm = 0, .opc1 = 4, .opc2 = 0,
                  .access = PL1_R, .resetvalue = cpu->reset_cbar },
                { .name = "CBAR_EL1", .state = ARM_CP_STATE_AA64,
                  .type = ARM_CP_CONST,
                  .opc0 = 3, .opc1 = 1, .crn = 15, .crm = 3, .opc2 = 0,
                  .access = PL1_R, .resetvalue = cbar32 },
                REGINFO_SENTINEL
            };
            /* We don't implement a r/w 64 bit CBAR currently */
            assert(arm_feature(env, ARM_FEATURE_CBAR_RO));
            define_arm_cp_regs(cpu, cbar_reginfo);
        } else {
            ARMCPRegInfo cbar = {
                .name = "CBAR",
                .cp = 15, .crn = 15, .crm = 0, .opc1 = 4, .opc2 = 0,
                .access = PL1_R|PL3_W, .resetvalue = cpu->reset_cbar,
                .fieldoffset = offsetof(CPUARMState,
                                        cp15.c15_config_base_address)
            };
            if (arm_feature(env, ARM_FEATURE_CBAR_RO)) {
                cbar.access = PL1_R;
                cbar.fieldoffset = 0;
                cbar.type = ARM_CP_CONST;
            }
            define_one_arm_cp_reg(cpu, &cbar);
        }
    }

    /* Generic registers whose values depend on the implementation */
    {
        ARMCPRegInfo sctlr = {
            .name = "SCTLR", .state = ARM_CP_STATE_BOTH,
            .opc0 = 3, .opc1 = 0, .crn = 1, .crm = 0, .opc2 = 0,
            .access = PL1_RW,
            .bank_fieldoffsets = { offsetof(CPUARMState, cp15.sctlr_s),
                                   offsetof(CPUARMState, cp15.sctlr_ns) },
            .writefn = sctlr_write, .resetvalue = cpu->reset_sctlr,
            .raw_writefn = raw_write,
        };
        if (arm_feature(env, ARM_FEATURE_XSCALE)) {
            /* Normally we would always end the TB on an SCTLR write, but Linux
             * arch/arm/mach-pxa/sleep.S expects two instructions following
             * an MMU enable to execute from cache.  Imitate this behaviour.
             */
            sctlr.type |= ARM_CP_SUPPRESS_TB_END;
        }
        define_one_arm_cp_reg(cpu, &sctlr);
    }
}

ARMCPU *cpu_arm_init(const char *cpu_model)
{
    return ARM_CPU(cpu_generic_init(TYPE_ARM_CPU, cpu_model));
}

void arm_cpu_register_gdb_regs_for_features(ARMCPU *cpu)
{
    CPUState *cs = CPU(cpu);
    CPUARMState *env = &cpu->env;

    if (arm_feature(env, ARM_FEATURE_AARCH64)) {
        gdb_register_coprocessor(cs, aarch64_fpu_gdb_get_reg,
                                 aarch64_fpu_gdb_set_reg,
                                 34, "aarch64-fpu.xml", 0);
    } else if (arm_feature(env, ARM_FEATURE_NEON)) {
        gdb_register_coprocessor(cs, vfp_gdb_get_reg, vfp_gdb_set_reg,
                                 51, "arm-neon.xml", 0);
    } else if (arm_feature(env, ARM_FEATURE_VFP3)) {
        gdb_register_coprocessor(cs, vfp_gdb_get_reg, vfp_gdb_set_reg,
                                 35, "arm-vfp3.xml", 0);
    } else if (arm_feature(env, ARM_FEATURE_VFP)) {
        gdb_register_coprocessor(cs, vfp_gdb_get_reg, vfp_gdb_set_reg,
                                 19, "arm-vfp.xml", 0);
    }
}

/* Sort alphabetically by type name, except for "any". */
static gint arm_cpu_list_compare(gconstpointer a, gconstpointer b)
{
    ObjectClass *class_a = (ObjectClass *)a;
    ObjectClass *class_b = (ObjectClass *)b;
    const char *name_a, *name_b;

    name_a = object_class_get_name(class_a);
    name_b = object_class_get_name(class_b);
    if (strcmp(name_a, "any-" TYPE_ARM_CPU) == 0) {
        return 1;
    } else if (strcmp(name_b, "any-" TYPE_ARM_CPU) == 0) {
        return -1;
    } else {
        return strcmp(name_a, name_b);
    }
}

static void arm_cpu_list_entry(gpointer data, gpointer user_data)
{
    ObjectClass *oc = data;
    CPUListState *s = user_data;
    const char *typename;
    char *name;

    typename = object_class_get_name(oc);
    name = g_strndup(typename, strlen(typename) - strlen("-" TYPE_ARM_CPU));
    (*s->cpu_fprintf)(s->file, "  %s\n",
                      name);
    g_free(name);
}

void arm_cpu_list(FILE *f, fprintf_function cpu_fprintf)
{
    CPUListState s = {
        .file = f,
        .cpu_fprintf = cpu_fprintf,
    };
    GSList *list;

    list = object_class_get_list(TYPE_ARM_CPU, false);
    list = g_slist_sort(list, arm_cpu_list_compare);
    (*cpu_fprintf)(f, "Available CPUs:\n");
    g_slist_foreach(list, arm_cpu_list_entry, &s);
    g_slist_free(list);
#ifdef CONFIG_KVM
    /* The 'host' CPU type is dynamically registered only if KVM is
     * enabled, so we have to special-case it here:
     */
    (*cpu_fprintf)(f, "  host (only available in KVM mode)\n");
#endif
}

static void arm_cpu_add_definition(gpointer data, gpointer user_data)
{
    ObjectClass *oc = data;
    CpuDefinitionInfoList **cpu_list = user_data;
    CpuDefinitionInfoList *entry;
    CpuDefinitionInfo *info;
    const char *typename;

    typename = object_class_get_name(oc);
    info = g_malloc0(sizeof(*info));
    info->name = g_strndup(typename,
                           strlen(typename) - strlen("-" TYPE_ARM_CPU));

    entry = g_malloc0(sizeof(*entry));
    entry->value = info;
    entry->next = *cpu_list;
    *cpu_list = entry;
}

CpuDefinitionInfoList *arch_query_cpu_definitions(Error **errp)
{
    CpuDefinitionInfoList *cpu_list = NULL;
    GSList *list;

    list = object_class_get_list(TYPE_ARM_CPU, false);
    g_slist_foreach(list, arm_cpu_add_definition, &cpu_list);
    g_slist_free(list);

    return cpu_list;
}

static void add_cpreg_to_hashtable(ARMCPU *cpu, const ARMCPRegInfo *r,
                                   void *opaque, int state, int secstate,
                                   int crm, int opc1, int opc2)
{
    /* Private utility function for define_one_arm_cp_reg_with_opaque():
     * add a single reginfo struct to the hash table.
     */
    uint32_t *key = g_new(uint32_t, 1);
    ARMCPRegInfo *r2 = g_memdup(r, sizeof(ARMCPRegInfo));
    int is64 = (r->type & ARM_CP_64BIT) ? 1 : 0;
    int ns = (secstate & ARM_CP_SECSTATE_NS) ? 1 : 0;

    /* Reset the secure state to the specific incoming state.  This is
     * necessary as the register may have been defined with both states.
     */
    r2->secure = secstate;

    if (r->bank_fieldoffsets[0] && r->bank_fieldoffsets[1]) {
        /* Register is banked (using both entries in array).
         * Overwriting fieldoffset as the array is only used to define
         * banked registers but later only fieldoffset is used.
         */
        r2->fieldoffset = r->bank_fieldoffsets[ns];
    }

    if (state == ARM_CP_STATE_AA32) {
        if (r->bank_fieldoffsets[0] && r->bank_fieldoffsets[1]) {
            /* If the register is banked then we don't need to migrate or
             * reset the 32-bit instance in certain cases:
             *
             * 1) If the register has both 32-bit and 64-bit instances then we
             *    can count on the 64-bit instance taking care of the
             *    non-secure bank.
             * 2) If ARMv8 is enabled then we can count on a 64-bit version
             *    taking care of the secure bank.  This requires that separate
             *    32 and 64-bit definitions are provided.
             */
            if ((r->state == ARM_CP_STATE_BOTH && ns) ||
                (arm_feature(&cpu->env, ARM_FEATURE_V8) && !ns)) {
                r2->type |= ARM_CP_ALIAS;
            }
        } else if ((secstate != r->secure) && !ns) {
            /* The register is not banked so we only want to allow migration of
             * the non-secure instance.
             */
            r2->type |= ARM_CP_ALIAS;
        }

        if (r->state == ARM_CP_STATE_BOTH) {
            /* We assume it is a cp15 register if the .cp field is left unset.
             */
            if (r2->cp == 0) {
                r2->cp = 15;
            }

#ifdef HOST_WORDS_BIGENDIAN
            if (r2->fieldoffset) {
                r2->fieldoffset += sizeof(uint32_t);
            }
#endif
        }
    }
    if (state == ARM_CP_STATE_AA64) {
        /* To allow abbreviation of ARMCPRegInfo
         * definitions, we treat cp == 0 as equivalent to
         * the value for "standard guest-visible sysreg".
         * STATE_BOTH definitions are also always "standard
         * sysreg" in their AArch64 view (the .cp value may
         * be non-zero for the benefit of the AArch32 view).
         */
        if (r->cp == 0 || r->state == ARM_CP_STATE_BOTH) {
            r2->cp = CP_REG_ARM64_SYSREG_CP;
        }
        *key = ENCODE_AA64_CP_REG(r2->cp, r2->crn, crm,
                                  r2->opc0, opc1, opc2);
    } else {
        *key = ENCODE_CP_REG(r2->cp, is64, ns, r2->crn, crm, opc1, opc2);
    }
    if (opaque) {
        r2->opaque = opaque;
    }
    /* reginfo passed to helpers is correct for the actual access,
     * and is never ARM_CP_STATE_BOTH:
     */
    r2->state = state;
    /* Make sure reginfo passed to helpers for wildcarded regs
     * has the correct crm/opc1/opc2 for this reg, not CP_ANY:
     */
    r2->crm = crm;
    r2->opc1 = opc1;
    r2->opc2 = opc2;
    /* By convention, for wildcarded registers only the first
     * entry is used for migration; the others are marked as
     * ALIAS so we don't try to transfer the register
     * multiple times. Special registers (ie NOP/WFI) are
     * never migratable and not even raw-accessible.
     */
    if ((r->type & ARM_CP_SPECIAL)) {
        r2->type |= ARM_CP_NO_RAW;
    }
    if (((r->crm == CP_ANY) && crm != 0) ||
        ((r->opc1 == CP_ANY) && opc1 != 0) ||
        ((r->opc2 == CP_ANY) && opc2 != 0)) {
        r2->type |= ARM_CP_ALIAS;
    }

    /* Check that raw accesses are either forbidden or handled. Note that
     * we can't assert this earlier because the setup of fieldoffset for
     * banked registers has to be done first.
     */
    if (!(r2->type & ARM_CP_NO_RAW)) {
        assert(!raw_accessors_invalid(r2));
    }

    /* Overriding of an existing definition must be explicitly
     * requested.
     */
    if (!(r->type & ARM_CP_OVERRIDE)) {
        ARMCPRegInfo *oldreg;
        oldreg = g_hash_table_lookup(cpu->cp_regs, key);
        if (oldreg && !(oldreg->type & ARM_CP_OVERRIDE)) {
            fprintf(stderr, "Register redefined: cp=%d %d bit "
                    "crn=%d crm=%d opc1=%d opc2=%d, "
                    "was %s, now %s\n", r2->cp, 32 + 32 * is64,
                    r2->crn, r2->crm, r2->opc1, r2->opc2,
                    oldreg->name, r2->name);
            g_assert_not_reached();
        }
    }
    g_hash_table_insert(cpu->cp_regs, key, r2);
}


void define_one_arm_cp_reg_with_opaque(ARMCPU *cpu,
                                       const ARMCPRegInfo *r, void *opaque)
{
    /* Define implementations of coprocessor registers.
     * We store these in a hashtable because typically
     * there are less than 150 registers in a space which
     * is 16*16*16*8*8 = 262144 in size.
     * Wildcarding is supported for the crm, opc1 and opc2 fields.
     * If a register is defined twice then the second definition is
     * used, so this can be used to define some generic registers and
     * then override them with implementation specific variations.
     * At least one of the original and the second definition should
     * include ARM_CP_OVERRIDE in its type bits -- this is just a guard
     * against accidental use.
     *
     * The state field defines whether the register is to be
     * visible in the AArch32 or AArch64 execution state. If the
     * state is set to ARM_CP_STATE_BOTH then we synthesise a
     * reginfo structure for the AArch32 view, which sees the lower
     * 32 bits of the 64 bit register.
     *
     * Only registers visible in AArch64 may set r->opc0; opc0 cannot
     * be wildcarded. AArch64 registers are always considered to be 64
     * bits; the ARM_CP_64BIT* flag applies only to the AArch32 view of
     * the register, if any.
     */
    int crm, opc1, opc2, state;
    int crmmin = (r->crm == CP_ANY) ? 0 : r->crm;
    int crmmax = (r->crm == CP_ANY) ? 15 : r->crm;
    int opc1min = (r->opc1 == CP_ANY) ? 0 : r->opc1;
    int opc1max = (r->opc1 == CP_ANY) ? 7 : r->opc1;
    int opc2min = (r->opc2 == CP_ANY) ? 0 : r->opc2;
    int opc2max = (r->opc2 == CP_ANY) ? 7 : r->opc2;
    /* 64 bit registers have only CRm and Opc1 fields */
    assert(!((r->type & ARM_CP_64BIT) && (r->opc2 || r->crn)));
    /* op0 only exists in the AArch64 encodings */
    assert((r->state != ARM_CP_STATE_AA32) || (r->opc0 == 0));
    /* AArch64 regs are all 64 bit so ARM_CP_64BIT is meaningless */
    assert((r->state != ARM_CP_STATE_AA64) || !(r->type & ARM_CP_64BIT));
    /* The AArch64 pseudocode CheckSystemAccess() specifies that op1
     * encodes a minimum access level for the register. We roll this
     * runtime check into our general permission check code, so check
     * here that the reginfo's specified permissions are strict enough
     * to encompass the generic architectural permission check.
     */
    if (r->state != ARM_CP_STATE_AA32) {
        int mask = 0;
        switch (r->opc1) {
        case 0: case 1: case 2:
            /* min_EL EL1 */
            mask = PL1_RW;
            break;
        case 3:
            /* min_EL EL0 */
            mask = PL0_RW;
            break;
        case 4:
            /* min_EL EL2 */
            mask = PL2_RW;
            break;
        case 5:
            /* unallocated encoding, so not possible */
            assert(false);
            break;
        case 6:
            /* min_EL EL3 */
            mask = PL3_RW;
            break;
        case 7:
            /* min_EL EL1, secure mode only (we don't check the latter) */
            mask = PL1_RW;
            break;
        default:
            /* broken reginfo with out-of-range opc1 */
            assert(false);
            break;
        }
        /* assert our permissions are not too lax (stricter is fine) */
        assert((r->access & ~mask) == 0);
        (void)mask;
    }

    /* Check that the register definition has enough info to handle
     * reads and writes if they are permitted.
     */
    if (!(r->type & (ARM_CP_SPECIAL|ARM_CP_CONST))) {
        if (r->access & PL3_R) {
            assert((r->fieldoffset ||
                   (r->bank_fieldoffsets[0] && r->bank_fieldoffsets[1])) ||
                   r->readfn);
        }
        if (r->access & PL3_W) {
            assert((r->fieldoffset ||
                   (r->bank_fieldoffsets[0] && r->bank_fieldoffsets[1])) ||
                   r->writefn);
        }
    }
    /* Bad type field probably means missing sentinel at end of reg list */
    assert(cptype_valid(r->type));
    for (crm = crmmin; crm <= crmmax; crm++) {
        for (opc1 = opc1min; opc1 <= opc1max; opc1++) {
            for (opc2 = opc2min; opc2 <= opc2max; opc2++) {
                for (state = ARM_CP_STATE_AA32;
                     state <= ARM_CP_STATE_AA64; state++) {
                    if (r->state != state && r->state != ARM_CP_STATE_BOTH) {
                        continue;
                    }
                    if (state == ARM_CP_STATE_AA32) {
                        /* Under AArch32 CP registers can be common
                         * (same for secure and non-secure world) or banked.
                         */
                        switch (r->secure) {
                        case ARM_CP_SECSTATE_S:
                        case ARM_CP_SECSTATE_NS:
                            add_cpreg_to_hashtable(cpu, r, opaque, state,
                                                   r->secure, crm, opc1, opc2);
                            break;
                        default:
                            add_cpreg_to_hashtable(cpu, r, opaque, state,
                                                   ARM_CP_SECSTATE_S,
                                                   crm, opc1, opc2);
                            add_cpreg_to_hashtable(cpu, r, opaque, state,
                                                   ARM_CP_SECSTATE_NS,
                                                   crm, opc1, opc2);
                            break;
                        }
                    } else {
                        /* AArch64 registers get mapped to non-secure instance
                         * of AArch32 */
                        add_cpreg_to_hashtable(cpu, r, opaque, state,
                                               ARM_CP_SECSTATE_NS,
                                               crm, opc1, opc2);
                    }
                }
            }
        }
    }
}

void define_arm_cp_regs_with_opaque(ARMCPU *cpu,
                                    const ARMCPRegInfo *regs, void *opaque)
{
    /* Define a whole list of registers */
    const ARMCPRegInfo *r;
    for (r = regs; r->type != ARM_CP_SENTINEL; r++) {
        define_one_arm_cp_reg_with_opaque(cpu, r, opaque);
    }
}

const ARMCPRegInfo *get_arm_cp_reginfo(GHashTable *cpregs, uint32_t encoded_cp)
{
    return g_hash_table_lookup(cpregs, &encoded_cp);
}

void arm_cp_write_ignore(CPUARMState *env, const ARMCPRegInfo *ri,
                         uint64_t value)
{
    /* Helper coprocessor write function for write-ignore registers */
}

uint64_t arm_cp_read_zero(CPUARMState *env, const ARMCPRegInfo *ri)
{
    /* Helper coprocessor write function for read-as-zero registers */
    return 0;
}

void arm_cp_reset_ignore(CPUARMState *env, const ARMCPRegInfo *opaque)
{
    /* Helper coprocessor reset function for do-nothing-on-reset registers */
}

static int bad_mode_switch(CPUARMState *env, int mode, CPSRWriteType write_type)
{
    /* Return true if it is not valid for us to switch to
     * this CPU mode (ie all the UNPREDICTABLE cases in
     * the ARM ARM CPSRWriteByInstr pseudocode).
     */

    /* Changes to or from Hyp via MSR and CPS are illegal. */
    if (write_type == CPSRWriteByInstr &&
        ((env->uncached_cpsr & CPSR_M) == ARM_CPU_MODE_HYP ||
         mode == ARM_CPU_MODE_HYP)) {
        return 1;
    }

    switch (mode) {
    case ARM_CPU_MODE_USR:
        return 0;
    case ARM_CPU_MODE_SYS:
    case ARM_CPU_MODE_SVC:
    case ARM_CPU_MODE_ABT:
    case ARM_CPU_MODE_UND:
    case ARM_CPU_MODE_IRQ:
    case ARM_CPU_MODE_FIQ:
        /* Note that we don't implement the IMPDEF NSACR.RFR which in v7
         * allows FIQ mode to be Secure-only. (In v8 this doesn't exist.)
         */
        /* If HCR.TGE is set then changes from Monitor to NS PL1 via MSR
         * and CPS are treated as illegal mode changes.
         */
        if (write_type == CPSRWriteByInstr &&
            (env->cp15.hcr_el2 & HCR_TGE) &&
            (env->uncached_cpsr & CPSR_M) == ARM_CPU_MODE_MON &&
            !arm_is_secure_below_el3(env)) {
            return 1;
        }
        return 0;
    case ARM_CPU_MODE_HYP:
        return !arm_feature(env, ARM_FEATURE_EL2)
            || arm_current_el(env) < 2 || arm_is_secure(env);
    case ARM_CPU_MODE_MON:
        return arm_current_el(env) < 3;
    default:
        return 1;
    }
}

uint32_t cpsr_read(CPUARMState *env)
{
    int ZF;
    ZF = (env->ZF == 0);
    return env->uncached_cpsr | (env->NF & 0x80000000) | (ZF << 30) |
        (env->CF << 29) | ((env->VF & 0x80000000) >> 3) | (env->QF << 27)
        | (env->thumb << 5) | ((env->condexec_bits & 3) << 25)
        | ((env->condexec_bits & 0xfc) << 8)
        | (env->GE << 16) | (env->daif & CPSR_AIF);
}

void cpsr_write(CPUARMState *env, uint32_t val, uint32_t mask,
                CPSRWriteType write_type)
{
    uint32_t changed_daif;

    if (mask & CPSR_NZCV) {
        env->ZF = (~val) & CPSR_Z;
        env->NF = val;
        env->CF = (val >> 29) & 1;
        env->VF = (val << 3) & 0x80000000;
    }
    if (mask & CPSR_Q)
        env->QF = ((val & CPSR_Q) != 0);
    if (mask & CPSR_T)
        env->thumb = ((val & CPSR_T) != 0);
    if (mask & CPSR_IT_0_1) {
        env->condexec_bits &= ~3;
        env->condexec_bits |= (val >> 25) & 3;
    }
    if (mask & CPSR_IT_2_7) {
        env->condexec_bits &= 3;
        env->condexec_bits |= (val >> 8) & 0xfc;
    }
    if (mask & CPSR_GE) {
        env->GE = (val >> 16) & 0xf;
    }

    /* In a V7 implementation that includes the security extensions but does
     * not include Virtualization Extensions the SCR.FW and SCR.AW bits control
     * whether non-secure software is allowed to change the CPSR_F and CPSR_A
     * bits respectively.
     *
     * In a V8 implementation, it is permitted for privileged software to
     * change the CPSR A/F bits regardless of the SCR.AW/FW bits.
     */
    if (write_type != CPSRWriteRaw && !arm_feature(env, ARM_FEATURE_V8) &&
        arm_feature(env, ARM_FEATURE_EL3) &&
        !arm_feature(env, ARM_FEATURE_EL2) &&
        !arm_is_secure(env)) {

        changed_daif = (env->daif ^ val) & mask;

        if (changed_daif & CPSR_A) {
            /* Check to see if we are allowed to change the masking of async
             * abort exceptions from a non-secure state.
             */
            if (!(env->cp15.scr_el3 & SCR_AW)) {
                qemu_log_mask(LOG_GUEST_ERROR,
                              "Ignoring attempt to switch CPSR_A flag from "
                              "non-secure world with SCR.AW bit clear\n");
                mask &= ~CPSR_A;
            }
        }

        if (changed_daif & CPSR_F) {
            /* Check to see if we are allowed to change the masking of FIQ
             * exceptions from a non-secure state.
             */
            if (!(env->cp15.scr_el3 & SCR_FW)) {
                qemu_log_mask(LOG_GUEST_ERROR,
                              "Ignoring attempt to switch CPSR_F flag from "
                              "non-secure world with SCR.FW bit clear\n");
                mask &= ~CPSR_F;
            }

            /* Check whether non-maskable FIQ (NMFI) support is enabled.
             * If this bit is set software is not allowed to mask
             * FIQs, but is allowed to set CPSR_F to 0.
             */
            if ((A32_BANKED_CURRENT_REG_GET(env, sctlr) & SCTLR_NMFI) &&
                (val & CPSR_F)) {
                qemu_log_mask(LOG_GUEST_ERROR,
                              "Ignoring attempt to enable CPSR_F flag "
                              "(non-maskable FIQ [NMFI] support enabled)\n");
                mask &= ~CPSR_F;
            }
        }
    }

    env->daif &= ~(CPSR_AIF & mask);
    env->daif |= val & CPSR_AIF & mask;

    if (write_type != CPSRWriteRaw &&
        ((env->uncached_cpsr ^ val) & mask & CPSR_M)) {
        if ((env->uncached_cpsr & CPSR_M) == ARM_CPU_MODE_USR) {
            /* Note that we can only get here in USR mode if this is a
             * gdb stub write; for this case we follow the architectural
             * behaviour for guest writes in USR mode of ignoring an attempt
             * to switch mode. (Those are caught by translate.c for writes
             * triggered by guest instructions.)
             */
            mask &= ~CPSR_M;
        } else if (bad_mode_switch(env, val & CPSR_M, write_type)) {
            /* Attempt to switch to an invalid mode: this is UNPREDICTABLE in
             * v7, and has defined behaviour in v8:
             *  + leave CPSR.M untouched
             *  + allow changes to the other CPSR fields
             *  + set PSTATE.IL
             * For user changes via the GDB stub, we don't set PSTATE.IL,
             * as this would be unnecessarily harsh for a user error.
             */
            mask &= ~CPSR_M;
            if (write_type != CPSRWriteByGDBStub &&
                arm_feature(env, ARM_FEATURE_V8)) {
                mask |= CPSR_IL;
                val |= CPSR_IL;
            }
        } else {
            switch_mode(env, val & CPSR_M);
        }
    }
    mask &= ~CACHED_CPSR_BITS;
    env->uncached_cpsr = (env->uncached_cpsr & ~mask) | (val & mask);
}

/* Sign/zero extend */
uint32_t HELPER(sxtb16)(uint32_t x)
{
    uint32_t res;
    res = (uint16_t)(int8_t)x;
    res |= (uint32_t)(int8_t)(x >> 16) << 16;
    return res;
}

uint32_t HELPER(uxtb16)(uint32_t x)
{
    uint32_t res;
    res = (uint16_t)(uint8_t)x;
    res |= (uint32_t)(uint8_t)(x >> 16) << 16;
    return res;
}

uint32_t HELPER(clz)(uint32_t x)
{
    return clz32(x);
}

int32_t HELPER(sdiv)(int32_t num, int32_t den)
{
    if (den == 0)
      return 0;
    if (num == INT_MIN && den == -1)
      return INT_MIN;
    return num / den;
}

uint32_t HELPER(udiv)(uint32_t num, uint32_t den)
{
    if (den == 0)
      return 0;
    return num / den;
}

uint32_t HELPER(rbit)(uint32_t x)
{
    return revbit32(x);
}

#if defined(CONFIG_USER_ONLY)

/* These should probably raise undefined insn exceptions.  */
void HELPER(v7m_msr)(CPUARMState *env, uint32_t reg, uint32_t val)
{
    ARMCPU *cpu = arm_env_get_cpu(env);

    cpu_abort(CPU(cpu), "v7m_msr %d\n", reg);
}

uint32_t HELPER(v7m_mrs)(CPUARMState *env, uint32_t reg)
{
    ARMCPU *cpu = arm_env_get_cpu(env);

    cpu_abort(CPU(cpu), "v7m_mrs %d\n", reg);
    return 0;
}

void switch_mode(CPUARMState *env, int mode)
{
    ARMCPU *cpu = arm_env_get_cpu(env);

    if (mode != ARM_CPU_MODE_USR) {
        cpu_abort(CPU(cpu), "Tried to switch out of user mode\n");
    }
}

uint32_t arm_phys_excp_target_el(CPUState *cs, uint32_t excp_idx,
                                 uint32_t cur_el, bool secure)
{
    return 1;
}

void aarch64_sync_64_to_32(CPUARMState *env)
{
    g_assert_not_reached();
}

#else

void switch_mode(CPUARMState *env, int mode)
{
    int old_mode;
    int i;

    old_mode = env->uncached_cpsr & CPSR_M;
    if (mode == old_mode)
        return;

    if (old_mode == ARM_CPU_MODE_FIQ) {
        memcpy (env->fiq_regs, env->regs + 8, 5 * sizeof(uint32_t));
        memcpy (env->regs + 8, env->usr_regs, 5 * sizeof(uint32_t));
    } else if (mode == ARM_CPU_MODE_FIQ) {
        memcpy (env->usr_regs, env->regs + 8, 5 * sizeof(uint32_t));
        memcpy (env->regs + 8, env->fiq_regs, 5 * sizeof(uint32_t));
    }

    i = bank_number(old_mode);
    env->banked_r13[i] = env->regs[13];
    env->banked_r14[i] = env->regs[14];
    env->banked_spsr[i] = env->spsr;

    i = bank_number(mode);
    env->regs[13] = env->banked_r13[i];
    env->regs[14] = env->banked_r14[i];
    env->spsr = env->banked_spsr[i];
}

/* Physical Interrupt Target EL Lookup Table
 *
 * [ From ARM ARM section G1.13.4 (Table G1-15) ]
 *
 * The below multi-dimensional table is used for looking up the target
 * exception level given numerous condition criteria.  Specifically, the
 * target EL is based on SCR and HCR routing controls as well as the
 * currently executing EL and secure state.
 *
 *    Dimensions:
 *    target_el_table[2][2][2][2][2][4]
 *                    |  |  |  |  |  +--- Current EL
 *                    |  |  |  |  +------ Non-secure(0)/Secure(1)
 *                    |  |  |  +--------- HCR mask override
 *                    |  |  +------------ SCR exec state control
 *                    |  +--------------- SCR mask override
 *                    +------------------ 32-bit(0)/64-bit(1) EL3
 *
 *    The table values are as such:
 *    0-3 = EL0-EL3
 *     -1 = Cannot occur
 *
 * The ARM ARM target EL table includes entries indicating that an "exception
 * is not taken".  The two cases where this is applicable are:
 *    1) An exception is taken from EL3 but the SCR does not have the exception
 *    routed to EL3.
 *    2) An exception is taken from EL2 but the HCR does not have the exception
 *    routed to EL2.
 * In these two cases, the below table contain a target of EL1.  This value is
 * returned as it is expected that the consumer of the table data will check
 * for "target EL >= current EL" to ensure the exception is not taken.
 *
 *            SCR     HCR
 *         64  EA     AMO                 From
 *        BIT IRQ     IMO      Non-secure         Secure
 *        EL3 FIQ  RW FMO   EL0 EL1 EL2 EL3   EL0 EL1 EL2 EL3
 */
static const int8_t target_el_table[2][2][2][2][2][4] = {
    {{{{/* 0   0   0   0 */{ 1,  1,  2, -1 },{ 3, -1, -1,  3 },},
       {/* 0   0   0   1 */{ 2,  2,  2, -1 },{ 3, -1, -1,  3 },},},
      {{/* 0   0   1   0 */{ 1,  1,  2, -1 },{ 3, -1, -1,  3 },},
       {/* 0   0   1   1 */{ 2,  2,  2, -1 },{ 3, -1, -1,  3 },},},},
     {{{/* 0   1   0   0 */{ 3,  3,  3, -1 },{ 3, -1, -1,  3 },},
       {/* 0   1   0   1 */{ 3,  3,  3, -1 },{ 3, -1, -1,  3 },},},
      {{/* 0   1   1   0 */{ 3,  3,  3, -1 },{ 3, -1, -1,  3 },},
       {/* 0   1   1   1 */{ 3,  3,  3, -1 },{ 3, -1, -1,  3 },},},},},
    {{{{/* 1   0   0   0 */{ 1,  1,  2, -1 },{ 1,  1, -1,  1 },},
       {/* 1   0   0   1 */{ 2,  2,  2, -1 },{ 1,  1, -1,  1 },},},
      {{/* 1   0   1   0 */{ 1,  1,  1, -1 },{ 1,  1, -1,  1 },},
       {/* 1   0   1   1 */{ 2,  2,  2, -1 },{ 1,  1, -1,  1 },},},},
     {{{/* 1   1   0   0 */{ 3,  3,  3, -1 },{ 3,  3, -1,  3 },},
       {/* 1   1   0   1 */{ 3,  3,  3, -1 },{ 3,  3, -1,  3 },},},
      {{/* 1   1   1   0 */{ 3,  3,  3, -1 },{ 3,  3, -1,  3 },},
       {/* 1   1   1   1 */{ 3,  3,  3, -1 },{ 3,  3, -1,  3 },},},},},
};

/*
 * Determine the target EL for physical exceptions
 */
uint32_t arm_phys_excp_target_el(CPUState *cs, uint32_t excp_idx,
                                 uint32_t cur_el, bool secure)
{
    CPUARMState *env = cs->env_ptr;
    int rw;
    int scr;
    int hcr;
    int target_el;
    /* Is the highest EL AArch64? */
    int is64 = arm_feature(env, ARM_FEATURE_AARCH64);

    if (arm_feature(env, ARM_FEATURE_EL3)) {
        rw = ((env->cp15.scr_el3 & SCR_RW) == SCR_RW);
    } else {
        /* Either EL2 is the highest EL (and so the EL2 register width
         * is given by is64); or there is no EL2 or EL3, in which case
         * the value of 'rw' does not affect the table lookup anyway.
         */
        rw = is64;
    }

    switch (excp_idx) {
    case EXCP_IRQ:
        scr = ((env->cp15.scr_el3 & SCR_IRQ) == SCR_IRQ);
        hcr = ((env->cp15.hcr_el2 & HCR_IMO) == HCR_IMO);
        break;
    case EXCP_FIQ:
        scr = ((env->cp15.scr_el3 & SCR_FIQ) == SCR_FIQ);
        hcr = ((env->cp15.hcr_el2 & HCR_FMO) == HCR_FMO);
        break;
    default:
        scr = ((env->cp15.scr_el3 & SCR_EA) == SCR_EA);
        hcr = ((env->cp15.hcr_el2 & HCR_AMO) == HCR_AMO);
        break;
    };

    /* If HCR.TGE is set then HCR is treated as being 1 */
    hcr |= ((env->cp15.hcr_el2 & HCR_TGE) == HCR_TGE);

    /* Perform a table-lookup for the target EL given the current state */
    target_el = target_el_table[is64][scr][rw][hcr][secure][cur_el];

    assert(target_el > 0);

    return target_el;
}

static void v7m_push(CPUARMState *env, uint32_t val)
{
    CPUState *cs = CPU(arm_env_get_cpu(env));

    env->regs[13] -= 4;
    stl_phys(cs->as, env->regs[13], val);
}

static uint32_t v7m_pop(CPUARMState *env)
{
    CPUState *cs = CPU(arm_env_get_cpu(env));
    uint32_t val;

    val = ldl_phys(cs->as, env->regs[13]);
    env->regs[13] += 4;
    return val;
}

/* Switch to V7M main or process stack pointer.  */
static void switch_v7m_sp(CPUARMState *env, int process)
{
    uint32_t tmp;
    if (env->v7m.current_sp != process) {
        tmp = env->v7m.other_sp;
        env->v7m.other_sp = env->regs[13];
        env->regs[13] = tmp;
        env->v7m.current_sp = process;
    }
}

static void do_v7m_exception_exit(CPUARMState *env)
{
    uint32_t type;
    uint32_t xpsr;

    type = env->regs[15];
    if (env->v7m.exception != 0)
        armv7m_nvic_complete_irq(env->nvic, env->v7m.exception);

    /* Switch to the target stack.  */
    switch_v7m_sp(env, (type & 4) != 0);
    /* Pop registers.  */
    env->regs[0] = v7m_pop(env);
    env->regs[1] = v7m_pop(env);
    env->regs[2] = v7m_pop(env);
    env->regs[3] = v7m_pop(env);
    env->regs[12] = v7m_pop(env);
    env->regs[14] = v7m_pop(env);
    env->regs[15] = v7m_pop(env);
    if (env->regs[15] & 1) {
        qemu_log_mask(LOG_GUEST_ERROR,
                      "M profile return from interrupt with misaligned "
                      "PC is UNPREDICTABLE\n");
        /* Actual hardware seems to ignore the lsbit, and there are several
         * RTOSes out there which incorrectly assume the r15 in the stack
         * frame should be a Thumb-style "lsbit indicates ARM/Thumb" value.
         */
        env->regs[15] &= ~1U;
    }
    xpsr = v7m_pop(env);
    xpsr_write(env, xpsr, 0xfffffdff);
    /* Undo stack alignment.  */
    if (xpsr & 0x200)
        env->regs[13] |= 4;
    /* ??? The exception return type specifies Thread/Handler mode.  However
       this is also implied by the xPSR value. Not sure what to do
       if there is a mismatch.  */
    /* ??? Likewise for mismatches between the CONTROL register and the stack
       pointer.  */
}

static void arm_log_exception(int idx)
{
    if (qemu_loglevel_mask(CPU_LOG_INT)) {
        const char *exc = NULL;

        if (idx >= 0 && idx < ARRAY_SIZE(excnames)) {
            exc = excnames[idx];
        }
        if (!exc) {
            exc = "unknown";
        }
        qemu_log_mask(CPU_LOG_INT, "Taking exception %d [%s]\n", idx, exc);
    }
}

void arm_v7m_cpu_do_interrupt(CPUState *cs)
{
    ARMCPU *cpu = ARM_CPU(cs);
    CPUARMState *env = &cpu->env;
    uint32_t xpsr = xpsr_read(env);
    uint32_t lr;
    uint32_t addr;

    arm_log_exception(cs->exception_index);

    lr = 0xfffffff1;
    if (env->v7m.current_sp)
        lr |= 4;
    if (env->v7m.exception == 0)
        lr |= 8;

    /* For exceptions we just mark as pending on the NVIC, and let that
       handle it.  */
    /* TODO: Need to escalate if the current priority is higher than the
       one we're raising.  */
    switch (cs->exception_index) {
    case EXCP_UDEF:
        armv7m_nvic_set_pending(env->nvic, ARMV7M_EXCP_USAGE);
        return;
    case EXCP_SWI:
        /* The PC already points to the next instruction.  */
        armv7m_nvic_set_pending(env->nvic, ARMV7M_EXCP_SVC);
        return;
    case EXCP_PREFETCH_ABORT:
    case EXCP_DATA_ABORT:
        /* TODO: if we implemented the MPU registers, this is where we
         * should set the MMFAR, etc from exception.fsr and exception.vaddress.
         */
        armv7m_nvic_set_pending(env->nvic, ARMV7M_EXCP_MEM);
        return;
    case EXCP_BKPT:
        if (semihosting_enabled()) {
            int nr;
            nr = arm_lduw_code(env, env->regs[15], arm_sctlr_b(env)) & 0xff;
            if (nr == 0xab) {
                env->regs[15] += 2;
                qemu_log_mask(CPU_LOG_INT,
                              "...handling as semihosting call 0x%x\n",
                              env->regs[0]);
                env->regs[0] = do_arm_semihosting(env);
                return;
            }
        }
        armv7m_nvic_set_pending(env->nvic, ARMV7M_EXCP_DEBUG);
        return;
    case EXCP_IRQ:
        env->v7m.exception = armv7m_nvic_acknowledge_irq(env->nvic);
        break;
    case EXCP_EXCEPTION_EXIT:
        do_v7m_exception_exit(env);
        return;
    default:
        cpu_abort(cs, "Unhandled exception 0x%x\n", cs->exception_index);
        return; /* Never happens.  Keep compiler happy.  */
    }

    /* Align stack pointer.  */
    /* ??? Should only do this if Configuration Control Register
       STACKALIGN bit is set.  */
    if (env->regs[13] & 4) {
        env->regs[13] -= 4;
        xpsr |= 0x200;
    }
    /* Switch to the handler mode.  */
    v7m_push(env, xpsr);
    v7m_push(env, env->regs[15]);
    v7m_push(env, env->regs[14]);
    v7m_push(env, env->regs[12]);
    v7m_push(env, env->regs[3]);
    v7m_push(env, env->regs[2]);
    v7m_push(env, env->regs[1]);
    v7m_push(env, env->regs[0]);
    switch_v7m_sp(env, 0);
    /* Clear IT bits */
    env->condexec_bits = 0;
    env->regs[14] = lr;
    addr = ldl_phys(cs->as, env->v7m.vecbase + env->v7m.exception * 4);
    env->regs[15] = addr & 0xfffffffe;
    env->thumb = addr & 1;
}

/* Function used to synchronize QEMU's AArch64 register set with AArch32
 * register set.  This is necessary when switching between AArch32 and AArch64
 * execution state.
 */
void aarch64_sync_32_to_64(CPUARMState *env)
{
    int i;
    uint32_t mode = env->uncached_cpsr & CPSR_M;

    /* We can blanket copy R[0:7] to X[0:7] */
    for (i = 0; i < 8; i++) {
        env->xregs[i] = env->regs[i];
    }

    /* Unless we are in FIQ mode, x8-x12 come from the user registers r8-r12.
     * Otherwise, they come from the banked user regs.
     */
    if (mode == ARM_CPU_MODE_FIQ) {
        for (i = 8; i < 13; i++) {
            env->xregs[i] = env->usr_regs[i - 8];
        }
    } else {
        for (i = 8; i < 13; i++) {
            env->xregs[i] = env->regs[i];
        }
    }

    /* Registers x13-x23 are the various mode SP and FP registers. Registers
     * r13 and r14 are only copied if we are in that mode, otherwise we copy
     * from the mode banked register.
     */
    if (mode == ARM_CPU_MODE_USR || mode == ARM_CPU_MODE_SYS) {
        env->xregs[13] = env->regs[13];
        env->xregs[14] = env->regs[14];
    } else {
        env->xregs[13] = env->banked_r13[bank_number(ARM_CPU_MODE_USR)];
        /* HYP is an exception in that it is copied from r14 */
        if (mode == ARM_CPU_MODE_HYP) {
            env->xregs[14] = env->regs[14];
        } else {
            env->xregs[14] = env->banked_r14[bank_number(ARM_CPU_MODE_USR)];
        }
    }

    if (mode == ARM_CPU_MODE_HYP) {
        env->xregs[15] = env->regs[13];
    } else {
        env->xregs[15] = env->banked_r13[bank_number(ARM_CPU_MODE_HYP)];
    }

    if (mode == ARM_CPU_MODE_IRQ) {
        env->xregs[16] = env->regs[14];
        env->xregs[17] = env->regs[13];
    } else {
        env->xregs[16] = env->banked_r14[bank_number(ARM_CPU_MODE_IRQ)];
        env->xregs[17] = env->banked_r13[bank_number(ARM_CPU_MODE_IRQ)];
    }

    if (mode == ARM_CPU_MODE_SVC) {
        env->xregs[18] = env->regs[14];
        env->xregs[19] = env->regs[13];
    } else {
        env->xregs[18] = env->banked_r14[bank_number(ARM_CPU_MODE_SVC)];
        env->xregs[19] = env->banked_r13[bank_number(ARM_CPU_MODE_SVC)];
    }

    if (mode == ARM_CPU_MODE_ABT) {
        env->xregs[20] = env->regs[14];
        env->xregs[21] = env->regs[13];
    } else {
        env->xregs[20] = env->banked_r14[bank_number(ARM_CPU_MODE_ABT)];
        env->xregs[21] = env->banked_r13[bank_number(ARM_CPU_MODE_ABT)];
    }

    if (mode == ARM_CPU_MODE_UND) {
        env->xregs[22] = env->regs[14];
        env->xregs[23] = env->regs[13];
    } else {
        env->xregs[22] = env->banked_r14[bank_number(ARM_CPU_MODE_UND)];
        env->xregs[23] = env->banked_r13[bank_number(ARM_CPU_MODE_UND)];
    }

    /* Registers x24-x30 are mapped to r8-r14 in FIQ mode.  If we are in FIQ
     * mode, then we can copy from r8-r14.  Otherwise, we copy from the
     * FIQ bank for r8-r14.
     */
    if (mode == ARM_CPU_MODE_FIQ) {
        for (i = 24; i < 31; i++) {
            env->xregs[i] = env->regs[i - 16];   /* X[24:30] <- R[8:14] */
        }
    } else {
        for (i = 24; i < 29; i++) {
            env->xregs[i] = env->fiq_regs[i - 24];
        }
        env->xregs[29] = env->banked_r13[bank_number(ARM_CPU_MODE_FIQ)];
        env->xregs[30] = env->banked_r14[bank_number(ARM_CPU_MODE_FIQ)];
    }

    env->pc = env->regs[15];
}

/* Function used to synchronize QEMU's AArch32 register set with AArch64
 * register set.  This is necessary when switching between AArch32 and AArch64
 * execution state.
 */
void aarch64_sync_64_to_32(CPUARMState *env)
{
    int i;
    uint32_t mode = env->uncached_cpsr & CPSR_M;

    /* We can blanket copy X[0:7] to R[0:7] */
    for (i = 0; i < 8; i++) {
        env->regs[i] = env->xregs[i];
    }

    /* Unless we are in FIQ mode, r8-r12 come from the user registers x8-x12.
     * Otherwise, we copy x8-x12 into the banked user regs.
     */
    if (mode == ARM_CPU_MODE_FIQ) {
        for (i = 8; i < 13; i++) {
            env->usr_regs[i - 8] = env->xregs[i];
        }
    } else {
        for (i = 8; i < 13; i++) {
            env->regs[i] = env->xregs[i];
        }
    }

    /* Registers r13 & r14 depend on the current mode.
     * If we are in a given mode, we copy the corresponding x registers to r13
     * and r14.  Otherwise, we copy the x register to the banked r13 and r14
     * for the mode.
     */
    if (mode == ARM_CPU_MODE_USR || mode == ARM_CPU_MODE_SYS) {
        env->regs[13] = env->xregs[13];
        env->regs[14] = env->xregs[14];
    } else {
        env->banked_r13[bank_number(ARM_CPU_MODE_USR)] = env->xregs[13];

        /* HYP is an exception in that it does not have its own banked r14 but
         * shares the USR r14
         */
        if (mode == ARM_CPU_MODE_HYP) {
            env->regs[14] = env->xregs[14];
        } else {
            env->banked_r14[bank_number(ARM_CPU_MODE_USR)] = env->xregs[14];
        }
    }

    if (mode == ARM_CPU_MODE_HYP) {
        env->regs[13] = env->xregs[15];
    } else {
        env->banked_r13[bank_number(ARM_CPU_MODE_HYP)] = env->xregs[15];
    }

    if (mode == ARM_CPU_MODE_IRQ) {
        env->regs[14] = env->xregs[16];
        env->regs[13] = env->xregs[17];
    } else {
        env->banked_r14[bank_number(ARM_CPU_MODE_IRQ)] = env->xregs[16];
        env->banked_r13[bank_number(ARM_CPU_MODE_IRQ)] = env->xregs[17];
    }

    if (mode == ARM_CPU_MODE_SVC) {
        env->regs[14] = env->xregs[18];
        env->regs[13] = env->xregs[19];
    } else {
        env->banked_r14[bank_number(ARM_CPU_MODE_SVC)] = env->xregs[18];
        env->banked_r13[bank_number(ARM_CPU_MODE_SVC)] = env->xregs[19];
    }

    if (mode == ARM_CPU_MODE_ABT) {
        env->regs[14] = env->xregs[20];
        env->regs[13] = env->xregs[21];
    } else {
        env->banked_r14[bank_number(ARM_CPU_MODE_ABT)] = env->xregs[20];
        env->banked_r13[bank_number(ARM_CPU_MODE_ABT)] = env->xregs[21];
    }

    if (mode == ARM_CPU_MODE_UND) {
        env->regs[14] = env->xregs[22];
        env->regs[13] = env->xregs[23];
    } else {
        env->banked_r14[bank_number(ARM_CPU_MODE_UND)] = env->xregs[22];
        env->banked_r13[bank_number(ARM_CPU_MODE_UND)] = env->xregs[23];
    }

    /* Registers x24-x30 are mapped to r8-r14 in FIQ mode.  If we are in FIQ
     * mode, then we can copy to r8-r14.  Otherwise, we copy to the
     * FIQ bank for r8-r14.
     */
    if (mode == ARM_CPU_MODE_FIQ) {
        for (i = 24; i < 31; i++) {
            env->regs[i - 16] = env->xregs[i];   /* X[24:30] -> R[8:14] */
        }
    } else {
        for (i = 24; i < 29; i++) {
            env->fiq_regs[i - 24] = env->xregs[i];
        }
        env->banked_r13[bank_number(ARM_CPU_MODE_FIQ)] = env->xregs[29];
        env->banked_r14[bank_number(ARM_CPU_MODE_FIQ)] = env->xregs[30];
    }

    env->regs[15] = env->pc;
}

static void arm_cpu_do_interrupt_aarch32(CPUState *cs)
{
    ARMCPU *cpu = ARM_CPU(cs);
    CPUARMState *env = &cpu->env;
    uint32_t addr;
    uint32_t mask;
    int new_mode;
    uint32_t offset;
    uint32_t moe;

    /* If this is a debug exception we must update the DBGDSCR.MOE bits */
    switch (env->exception.syndrome >> ARM_EL_EC_SHIFT) {
    case EC_BREAKPOINT:
    case EC_BREAKPOINT_SAME_EL:
        moe = 1;
        break;
    case EC_WATCHPOINT:
    case EC_WATCHPOINT_SAME_EL:
        moe = 10;
        break;
    case EC_AA32_BKPT:
        moe = 3;
        break;
    case EC_VECTORCATCH:
        moe = 5;
        break;
    default:
        moe = 0;
        break;
    }

    if (moe) {
        env->cp15.mdscr_el1 = deposit64(env->cp15.mdscr_el1, 2, 4, moe);
    }

    /* TODO: Vectored interrupt controller.  */
    switch (cs->exception_index) {
    case EXCP_UDEF:
        new_mode = ARM_CPU_MODE_UND;
        addr = 0x04;
        mask = CPSR_I;
        if (env->thumb)
            offset = 2;
        else
            offset = 4;
        break;
    case EXCP_SWI:
        new_mode = ARM_CPU_MODE_SVC;
        addr = 0x08;
        mask = CPSR_I;
        /* The PC already points to the next instruction.  */
        offset = 0;
        break;
    case EXCP_BKPT:
        env->exception.fsr = 2;
        /* Fall through to prefetch abort.  */
    case EXCP_PREFETCH_ABORT:
        A32_BANKED_CURRENT_REG_SET(env, ifsr, env->exception.fsr);
        A32_BANKED_CURRENT_REG_SET(env, ifar, env->exception.vaddress);
        qemu_log_mask(CPU_LOG_INT, "...with IFSR 0x%x IFAR 0x%x\n",
                      env->exception.fsr, (uint32_t)env->exception.vaddress);
        new_mode = ARM_CPU_MODE_ABT;
        addr = 0x0c;
        mask = CPSR_A | CPSR_I;
        offset = 4;
        break;
    case EXCP_DATA_ABORT:
        A32_BANKED_CURRENT_REG_SET(env, dfsr, env->exception.fsr);
        A32_BANKED_CURRENT_REG_SET(env, dfar, env->exception.vaddress);
        qemu_log_mask(CPU_LOG_INT, "...with DFSR 0x%x DFAR 0x%x\n",
                      env->exception.fsr,
                      (uint32_t)env->exception.vaddress);
        new_mode = ARM_CPU_MODE_ABT;
        addr = 0x10;
        mask = CPSR_A | CPSR_I;
        offset = 8;
        break;
    case EXCP_IRQ:
        new_mode = ARM_CPU_MODE_IRQ;
        addr = 0x18;
        /* Disable IRQ and imprecise data aborts.  */
        mask = CPSR_A | CPSR_I;
        offset = 4;
        if (env->cp15.scr_el3 & SCR_IRQ) {
            /* IRQ routed to monitor mode */
            new_mode = ARM_CPU_MODE_MON;
            mask |= CPSR_F;
        }
        break;
    case EXCP_FIQ:
        new_mode = ARM_CPU_MODE_FIQ;
        addr = 0x1c;
        /* Disable FIQ, IRQ and imprecise data aborts.  */
        mask = CPSR_A | CPSR_I | CPSR_F;
        if (env->cp15.scr_el3 & SCR_FIQ) {
            /* FIQ routed to monitor mode */
            new_mode = ARM_CPU_MODE_MON;
        }
        offset = 4;
        break;
    case EXCP_SMC:
        new_mode = ARM_CPU_MODE_MON;
        addr = 0x08;
        mask = CPSR_A | CPSR_I | CPSR_F;
        offset = 0;
        break;
    default:
        cpu_abort(cs, "Unhandled exception 0x%x\n", cs->exception_index);
        return; /* Never happens.  Keep compiler happy.  */
    }

    if (new_mode == ARM_CPU_MODE_MON) {
        addr += env->cp15.mvbar;
    } else if (A32_BANKED_CURRENT_REG_GET(env, sctlr) & SCTLR_V) {
        /* High vectors. When enabled, base address cannot be remapped. */
        addr += 0xffff0000;
    } else {
        /* ARM v7 architectures provide a vector base address register to remap
         * the interrupt vector table.
         * This register is only followed in non-monitor mode, and is banked.
         * Note: only bits 31:5 are valid.
         */
        addr += A32_BANKED_CURRENT_REG_GET(env, vbar);
    }

    if ((env->uncached_cpsr & CPSR_M) == ARM_CPU_MODE_MON) {
        env->cp15.scr_el3 &= ~SCR_NS;
    }

    switch_mode (env, new_mode);
    /* For exceptions taken to AArch32 we must clear the SS bit in both
     * PSTATE and in the old-state value we save to SPSR_<mode>, so zero it now.
     */
    env->uncached_cpsr &= ~PSTATE_SS;
    env->spsr = cpsr_read(env);
    /* Clear IT bits.  */
    env->condexec_bits = 0;
    /* Switch to the new mode, and to the correct instruction set.  */
    env->uncached_cpsr = (env->uncached_cpsr & ~CPSR_M) | new_mode;
    /* Set new mode endianness */
    env->uncached_cpsr &= ~CPSR_E;
    if (env->cp15.sctlr_el[arm_current_el(env)] & SCTLR_EE) {
        env->uncached_cpsr |= ~CPSR_E;
    }
    env->daif |= mask;
    /* this is a lie, as the was no c1_sys on V4T/V5, but who cares
     * and we should just guard the thumb mode on V4 */
    if (arm_feature(env, ARM_FEATURE_V4T)) {
        env->thumb = (A32_BANKED_CURRENT_REG_GET(env, sctlr) & SCTLR_TE) != 0;
    }
    env->regs[14] = env->regs[15] + offset;
    env->regs[15] = addr;
}

/* Handle exception entry to a target EL which is using AArch64 */
static void arm_cpu_do_interrupt_aarch64(CPUState *cs)
{
    ARMCPU *cpu = ARM_CPU(cs);
    CPUARMState *env = &cpu->env;
    unsigned int new_el = env->exception.target_el;
    target_ulong addr = env->cp15.vbar_el[new_el];
    unsigned int new_mode = aarch64_pstate_mode(new_el, true);

    if (arm_current_el(env) < new_el) {
        /* Entry vector offset depends on whether the implemented EL
         * immediately lower than the target level is using AArch32 or AArch64
         */
        bool is_aa64;

        switch (new_el) {
        case 3:
            is_aa64 = (env->cp15.scr_el3 & SCR_RW) != 0;
            break;
        case 2:
            is_aa64 = (env->cp15.hcr_el2 & HCR_RW) != 0;
            break;
        case 1:
            is_aa64 = is_a64(env);
            break;
        default:
            g_assert_not_reached();
        }

        if (is_aa64) {
            addr += 0x400;
        } else {
            addr += 0x600;
        }
    } else if (pstate_read(env) & PSTATE_SP) {
        addr += 0x200;
    }

    switch (cs->exception_index) {
    case EXCP_PREFETCH_ABORT:
    case EXCP_DATA_ABORT:
        env->cp15.far_el[new_el] = env->exception.vaddress;
        qemu_log_mask(CPU_LOG_INT, "...with FAR 0x%" PRIx64 "\n",
                      env->cp15.far_el[new_el]);
        /* fall through */
    case EXCP_BKPT:
    case EXCP_UDEF:
    case EXCP_SWI:
    case EXCP_HVC:
    case EXCP_HYP_TRAP:
    case EXCP_SMC:
        env->cp15.esr_el[new_el] = env->exception.syndrome;
        break;
    case EXCP_IRQ:
    case EXCP_VIRQ:
        addr += 0x80;
        break;
    case EXCP_FIQ:
    case EXCP_VFIQ:
        addr += 0x100;
        break;
    case EXCP_SEMIHOST:
        qemu_log_mask(CPU_LOG_INT,
                      "...handling as semihosting call 0x%" PRIx64 "\n",
                      env->xregs[0]);
        env->xregs[0] = do_arm_semihosting(env);
        return;
    default:
        cpu_abort(cs, "Unhandled exception 0x%x\n", cs->exception_index);
    }

    if (is_a64(env)) {
        env->banked_spsr[aarch64_banked_spsr_index(new_el)] = pstate_read(env);
        aarch64_save_sp(env, arm_current_el(env));
        env->elr_el[new_el] = env->pc;
    } else {
        env->banked_spsr[aarch64_banked_spsr_index(new_el)] = cpsr_read(env);
        env->elr_el[new_el] = env->regs[15];

        aarch64_sync_32_to_64(env);

        env->condexec_bits = 0;
    }
    qemu_log_mask(CPU_LOG_INT, "...with ELR 0x%" PRIx64 "\n",
                  env->elr_el[new_el]);

    pstate_write(env, PSTATE_DAIF | new_mode);
    env->aarch64 = 1;
    aarch64_restore_sp(env, new_el);

    env->pc = addr;

    qemu_log_mask(CPU_LOG_INT, "...to EL%d PC 0x%" PRIx64 " PSTATE 0x%x\n",
                  new_el, env->pc, pstate_read(env));
}

static inline bool check_for_semihosting(CPUState *cs)
{
    /* Check whether this exception is a semihosting call; if so
     * then handle it and return true; otherwise return false.
     */
    ARMCPU *cpu = ARM_CPU(cs);
    CPUARMState *env = &cpu->env;

    if (is_a64(env)) {
        if (cs->exception_index == EXCP_SEMIHOST) {
            /* This is always the 64-bit semihosting exception.
             * The "is this usermode" and "is semihosting enabled"
             * checks have been done at translate time.
             */
            qemu_log_mask(CPU_LOG_INT,
                          "...handling as semihosting call 0x%" PRIx64 "\n",
                          env->xregs[0]);
            env->xregs[0] = do_arm_semihosting(env);
            return true;
        }
        return false;
    } else {
        uint32_t imm;

        /* Only intercept calls from privileged modes, to provide some
         * semblance of security.
         */
        if (!semihosting_enabled() ||
            ((env->uncached_cpsr & CPSR_M) == ARM_CPU_MODE_USR)) {
            return false;
        }

        switch (cs->exception_index) {
        case EXCP_SWI:
            /* Check for semihosting interrupt.  */
            if (env->thumb) {
                imm = arm_lduw_code(env, env->regs[15] - 2, arm_sctlr_b(env))
                    & 0xff;
                if (imm == 0xab) {
                    break;
                }
            } else {
                imm = arm_ldl_code(env, env->regs[15] - 4, arm_sctlr_b(env))
                    & 0xffffff;
                if (imm == 0x123456) {
                    break;
                }
            }
            return false;
        case EXCP_BKPT:
            /* See if this is a semihosting syscall.  */
            if (env->thumb) {
                imm = arm_lduw_code(env, env->regs[15], arm_sctlr_b(env))
                    & 0xff;
                if (imm == 0xab) {
                    env->regs[15] += 2;
                    break;
                }
            }
            return false;
        default:
            return false;
        }

        qemu_log_mask(CPU_LOG_INT,
                      "...handling as semihosting call 0x%x\n",
                      env->regs[0]);
        env->regs[0] = do_arm_semihosting(env);
        return true;
    }
}

/* Handle a CPU exception for A and R profile CPUs.
 * Do any appropriate logging, handle PSCI calls, and then hand off
 * to the AArch64-entry or AArch32-entry function depending on the
 * target exception level's register width.
 */
void arm_cpu_do_interrupt(CPUState *cs)
{
    ARMCPU *cpu = ARM_CPU(cs);
    CPUARMState *env = &cpu->env;
    unsigned int new_el = env->exception.target_el;

    assert(!IS_M(env));

    arm_log_exception(cs->exception_index);
    qemu_log_mask(CPU_LOG_INT, "...from EL%d to EL%d\n", arm_current_el(env),
                  new_el);
    if (qemu_loglevel_mask(CPU_LOG_INT)
        && !excp_is_internal(cs->exception_index)) {
        qemu_log_mask(CPU_LOG_INT, "...with ESR %x/0x%" PRIx32 "\n",
                      env->exception.syndrome >> ARM_EL_EC_SHIFT,
                      env->exception.syndrome);
    }

    if (arm_is_psci_call(cpu, cs->exception_index)) {
        arm_handle_psci_call(cpu);
        qemu_log_mask(CPU_LOG_INT, "...handled as PSCI call\n");
        return;
    }

    /* Semihosting semantics depend on the register width of the
     * code that caused the exception, not the target exception level,
     * so must be handled here.
     */
    if (check_for_semihosting(cs)) {
        return;
    }

    assert(!excp_is_internal(cs->exception_index));
    if (arm_el_is_aa64(env, new_el)) {
        arm_cpu_do_interrupt_aarch64(cs);
    } else {
        arm_cpu_do_interrupt_aarch32(cs);
    }

    arm_call_el_change_hook(cpu);

    if (!kvm_enabled()) {
        cs->interrupt_request |= CPU_INTERRUPT_EXITTB;
    }
}

/* Return the exception level which controls this address translation regime */
static inline uint32_t regime_el(CPUARMState *env, ARMMMUIdx mmu_idx)
{
    switch (mmu_idx) {
    case ARMMMUIdx_S2NS:
    case ARMMMUIdx_S1E2:
        return 2;
    case ARMMMUIdx_S1E3:
        return 3;
    case ARMMMUIdx_S1SE0:
        return arm_el_is_aa64(env, 3) ? 1 : 3;
    case ARMMMUIdx_S1SE1:
    case ARMMMUIdx_S1NSE0:
    case ARMMMUIdx_S1NSE1:
        return 1;
    default:
        g_assert_not_reached();
    }
}

/* Return true if this address translation regime is secure */
static inline bool regime_is_secure(CPUARMState *env, ARMMMUIdx mmu_idx)
{
    switch (mmu_idx) {
    case ARMMMUIdx_S12NSE0:
    case ARMMMUIdx_S12NSE1:
    case ARMMMUIdx_S1NSE0:
    case ARMMMUIdx_S1NSE1:
    case ARMMMUIdx_S1E2:
    case ARMMMUIdx_S2NS:
        return false;
    case ARMMMUIdx_S1E3:
    case ARMMMUIdx_S1SE0:
    case ARMMMUIdx_S1SE1:
        return true;
    default:
        g_assert_not_reached();
    }
}

/* Return the SCTLR value which controls this address translation regime */
static inline uint32_t regime_sctlr(CPUARMState *env, ARMMMUIdx mmu_idx)
{
    return env->cp15.sctlr_el[regime_el(env, mmu_idx)];
}

/* Return true if the specified stage of address translation is disabled */
static inline bool regime_translation_disabled(CPUARMState *env,
                                               ARMMMUIdx mmu_idx)
{
    if (mmu_idx == ARMMMUIdx_S2NS) {
        return (env->cp15.hcr_el2 & HCR_VM) == 0;
    }
    return (regime_sctlr(env, mmu_idx) & SCTLR_M) == 0;
}

static inline bool regime_translation_big_endian(CPUARMState *env,
                                                 ARMMMUIdx mmu_idx)
{
    return (regime_sctlr(env, mmu_idx) & SCTLR_EE) != 0;
}

/* Return the TCR controlling this translation regime */
static inline TCR *regime_tcr(CPUARMState *env, ARMMMUIdx mmu_idx)
{
    if (mmu_idx == ARMMMUIdx_S2NS) {
        return &env->cp15.vtcr_el2;
    }
    return &env->cp15.tcr_el[regime_el(env, mmu_idx)];
}

/* Return the TTBR associated with this translation regime */
static inline uint64_t regime_ttbr(CPUARMState *env, ARMMMUIdx mmu_idx,
                                   int ttbrn)
{
    if (mmu_idx == ARMMMUIdx_S2NS) {
        return env->cp15.vttbr_el2;
    }
    if (ttbrn == 0) {
        return env->cp15.ttbr0_el[regime_el(env, mmu_idx)];
    } else {
        return env->cp15.ttbr1_el[regime_el(env, mmu_idx)];
    }
}

/* Return true if the translation regime is using LPAE format page tables */
static inline bool regime_using_lpae_format(CPUARMState *env,
                                            ARMMMUIdx mmu_idx)
{
    int el = regime_el(env, mmu_idx);
    if (el == 2 || arm_el_is_aa64(env, el)) {
        return true;
    }
    if (arm_feature(env, ARM_FEATURE_LPAE)
        && (regime_tcr(env, mmu_idx)->raw_tcr & TTBCR_EAE)) {
        return true;
    }
    return false;
}

/* Returns true if the stage 1 translation regime is using LPAE format page
 * tables. Used when raising alignment exceptions, whose FSR changes depending
 * on whether the long or short descriptor format is in use. */
bool arm_s1_regime_using_lpae_format(CPUARMState *env, ARMMMUIdx mmu_idx)
{
    if (mmu_idx == ARMMMUIdx_S12NSE0 || mmu_idx == ARMMMUIdx_S12NSE1) {
        mmu_idx += ARMMMUIdx_S1NSE0;
    }

    return regime_using_lpae_format(env, mmu_idx);
}

static inline bool regime_is_user(CPUARMState *env, ARMMMUIdx mmu_idx)
{
    switch (mmu_idx) {
    case ARMMMUIdx_S1SE0:
    case ARMMMUIdx_S1NSE0:
        return true;
    default:
        return false;
    case ARMMMUIdx_S12NSE0:
    case ARMMMUIdx_S12NSE1:
        g_assert_not_reached();
    }
}

/* Translate section/page access permissions to page
 * R/W protection flags
 *
 * @env:         CPUARMState
 * @mmu_idx:     MMU index indicating required translation regime
 * @ap:          The 3-bit access permissions (AP[2:0])
 * @domain_prot: The 2-bit domain access permissions
 */
static inline int ap_to_rw_prot(CPUARMState *env, ARMMMUIdx mmu_idx,
                                int ap, int domain_prot)
{
    bool is_user = regime_is_user(env, mmu_idx);

    if (domain_prot == 3) {
        return PAGE_READ | PAGE_WRITE;
    }

    switch (ap) {
    case 0:
        if (arm_feature(env, ARM_FEATURE_V7)) {
            return 0;
        }
        switch (regime_sctlr(env, mmu_idx) & (SCTLR_S | SCTLR_R)) {
        case SCTLR_S:
            return is_user ? 0 : PAGE_READ;
        case SCTLR_R:
            return PAGE_READ;
        default:
            return 0;
        }
    case 1:
        return is_user ? 0 : PAGE_READ | PAGE_WRITE;
    case 2:
        if (is_user) {
            return PAGE_READ;
        } else {
            return PAGE_READ | PAGE_WRITE;
        }
    case 3:
        return PAGE_READ | PAGE_WRITE;
    case 4: /* Reserved.  */
        return 0;
    case 5:
        return is_user ? 0 : PAGE_READ;
    case 6:
        return PAGE_READ;
    case 7:
        if (!arm_feature(env, ARM_FEATURE_V6K)) {
            return 0;
        }
        return PAGE_READ;
    default:
        g_assert_not_reached();
    }
}

/* Translate section/page access permissions to page
 * R/W protection flags.
 *
 * @ap:      The 2-bit simple AP (AP[2:1])
 * @is_user: TRUE if accessing from PL0
 */
static inline int simple_ap_to_rw_prot_is_user(int ap, bool is_user)
{
    switch (ap) {
    case 0:
        return is_user ? 0 : PAGE_READ | PAGE_WRITE;
    case 1:
        return PAGE_READ | PAGE_WRITE;
    case 2:
        return is_user ? 0 : PAGE_READ;
    case 3:
        return PAGE_READ;
    default:
        g_assert_not_reached();
    }
}

static inline int
simple_ap_to_rw_prot(CPUARMState *env, ARMMMUIdx mmu_idx, int ap)
{
    return simple_ap_to_rw_prot_is_user(ap, regime_is_user(env, mmu_idx));
}

/* Translate S2 section/page access permissions to protection flags
 *
 * @env:     CPUARMState
 * @s2ap:    The 2-bit stage2 access permissions (S2AP)
 * @xn:      XN (execute-never) bit
 */
static int get_S2prot(CPUARMState *env, int s2ap, int xn)
{
    int prot = 0;

    if (s2ap & 1) {
        prot |= PAGE_READ;
    }
    if (s2ap & 2) {
        prot |= PAGE_WRITE;
    }
    if (!xn) {
        if (arm_el_is_aa64(env, 2) || prot & PAGE_READ) {
            prot |= PAGE_EXEC;
        }
    }
    return prot;
}

/* Translate section/page access permissions to protection flags
 *
 * @env:     CPUARMState
 * @mmu_idx: MMU index indicating required translation regime
 * @is_aa64: TRUE if AArch64
 * @ap:      The 2-bit simple AP (AP[2:1])
 * @ns:      NS (non-secure) bit
 * @xn:      XN (execute-never) bit
 * @pxn:     PXN (privileged execute-never) bit
 */
static int get_S1prot(CPUARMState *env, ARMMMUIdx mmu_idx, bool is_aa64,
                      int ap, int ns, int xn, int pxn)
{
    bool is_user = regime_is_user(env, mmu_idx);
    int prot_rw, user_rw;
    bool have_wxn;
    int wxn = 0;

    assert(mmu_idx != ARMMMUIdx_S2NS);

    user_rw = simple_ap_to_rw_prot_is_user(ap, true);
    if (is_user) {
        prot_rw = user_rw;
    } else {
        prot_rw = simple_ap_to_rw_prot_is_user(ap, false);
    }

    if (ns && arm_is_secure(env) && (env->cp15.scr_el3 & SCR_SIF)) {
        return prot_rw;
    }

    /* TODO have_wxn should be replaced with
     *   ARM_FEATURE_V8 || (ARM_FEATURE_V7 && ARM_FEATURE_EL2)
     * when ARM_FEATURE_EL2 starts getting set. For now we assume all LPAE
     * compatible processors have EL2, which is required for [U]WXN.
     */
    have_wxn = arm_feature(env, ARM_FEATURE_LPAE);

    if (have_wxn) {
        wxn = regime_sctlr(env, mmu_idx) & SCTLR_WXN;
    }

    if (is_aa64) {
        switch (regime_el(env, mmu_idx)) {
        case 1:
            if (!is_user) {
                xn = pxn || (user_rw & PAGE_WRITE);
            }
            break;
        case 2:
        case 3:
            break;
        }
    } else if (arm_feature(env, ARM_FEATURE_V7)) {
        switch (regime_el(env, mmu_idx)) {
        case 1:
        case 3:
            if (is_user) {
                xn = xn || !(user_rw & PAGE_READ);
            } else {
                int uwxn = 0;
                if (have_wxn) {
                    uwxn = regime_sctlr(env, mmu_idx) & SCTLR_UWXN;
                }
                xn = xn || !(prot_rw & PAGE_READ) || pxn ||
                     (uwxn && (user_rw & PAGE_WRITE));
            }
            break;
        case 2:
            break;
        }
    } else {
        xn = wxn = 0;
    }

    if (xn || (wxn && (prot_rw & PAGE_WRITE))) {
        return prot_rw;
    }
    return prot_rw | PAGE_EXEC;
}

static bool get_level1_table_address(CPUARMState *env, ARMMMUIdx mmu_idx,
                                     uint32_t *table, uint32_t address)
{
    /* Note that we can only get here for an AArch32 PL0/PL1 lookup */
    TCR *tcr = regime_tcr(env, mmu_idx);

    if (address & tcr->mask) {
        if (tcr->raw_tcr & TTBCR_PD1) {
            /* Translation table walk disabled for TTBR1 */
            return false;
        }
        *table = regime_ttbr(env, mmu_idx, 1) & 0xffffc000;
    } else {
        if (tcr->raw_tcr & TTBCR_PD0) {
            /* Translation table walk disabled for TTBR0 */
            return false;
        }
        *table = regime_ttbr(env, mmu_idx, 0) & tcr->base_mask;
    }
    *table |= (address >> 18) & 0x3ffc;
    return true;
}

/* Translate a S1 pagetable walk through S2 if needed.  */
static hwaddr S1_ptw_translate(CPUARMState *env, ARMMMUIdx mmu_idx,
                               hwaddr addr, MemTxAttrs txattrs,
                               uint32_t *fsr,
                               ARMMMUFaultInfo *fi)
{
    if ((mmu_idx == ARMMMUIdx_S1NSE0 || mmu_idx == ARMMMUIdx_S1NSE1) &&
        !regime_translation_disabled(env, ARMMMUIdx_S2NS)) {
        target_ulong s2size;
        hwaddr s2pa;
        int s2prot;
        int ret;

        ret = get_phys_addr_lpae(env, addr, 0, ARMMMUIdx_S2NS, &s2pa,
                                 &txattrs, &s2prot, &s2size, fsr, fi);
        if (ret) {
            fi->s2addr = addr;
            fi->stage2 = true;
            fi->s1ptw = true;
            return ~0;
        }
        addr = s2pa;
    }
    return addr;
}

/* All loads done in the course of a page table walk go through here.
 * TODO: rather than ignoring errors from physical memory reads (which
 * are external aborts in ARM terminology) we should propagate this
 * error out so that we can turn it into a Data Abort if this walk
 * was being done for a CPU load/store or an address translation instruction
 * (but not if it was for a debug access).
 */
static uint32_t arm_ldl_ptw(CPUState *cs, hwaddr addr, bool is_secure,
                            ARMMMUIdx mmu_idx, uint32_t *fsr,
                            ARMMMUFaultInfo *fi)
{
    ARMCPU *cpu = ARM_CPU(cs);
    CPUARMState *env = &cpu->env;
    MemTxAttrs attrs = {};
    AddressSpace *as;

    attrs.secure = is_secure;
    as = arm_addressspace(cs, attrs);
    addr = S1_ptw_translate(env, mmu_idx, addr, attrs, fsr, fi);
    if (fi->s1ptw) {
        return 0;
    }
    if (regime_translation_big_endian(env, mmu_idx)) {
        return address_space_ldl_be(as, addr, attrs, NULL);
    } else {
        return address_space_ldl_le(as, addr, attrs, NULL);
    }
}

static uint64_t arm_ldq_ptw(CPUState *cs, hwaddr addr, bool is_secure,
                            ARMMMUIdx mmu_idx, uint32_t *fsr,
                            ARMMMUFaultInfo *fi)
{
    ARMCPU *cpu = ARM_CPU(cs);
    CPUARMState *env = &cpu->env;
    MemTxAttrs attrs = {};
    AddressSpace *as;

    attrs.secure = is_secure;
    as = arm_addressspace(cs, attrs);
    addr = S1_ptw_translate(env, mmu_idx, addr, attrs, fsr, fi);
    if (fi->s1ptw) {
        return 0;
    }
    if (regime_translation_big_endian(env, mmu_idx)) {
        return address_space_ldq_be(as, addr, attrs, NULL);
    } else {
        return address_space_ldq_le(as, addr, attrs, NULL);
    }
}

static bool get_phys_addr_v5(CPUARMState *env, uint32_t address,
                             int access_type, ARMMMUIdx mmu_idx,
                             hwaddr *phys_ptr, int *prot,
                             target_ulong *page_size, uint32_t *fsr,
                             ARMMMUFaultInfo *fi)
{
    CPUState *cs = CPU(arm_env_get_cpu(env));
    int code;
    uint32_t table;
    uint32_t desc;
    int type;
    int ap;
    int domain = 0;
    int domain_prot;
    hwaddr phys_addr;
    uint32_t dacr;

    /* Pagetable walk.  */
    /* Lookup l1 descriptor.  */
    if (!get_level1_table_address(env, mmu_idx, &table, address)) {
        /* Section translation fault if page walk is disabled by PD0 or PD1 */
        code = 5;
        goto do_fault;
    }
    desc = arm_ldl_ptw(cs, table, regime_is_secure(env, mmu_idx),
                       mmu_idx, fsr, fi);
    type = (desc & 3);
    domain = (desc >> 5) & 0x0f;
    if (regime_el(env, mmu_idx) == 1) {
        dacr = env->cp15.dacr_ns;
    } else {
        dacr = env->cp15.dacr_s;
    }
    domain_prot = (dacr >> (domain * 2)) & 3;
    if (type == 0) {
        /* Section translation fault.  */
        code = 5;
        goto do_fault;
    }
    if (domain_prot == 0 || domain_prot == 2) {
        if (type == 2)
            code = 9; /* Section domain fault.  */
        else
            code = 11; /* Page domain fault.  */
        goto do_fault;
    }
    if (type == 2) {
        /* 1Mb section.  */
        phys_addr = (desc & 0xfff00000) | (address & 0x000fffff);
        ap = (desc >> 10) & 3;
        code = 13;
        *page_size = 1024 * 1024;
    } else {
        /* Lookup l2 entry.  */
        if (type == 1) {
            /* Coarse pagetable.  */
            table = (desc & 0xfffffc00) | ((address >> 10) & 0x3fc);
        } else {
            /* Fine pagetable.  */
            table = (desc & 0xfffff000) | ((address >> 8) & 0xffc);
        }
        desc = arm_ldl_ptw(cs, table, regime_is_secure(env, mmu_idx),
                           mmu_idx, fsr, fi);
        switch (desc & 3) {
        case 0: /* Page translation fault.  */
            code = 7;
            goto do_fault;
        case 1: /* 64k page.  */
            phys_addr = (desc & 0xffff0000) | (address & 0xffff);
            ap = (desc >> (4 + ((address >> 13) & 6))) & 3;
            *page_size = 0x10000;
            break;
        case 2: /* 4k page.  */
            phys_addr = (desc & 0xfffff000) | (address & 0xfff);
            ap = (desc >> (4 + ((address >> 9) & 6))) & 3;
            *page_size = 0x1000;
            break;
        case 3: /* 1k page, or ARMv6/XScale "extended small (4k) page" */
            if (type == 1) {
                /* ARMv6/XScale extended small page format */
                if (arm_feature(env, ARM_FEATURE_XSCALE)
                    || arm_feature(env, ARM_FEATURE_V6)) {
                    phys_addr = (desc & 0xfffff000) | (address & 0xfff);
                    *page_size = 0x1000;
                } else {
                    /* UNPREDICTABLE in ARMv5; we choose to take a
                     * page translation fault.
                     */
                    code = 7;
                    goto do_fault;
                }
            } else {
                phys_addr = (desc & 0xfffffc00) | (address & 0x3ff);
                *page_size = 0x400;
            }
            ap = (desc >> 4) & 3;
            break;
        default:
            /* Never happens, but compiler isn't smart enough to tell.  */
            abort();
        }
        code = 15;
    }
    *prot = ap_to_rw_prot(env, mmu_idx, ap, domain_prot);
    *prot |= *prot ? PAGE_EXEC : 0;
    if (!(*prot & (1 << access_type))) {
        /* Access permission fault.  */
        goto do_fault;
    }
    *phys_ptr = phys_addr;
    return false;
do_fault:
    *fsr = code | (domain << 4);
    return true;
}

static bool get_phys_addr_v6(CPUARMState *env, uint32_t address,
                             int access_type, ARMMMUIdx mmu_idx,
                             hwaddr *phys_ptr, MemTxAttrs *attrs, int *prot,
                             target_ulong *page_size, uint32_t *fsr,
                             ARMMMUFaultInfo *fi)
{
    CPUState *cs = CPU(arm_env_get_cpu(env));
    int code;
    uint32_t table;
    uint32_t desc;
    uint32_t xn;
    uint32_t pxn = 0;
    int type;
    int ap;
    int domain = 0;
    int domain_prot;
    hwaddr phys_addr;
    uint32_t dacr;
    bool ns;

    /* Pagetable walk.  */
    /* Lookup l1 descriptor.  */
    if (!get_level1_table_address(env, mmu_idx, &table, address)) {
        /* Section translation fault if page walk is disabled by PD0 or PD1 */
        code = 5;
        goto do_fault;
    }
    desc = arm_ldl_ptw(cs, table, regime_is_secure(env, mmu_idx),
                       mmu_idx, fsr, fi);
    type = (desc & 3);
    if (type == 0 || (type == 3 && !arm_feature(env, ARM_FEATURE_PXN))) {
        /* Section translation fault, or attempt to use the encoding
         * which is Reserved on implementations without PXN.
         */
        code = 5;
        goto do_fault;
    }
    if ((type == 1) || !(desc & (1 << 18))) {
        /* Page or Section.  */
        domain = (desc >> 5) & 0x0f;
    }
    if (regime_el(env, mmu_idx) == 1) {
        dacr = env->cp15.dacr_ns;
    } else {
        dacr = env->cp15.dacr_s;
    }
    domain_prot = (dacr >> (domain * 2)) & 3;
    if (domain_prot == 0 || domain_prot == 2) {
        if (type != 1) {
            code = 9; /* Section domain fault.  */
        } else {
            code = 11; /* Page domain fault.  */
        }
        goto do_fault;
    }
    if (type != 1) {
        if (desc & (1 << 18)) {
            /* Supersection.  */
            phys_addr = (desc & 0xff000000) | (address & 0x00ffffff);
            phys_addr |= (uint64_t)extract32(desc, 20, 4) << 32;
            phys_addr |= (uint64_t)extract32(desc, 5, 4) << 36;
            *page_size = 0x1000000;
        } else {
            /* Section.  */
            phys_addr = (desc & 0xfff00000) | (address & 0x000fffff);
            *page_size = 0x100000;
        }
        ap = ((desc >> 10) & 3) | ((desc >> 13) & 4);
        xn = desc & (1 << 4);
        pxn = desc & 1;
        code = 13;
        ns = extract32(desc, 19, 1);
    } else {
        if (arm_feature(env, ARM_FEATURE_PXN)) {
            pxn = (desc >> 2) & 1;
        }
        ns = extract32(desc, 3, 1);
        /* Lookup l2 entry.  */
        table = (desc & 0xfffffc00) | ((address >> 10) & 0x3fc);
        desc = arm_ldl_ptw(cs, table, regime_is_secure(env, mmu_idx),
                           mmu_idx, fsr, fi);
        ap = ((desc >> 4) & 3) | ((desc >> 7) & 4);
        switch (desc & 3) {
        case 0: /* Page translation fault.  */
            code = 7;
            goto do_fault;
        case 1: /* 64k page.  */
            phys_addr = (desc & 0xffff0000) | (address & 0xffff);
            xn = desc & (1 << 15);
            *page_size = 0x10000;
            break;
        case 2: case 3: /* 4k page.  */
            phys_addr = (desc & 0xfffff000) | (address & 0xfff);
            xn = desc & 1;
            *page_size = 0x1000;
            break;
        default:
            /* Never happens, but compiler isn't smart enough to tell.  */
            abort();
        }
        code = 15;
    }
    if (domain_prot == 3) {
        *prot = PAGE_READ | PAGE_WRITE | PAGE_EXEC;
    } else {
        if (pxn && !regime_is_user(env, mmu_idx)) {
            xn = 1;
        }
        if (xn && access_type == 2)
            goto do_fault;

        if (arm_feature(env, ARM_FEATURE_V6K) &&
                (regime_sctlr(env, mmu_idx) & SCTLR_AFE)) {
            /* The simplified model uses AP[0] as an access control bit.  */
            if ((ap & 1) == 0) {
                /* Access flag fault.  */
                code = (code == 15) ? 6 : 3;
                goto do_fault;
            }
            *prot = simple_ap_to_rw_prot(env, mmu_idx, ap >> 1);
        } else {
            *prot = ap_to_rw_prot(env, mmu_idx, ap, domain_prot);
        }
        if (*prot && !xn) {
            *prot |= PAGE_EXEC;
        }
        if (!(*prot & (1 << access_type))) {
            /* Access permission fault.  */
            goto do_fault;
        }
    }
    if (ns) {
        /* The NS bit will (as required by the architecture) have no effect if
         * the CPU doesn't support TZ or this is a non-secure translation
         * regime, because the attribute will already be non-secure.
         */
        attrs->secure = false;
    }
    *phys_ptr = phys_addr;
    return false;
do_fault:
    *fsr = code | (domain << 4);
    return true;
}

/* Fault type for long-descriptor MMU fault reporting; this corresponds
 * to bits [5..2] in the STATUS field in long-format DFSR/IFSR.
 */
typedef enum {
    translation_fault = 1,
    access_fault = 2,
    permission_fault = 3,
} MMUFaultType;

/*
 * check_s2_mmu_setup
 * @cpu:        ARMCPU
 * @is_aa64:    True if the translation regime is in AArch64 state
 * @startlevel: Suggested starting level
 * @inputsize:  Bitsize of IPAs
 * @stride:     Page-table stride (See the ARM ARM)
 *
 * Returns true if the suggested S2 translation parameters are OK and
 * false otherwise.
 */
static bool check_s2_mmu_setup(ARMCPU *cpu, bool is_aa64, int level,
                               int inputsize, int stride)
{
    const int grainsize = stride + 3;
    int startsizecheck;

    /* Negative levels are never allowed.  */
    if (level < 0) {
        return false;
    }

    startsizecheck = inputsize - ((3 - level) * stride + grainsize);
    if (startsizecheck < 1 || startsizecheck > stride + 4) {
        return false;
    }

    if (is_aa64) {
        CPUARMState *env = &cpu->env;
        unsigned int pamax = arm_pamax(cpu);

        switch (stride) {
        case 13: /* 64KB Pages.  */
            if (level == 0 || (level == 1 && pamax <= 42)) {
                return false;
            }
            break;
        case 11: /* 16KB Pages.  */
            if (level == 0 || (level == 1 && pamax <= 40)) {
                return false;
            }
            break;
        case 9: /* 4KB Pages.  */
            if (level == 0 && pamax <= 42) {
                return false;
            }
            break;
        default:
            g_assert_not_reached();
        }

        /* Inputsize checks.  */
        if (inputsize > pamax &&
            (arm_el_is_aa64(env, 1) || inputsize > 40)) {
            /* This is CONSTRAINED UNPREDICTABLE and we choose to fault.  */
            return false;
        }
    } else {
        /* AArch32 only supports 4KB pages. Assert on that.  */
        assert(stride == 9);

        if (level == 0) {
            return false;
        }
    }
    return true;
}

static bool get_phys_addr_lpae(CPUARMState *env, target_ulong address,
                               int access_type, ARMMMUIdx mmu_idx,
                               hwaddr *phys_ptr, MemTxAttrs *txattrs, int *prot,
                               target_ulong *page_size_ptr, uint32_t *fsr,
                               ARMMMUFaultInfo *fi)
{
    ARMCPU *cpu = arm_env_get_cpu(env);
    CPUState *cs = CPU(cpu);
    /* Read an LPAE long-descriptor translation table. */
    MMUFaultType fault_type = translation_fault;
    uint32_t level;
    uint32_t epd = 0;
    int32_t t0sz, t1sz;
    uint32_t tg;
    uint64_t ttbr;
    int ttbr_select;
    hwaddr descaddr, indexmask, indexmask_grainsize;
    uint32_t tableattrs;
    target_ulong page_size;
    uint32_t attrs;
    int32_t stride = 9;
    int32_t addrsize;
    int inputsize;
    int32_t tbi = 0;
    TCR *tcr = regime_tcr(env, mmu_idx);
    int ap, ns, xn, pxn;
    uint32_t el = regime_el(env, mmu_idx);
    bool ttbr1_valid = true;
    uint64_t descaddrmask;
    bool aarch64 = arm_el_is_aa64(env, el);

    /* TODO:
     * This code does not handle the different format TCR for VTCR_EL2.
     * This code also does not support shareability levels.
     * Attribute and permission bit handling should also be checked when adding
     * support for those page table walks.
     */
    if (aarch64) {
        level = 0;
        addrsize = 64;
        if (el > 1) {
            if (mmu_idx != ARMMMUIdx_S2NS) {
                tbi = extract64(tcr->raw_tcr, 20, 1);
            }
        } else {
            if (extract64(address, 55, 1)) {
                tbi = extract64(tcr->raw_tcr, 38, 1);
            } else {
                tbi = extract64(tcr->raw_tcr, 37, 1);
            }
        }
        tbi *= 8;

        /* If we are in 64-bit EL2 or EL3 then there is no TTBR1, so mark it
         * invalid.
         */
        if (el > 1) {
            ttbr1_valid = false;
        }
    } else {
        level = 1;
        addrsize = 32;
        /* There is no TTBR1 for EL2 */
        if (el == 2) {
            ttbr1_valid = false;
        }
    }

    /* Determine whether this address is in the region controlled by
     * TTBR0 or TTBR1 (or if it is in neither region and should fault).
     * This is a Non-secure PL0/1 stage 1 translation, so controlled by
     * TTBCR/TTBR0/TTBR1 in accordance with ARM ARM DDI0406C table B-32:
     */
    if (aarch64) {
        /* AArch64 translation.  */
        t0sz = extract32(tcr->raw_tcr, 0, 6);
        t0sz = MIN(t0sz, 39);
        t0sz = MAX(t0sz, 16);
    } else if (mmu_idx != ARMMMUIdx_S2NS) {
        /* AArch32 stage 1 translation.  */
        t0sz = extract32(tcr->raw_tcr, 0, 3);
    } else {
        /* AArch32 stage 2 translation.  */
        bool sext = extract32(tcr->raw_tcr, 4, 1);
        bool sign = extract32(tcr->raw_tcr, 3, 1);
        /* Address size is 40-bit for a stage 2 translation,
         * and t0sz can be negative (from -8 to 7),
         * so we need to adjust it to use the TTBR selecting logic below.
         */
        addrsize = 40;
        t0sz = sextract32(tcr->raw_tcr, 0, 4) + 8;

        /* If the sign-extend bit is not the same as t0sz[3], the result
         * is unpredictable. Flag this as a guest error.  */
        if (sign != sext) {
            qemu_log_mask(LOG_GUEST_ERROR,
                          "AArch32: VTCR.S / VTCR.T0SZ[3] missmatch\n");
        }
    }
    t1sz = extract32(tcr->raw_tcr, 16, 6);
    if (aarch64) {
        t1sz = MIN(t1sz, 39);
        t1sz = MAX(t1sz, 16);
    }
    if (t0sz && !extract64(address, addrsize - t0sz, t0sz - tbi)) {
        /* there is a ttbr0 region and we are in it (high bits all zero) */
        ttbr_select = 0;
    } else if (ttbr1_valid && t1sz &&
               !extract64(~address, addrsize - t1sz, t1sz - tbi)) {
        /* there is a ttbr1 region and we are in it (high bits all one) */
        ttbr_select = 1;
    } else if (!t0sz) {
        /* ttbr0 region is "everything not in the ttbr1 region" */
        ttbr_select = 0;
    } else if (!t1sz && ttbr1_valid) {
        /* ttbr1 region is "everything not in the ttbr0 region" */
        ttbr_select = 1;
    } else {
        /* in the gap between the two regions, this is a Translation fault */
        fault_type = translation_fault;
        goto do_fault;
    }

    /* Note that QEMU ignores shareability and cacheability attributes,
     * so we don't need to do anything with the SH, ORGN, IRGN fields
     * in the TTBCR.  Similarly, TTBCR:A1 selects whether we get the
     * ASID from TTBR0 or TTBR1, but QEMU's TLB doesn't currently
     * implement any ASID-like capability so we can ignore it (instead
     * we will always flush the TLB any time the ASID is changed).
     */
    if (ttbr_select == 0) {
        ttbr = regime_ttbr(env, mmu_idx, 0);
        if (el < 2) {
            epd = extract32(tcr->raw_tcr, 7, 1);
        }
        inputsize = addrsize - t0sz;

        tg = extract32(tcr->raw_tcr, 14, 2);
        if (tg == 1) { /* 64KB pages */
            stride = 13;
        }
        if (tg == 2) { /* 16KB pages */
            stride = 11;
        }
    } else {
        /* We should only be here if TTBR1 is valid */
        assert(ttbr1_valid);

        ttbr = regime_ttbr(env, mmu_idx, 1);
        epd = extract32(tcr->raw_tcr, 23, 1);
        inputsize = addrsize - t1sz;

        tg = extract32(tcr->raw_tcr, 30, 2);
        if (tg == 3)  { /* 64KB pages */
            stride = 13;
        }
        if (tg == 1) { /* 16KB pages */
            stride = 11;
        }
    }

    /* Here we should have set up all the parameters for the translation:
     * inputsize, ttbr, epd, stride, tbi
     */

    if (epd) {
        /* Translation table walk disabled => Translation fault on TLB miss
         * Note: This is always 0 on 64-bit EL2 and EL3.
         */
        goto do_fault;
    }

    if (mmu_idx != ARMMMUIdx_S2NS) {
        /* The starting level depends on the virtual address size (which can
         * be up to 48 bits) and the translation granule size. It indicates
         * the number of strides (stride bits at a time) needed to
         * consume the bits of the input address. In the pseudocode this is:
         *  level = 4 - RoundUp((inputsize - grainsize) / stride)
         * where their 'inputsize' is our 'inputsize', 'grainsize' is
         * our 'stride + 3' and 'stride' is our 'stride'.
         * Applying the usual "rounded up m/n is (m+n-1)/n" and simplifying:
         * = 4 - (inputsize - stride - 3 + stride - 1) / stride
         * = 4 - (inputsize - 4) / stride;
         */
        level = 4 - (inputsize - 4) / stride;
    } else {
        /* For stage 2 translations the starting level is specified by the
         * VTCR_EL2.SL0 field (whose interpretation depends on the page size)
         */
        uint32_t sl0 = extract32(tcr->raw_tcr, 6, 2);
        uint32_t startlevel;
        bool ok;

        if (!aarch64 || stride == 9) {
            /* AArch32 or 4KB pages */
            startlevel = 2 - sl0;
        } else {
            /* 16KB or 64KB pages */
            startlevel = 3 - sl0;
        }

        /* Check that the starting level is valid. */
        ok = check_s2_mmu_setup(cpu, aarch64, startlevel,
                                inputsize, stride);
        if (!ok) {
            fault_type = translation_fault;
            goto do_fault;
        }
        level = startlevel;
    }

    indexmask_grainsize = (1ULL << (stride + 3)) - 1;
    indexmask = (1ULL << (inputsize - (stride * (4 - level)))) - 1;

    /* Now we can extract the actual base address from the TTBR */
    descaddr = extract64(ttbr, 0, 48);
    descaddr &= ~indexmask;

    /* The address field in the descriptor goes up to bit 39 for ARMv7
     * but up to bit 47 for ARMv8, but we use the descaddrmask
     * up to bit 39 for AArch32, because we don't need other bits in that case
     * to construct next descriptor address (anyway they should be all zeroes).
     */
    descaddrmask = ((1ull << (aarch64 ? 48 : 40)) - 1) &
                   ~indexmask_grainsize;

    /* Secure accesses start with the page table in secure memory and
     * can be downgraded to non-secure at any step. Non-secure accesses
     * remain non-secure. We implement this by just ORing in the NSTable/NS
     * bits at each step.
     */
    tableattrs = regime_is_secure(env, mmu_idx) ? 0 : (1 << 4);
    for (;;) {
        uint64_t descriptor;
        bool nstable;

        descaddr |= (address >> (stride * (4 - level))) & indexmask;
        descaddr &= ~7ULL;
        nstable = extract32(tableattrs, 4, 1);
        descriptor = arm_ldq_ptw(cs, descaddr, !nstable, mmu_idx, fsr, fi);
        if (fi->s1ptw) {
            goto do_fault;
        }

        if (!(descriptor & 1) ||
            (!(descriptor & 2) && (level == 3))) {
            /* Invalid, or the Reserved level 3 encoding */
            goto do_fault;
        }
        descaddr = descriptor & descaddrmask;

        if ((descriptor & 2) && (level < 3)) {
            /* Table entry. The top five bits are attributes which  may
             * propagate down through lower levels of the table (and
             * which are all arranged so that 0 means "no effect", so
             * we can gather them up by ORing in the bits at each level).
             */
            tableattrs |= extract64(descriptor, 59, 5);
            level++;
            indexmask = indexmask_grainsize;
            continue;
        }
        /* Block entry at level 1 or 2, or page entry at level 3.
         * These are basically the same thing, although the number
         * of bits we pull in from the vaddr varies.
         */
        page_size = (1ULL << ((stride * (4 - level)) + 3));
        descaddr |= (address & (page_size - 1));
        /* Extract attributes from the descriptor */
        attrs = extract64(descriptor, 2, 10)
            | (extract64(descriptor, 52, 12) << 10);

        if (mmu_idx == ARMMMUIdx_S2NS) {
            /* Stage 2 table descriptors do not include any attribute fields */
            break;
        }
        /* Merge in attributes from table descriptors */
        attrs |= extract32(tableattrs, 0, 2) << 11; /* XN, PXN */
        attrs |= extract32(tableattrs, 3, 1) << 5; /* APTable[1] => AP[2] */
        /* The sense of AP[1] vs APTable[0] is reversed, as APTable[0] == 1
         * means "force PL1 access only", which means forcing AP[1] to 0.
         */
        if (extract32(tableattrs, 2, 1)) {
            attrs &= ~(1 << 4);
        }
        attrs |= nstable << 3; /* NS */
        break;
    }
    /* Here descaddr is the final physical address, and attributes
     * are all in attrs.
     */
    fault_type = access_fault;
    if ((attrs & (1 << 8)) == 0) {
        /* Access flag */
        goto do_fault;
    }

    ap = extract32(attrs, 4, 2);
    xn = extract32(attrs, 12, 1);

    if (mmu_idx == ARMMMUIdx_S2NS) {
        ns = true;
        *prot = get_S2prot(env, ap, xn);
    } else {
        ns = extract32(attrs, 3, 1);
        pxn = extract32(attrs, 11, 1);
        *prot = get_S1prot(env, mmu_idx, aarch64, ap, ns, xn, pxn);
    }

    fault_type = permission_fault;
    if (!(*prot & (1 << access_type))) {
        goto do_fault;
    }

    if (ns) {
        /* The NS bit will (as required by the architecture) have no effect if
         * the CPU doesn't support TZ or this is a non-secure translation
         * regime, because the attribute will already be non-secure.
         */
        txattrs->secure = false;
    }
    *phys_ptr = descaddr;
    *page_size_ptr = page_size;
    return false;

do_fault:
    /* Long-descriptor format IFSR/DFSR value */
    *fsr = (1 << 9) | (fault_type << 2) | level;
    /* Tag the error as S2 for failed S1 PTW at S2 or ordinary S2.  */
    fi->stage2 = fi->s1ptw || (mmu_idx == ARMMMUIdx_S2NS);
    return true;
}

static inline void get_phys_addr_pmsav7_default(CPUARMState *env,
                                                ARMMMUIdx mmu_idx,
                                                int32_t address, int *prot)
{
    *prot = PAGE_READ | PAGE_WRITE;
    switch (address) {
    case 0xF0000000 ... 0xFFFFFFFF:
        if (regime_sctlr(env, mmu_idx) & SCTLR_V) { /* hivecs execing is ok */
            *prot |= PAGE_EXEC;
        }
        break;
    case 0x00000000 ... 0x7FFFFFFF:
        *prot |= PAGE_EXEC;
        break;
    }

}

static bool get_phys_addr_pmsav7(CPUARMState *env, uint32_t address,
                                 int access_type, ARMMMUIdx mmu_idx,
                                 hwaddr *phys_ptr, int *prot, uint32_t *fsr)
{
    ARMCPU *cpu = arm_env_get_cpu(env);
    int n;
    bool is_user = regime_is_user(env, mmu_idx);

    *phys_ptr = address;
    *prot = 0;

    if (regime_translation_disabled(env, mmu_idx)) { /* MPU disabled */
        get_phys_addr_pmsav7_default(env, mmu_idx, address, prot);
    } else { /* MPU enabled */
        for (n = (int)cpu->pmsav7_dregion - 1; n >= 0; n--) {
            /* region search */
            uint32_t base = env->pmsav7.drbar[n];
            uint32_t rsize = extract32(env->pmsav7.drsr[n], 1, 5);
            uint32_t rmask;
            bool srdis = false;

            if (!(env->pmsav7.drsr[n] & 0x1)) {
                continue;
            }

            if (!rsize) {
                qemu_log_mask(LOG_GUEST_ERROR, "DRSR.Rsize field can not be 0");
                continue;
            }
            rsize++;
            rmask = (1ull << rsize) - 1;

            if (base & rmask) {
                qemu_log_mask(LOG_GUEST_ERROR, "DRBAR %" PRIx32 " misaligned "
                              "to DRSR region size, mask = %" PRIx32,
                              base, rmask);
                continue;
            }

            if (address < base || address > base + rmask) {
                continue;
            }

            /* Region matched */

            if (rsize >= 8) { /* no subregions for regions < 256 bytes */
                int i, snd;
                uint32_t srdis_mask;

                rsize -= 3; /* sub region size (power of 2) */
                snd = ((address - base) >> rsize) & 0x7;
                srdis = extract32(env->pmsav7.drsr[n], snd + 8, 1);

                srdis_mask = srdis ? 0x3 : 0x0;
                for (i = 2; i <= 8 && rsize < TARGET_PAGE_BITS; i *= 2) {
                    /* This will check in groups of 2, 4 and then 8, whether
                     * the subregion bits are consistent. rsize is incremented
                     * back up to give the region size, considering consistent
                     * adjacent subregions as one region. Stop testing if rsize
                     * is already big enough for an entire QEMU page.
                     */
                    int snd_rounded = snd & ~(i - 1);
                    uint32_t srdis_multi = extract32(env->pmsav7.drsr[n],
                                                     snd_rounded + 8, i);
                    if (srdis_mask ^ srdis_multi) {
                        break;
                    }
                    srdis_mask = (srdis_mask << i) | srdis_mask;
                    rsize++;
                }
            }
            if (rsize < TARGET_PAGE_BITS) {
                qemu_log_mask(LOG_UNIMP, "No support for MPU (sub)region"
                              "alignment of %" PRIu32 " bits. Minimum is %d\n",
                              rsize, TARGET_PAGE_BITS);
                continue;
            }
            if (srdis) {
                continue;
            }
            break;
        }

        if (n == -1) { /* no hits */
            if (cpu->pmsav7_dregion &&
                (is_user || !(regime_sctlr(env, mmu_idx) & SCTLR_BR))) {
                /* background fault */
                *fsr = 0;
                return true;
            }
            get_phys_addr_pmsav7_default(env, mmu_idx, address, prot);
        } else { /* a MPU hit! */
            uint32_t ap = extract32(env->pmsav7.dracr[n], 8, 3);

            if (is_user) { /* User mode AP bit decoding */
                switch (ap) {
                case 0:
                case 1:
                case 5:
                    break; /* no access */
                case 3:
                    *prot |= PAGE_WRITE;
                    /* fall through */
                case 2:
                case 6:
                    *prot |= PAGE_READ | PAGE_EXEC;
                    break;
                default:
                    qemu_log_mask(LOG_GUEST_ERROR,
                                  "Bad value for AP bits in DRACR %"
                                  PRIx32 "\n", ap);
                }
            } else { /* Priv. mode AP bits decoding */
                switch (ap) {
                case 0:
                    break; /* no access */
                case 1:
                case 2:
                case 3:
                    *prot |= PAGE_WRITE;
                    /* fall through */
                case 5:
                case 6:
                    *prot |= PAGE_READ | PAGE_EXEC;
                    break;
                default:
                    qemu_log_mask(LOG_GUEST_ERROR,
                                  "Bad value for AP bits in DRACR %"
                                  PRIx32 "\n", ap);
                }
            }

            /* execute never */
            if (env->pmsav7.dracr[n] & (1 << 12)) {
                *prot &= ~PAGE_EXEC;
            }
        }
    }

    *fsr = 0x00d; /* Permission fault */
    return !(*prot & (1 << access_type));
}

static bool get_phys_addr_pmsav5(CPUARMState *env, uint32_t address,
                                 int access_type, ARMMMUIdx mmu_idx,
                                 hwaddr *phys_ptr, int *prot, uint32_t *fsr)
{
    int n;
    uint32_t mask;
    uint32_t base;
    bool is_user = regime_is_user(env, mmu_idx);

    *phys_ptr = address;
    for (n = 7; n >= 0; n--) {
        base = env->cp15.c6_region[n];
        if ((base & 1) == 0) {
            continue;
        }
        mask = 1 << ((base >> 1) & 0x1f);
        /* Keep this shift separate from the above to avoid an
           (undefined) << 32.  */
        mask = (mask << 1) - 1;
        if (((base ^ address) & ~mask) == 0) {
            break;
        }
    }
    if (n < 0) {
        *fsr = 2;
        return true;
    }

    if (access_type == 2) {
        mask = env->cp15.pmsav5_insn_ap;
    } else {
        mask = env->cp15.pmsav5_data_ap;
    }
    mask = (mask >> (n * 4)) & 0xf;
    switch (mask) {
    case 0:
        *fsr = 1;
        return true;
    case 1:
        if (is_user) {
            *fsr = 1;
            return true;
        }
        *prot = PAGE_READ | PAGE_WRITE;
        break;
    case 2:
        *prot = PAGE_READ;
        if (!is_user) {
            *prot |= PAGE_WRITE;
        }
        break;
    case 3:
        *prot = PAGE_READ | PAGE_WRITE;
        break;
    case 5:
        if (is_user) {
            *fsr = 1;
            return true;
        }
        *prot = PAGE_READ;
        break;
    case 6:
        *prot = PAGE_READ;
        break;
    default:
        /* Bad permission.  */
        *fsr = 1;
        return true;
    }
    *prot |= PAGE_EXEC;
    return false;
}

/* get_phys_addr - get the physical address for this virtual address
 *
 * Find the physical address corresponding to the given virtual address,
 * by doing a translation table walk on MMU based systems or using the
 * MPU state on MPU based systems.
 *
 * Returns false if the translation was successful. Otherwise, phys_ptr, attrs,
 * prot and page_size may not be filled in, and the populated fsr value provides
 * information on why the translation aborted, in the format of a
 * DFSR/IFSR fault register, with the following caveats:
 *  * we honour the short vs long DFSR format differences.
 *  * the WnR bit is never set (the caller must do this).
 *  * for PSMAv5 based systems we don't bother to return a full FSR format
 *    value.
 *
 * @env: CPUARMState
 * @address: virtual address to get physical address for
 * @access_type: 0 for read, 1 for write, 2 for execute
 * @mmu_idx: MMU index indicating required translation regime
 * @phys_ptr: set to the physical address corresponding to the virtual address
 * @attrs: set to the memory transaction attributes to use
 * @prot: set to the permissions for the page containing phys_ptr
 * @page_size: set to the size of the page containing phys_ptr
 * @fsr: set to the DFSR/IFSR value on failure
 */
static bool get_phys_addr(CPUARMState *env, target_ulong address,
                          int access_type, ARMMMUIdx mmu_idx,
                          hwaddr *phys_ptr, MemTxAttrs *attrs, int *prot,
                          target_ulong *page_size, uint32_t *fsr,
                          ARMMMUFaultInfo *fi)
{
    if (mmu_idx == ARMMMUIdx_S12NSE0 || mmu_idx == ARMMMUIdx_S12NSE1) {
        /* Call ourselves recursively to do the stage 1 and then stage 2
         * translations.
         */
        if (arm_feature(env, ARM_FEATURE_EL2)) {
            hwaddr ipa;
            int s2_prot;
            int ret;

            ret = get_phys_addr(env, address, access_type,
                                mmu_idx + ARMMMUIdx_S1NSE0, &ipa, attrs,
                                prot, page_size, fsr, fi);

            /* If S1 fails or S2 is disabled, return early.  */
            if (ret || regime_translation_disabled(env, ARMMMUIdx_S2NS)) {
                *phys_ptr = ipa;
                return ret;
            }

            /* S1 is done. Now do S2 translation.  */
            ret = get_phys_addr_lpae(env, ipa, access_type, ARMMMUIdx_S2NS,
                                     phys_ptr, attrs, &s2_prot,
                                     page_size, fsr, fi);
            fi->s2addr = ipa;
            /* Combine the S1 and S2 perms.  */
            *prot &= s2_prot;
            return ret;
        } else {
            /*
             * For non-EL2 CPUs a stage1+stage2 translation is just stage 1.
             */
            mmu_idx += ARMMMUIdx_S1NSE0;
        }
    }

    /* The page table entries may downgrade secure to non-secure, but
     * cannot upgrade an non-secure translation regime's attributes
     * to secure.
     */
    attrs->secure = regime_is_secure(env, mmu_idx);
    attrs->user = regime_is_user(env, mmu_idx);

    /* Fast Context Switch Extension. This doesn't exist at all in v8.
     * In v7 and earlier it affects all stage 1 translations.
     */
    if (address < 0x02000000 && mmu_idx != ARMMMUIdx_S2NS
        && !arm_feature(env, ARM_FEATURE_V8)) {
        if (regime_el(env, mmu_idx) == 3) {
            address += env->cp15.fcseidr_s;
        } else {
            address += env->cp15.fcseidr_ns;
        }
    }

    /* pmsav7 has special handling for when MPU is disabled so call it before
     * the common MMU/MPU disabled check below.
     */
    if (arm_feature(env, ARM_FEATURE_MPU) &&
        arm_feature(env, ARM_FEATURE_V7)) {
        *page_size = TARGET_PAGE_SIZE;
        return get_phys_addr_pmsav7(env, address, access_type, mmu_idx,
                                    phys_ptr, prot, fsr);
    }

    if (regime_translation_disabled(env, mmu_idx)) {
        /* MMU/MPU disabled.  */
        *phys_ptr = address;
        *prot = PAGE_READ | PAGE_WRITE | PAGE_EXEC;
        *page_size = TARGET_PAGE_SIZE;
        return 0;
    }

    if (arm_feature(env, ARM_FEATURE_MPU)) {
        /* Pre-v7 MPU */
        *page_size = TARGET_PAGE_SIZE;
        return get_phys_addr_pmsav5(env, address, access_type, mmu_idx,
                                    phys_ptr, prot, fsr);
    }

    if (regime_using_lpae_format(env, mmu_idx)) {
        return get_phys_addr_lpae(env, address, access_type, mmu_idx, phys_ptr,
                                  attrs, prot, page_size, fsr, fi);
    } else if (regime_sctlr(env, mmu_idx) & SCTLR_XP) {
        return get_phys_addr_v6(env, address, access_type, mmu_idx, phys_ptr,
                                attrs, prot, page_size, fsr, fi);
    } else {
        return get_phys_addr_v5(env, address, access_type, mmu_idx, phys_ptr,
                                prot, page_size, fsr, fi);
    }
}

/* Walk the page table and (if the mapping exists) add the page
 * to the TLB. Return false on success, or true on failure. Populate
 * fsr with ARM DFSR/IFSR fault register format value on failure.
 */
bool arm_tlb_fill(CPUState *cs, vaddr address,
                  int access_type, int mmu_idx, uint32_t *fsr,
                  ARMMMUFaultInfo *fi)
{
    ARMCPU *cpu = ARM_CPU(cs);
    CPUARMState *env = &cpu->env;
    hwaddr phys_addr;
    target_ulong page_size;
    int prot;
    int ret;
    MemTxAttrs attrs = {};

    ret = get_phys_addr(env, address, access_type, mmu_idx, &phys_addr,
                        &attrs, &prot, &page_size, fsr, fi);
    if (!ret) {
        /* Map a single [sub]page.  */
        phys_addr &= TARGET_PAGE_MASK;
        address &= TARGET_PAGE_MASK;
        tlb_set_page_with_attrs(cs, address, phys_addr, attrs,
                                prot, mmu_idx, page_size);
        return 0;
    }

    return ret;
}

hwaddr arm_cpu_get_phys_page_attrs_debug(CPUState *cs, vaddr addr,
                                         MemTxAttrs *attrs)
{
    ARMCPU *cpu = ARM_CPU(cs);
    CPUARMState *env = &cpu->env;
    hwaddr phys_addr;
    target_ulong page_size;
    int prot;
    bool ret;
    uint32_t fsr;
    ARMMMUFaultInfo fi = {};

    *attrs = (MemTxAttrs) {};

    ret = get_phys_addr(env, addr, 0, cpu_mmu_index(env, false), &phys_addr,
                        attrs, &prot, &page_size, &fsr, &fi);

    if (ret) {
        return -1;
    }
    return phys_addr;
}

uint32_t HELPER(v7m_mrs)(CPUARMState *env, uint32_t reg)
{
    ARMCPU *cpu = arm_env_get_cpu(env);

    switch (reg) {
    case 0: /* APSR */
        return xpsr_read(env) & 0xf8000000;
    case 1: /* IAPSR */
        return xpsr_read(env) & 0xf80001ff;
    case 2: /* EAPSR */
        return xpsr_read(env) & 0xff00fc00;
    case 3: /* xPSR */
        return xpsr_read(env) & 0xff00fdff;
    case 5: /* IPSR */
        return xpsr_read(env) & 0x000001ff;
    case 6: /* EPSR */
        return xpsr_read(env) & 0x0700fc00;
    case 7: /* IEPSR */
        return xpsr_read(env) & 0x0700edff;
    case 8: /* MSP */
        return env->v7m.current_sp ? env->v7m.other_sp : env->regs[13];
    case 9: /* PSP */
        return env->v7m.current_sp ? env->regs[13] : env->v7m.other_sp;
    case 16: /* PRIMASK */
        return (env->daif & PSTATE_I) != 0;
    case 17: /* BASEPRI */
    case 18: /* BASEPRI_MAX */
        return env->v7m.basepri;
    case 19: /* FAULTMASK */
        return (env->daif & PSTATE_F) != 0;
    case 20: /* CONTROL */
        return env->v7m.control;
    default:
        /* ??? For debugging only.  */
        cpu_abort(CPU(cpu), "Unimplemented system register read (%d)\n", reg);
        return 0;
    }
}

void HELPER(v7m_msr)(CPUARMState *env, uint32_t reg, uint32_t val)
{
    ARMCPU *cpu = arm_env_get_cpu(env);

    switch (reg) {
    case 0: /* APSR */
        xpsr_write(env, val, 0xf8000000);
        break;
    case 1: /* IAPSR */
        xpsr_write(env, val, 0xf8000000);
        break;
    case 2: /* EAPSR */
        xpsr_write(env, val, 0xfe00fc00);
        break;
    case 3: /* xPSR */
        xpsr_write(env, val, 0xfe00fc00);
        break;
    case 5: /* IPSR */
        /* IPSR bits are readonly.  */
        break;
    case 6: /* EPSR */
        xpsr_write(env, val, 0x0600fc00);
        break;
    case 7: /* IEPSR */
        xpsr_write(env, val, 0x0600fc00);
        break;
    case 8: /* MSP */
        if (env->v7m.current_sp)
            env->v7m.other_sp = val;
        else
            env->regs[13] = val;
        break;
    case 9: /* PSP */
        if (env->v7m.current_sp)
            env->regs[13] = val;
        else
            env->v7m.other_sp = val;
        break;
    case 16: /* PRIMASK */
        if (val & 1) {
            env->daif |= PSTATE_I;
        } else {
            env->daif &= ~PSTATE_I;
        }
        break;
    case 17: /* BASEPRI */
        env->v7m.basepri = val & 0xff;
        break;
    case 18: /* BASEPRI_MAX */
        val &= 0xff;
        if (val != 0 && (val < env->v7m.basepri || env->v7m.basepri == 0))
            env->v7m.basepri = val;
        break;
    case 19: /* FAULTMASK */
        if (val & 1) {
            env->daif |= PSTATE_F;
        } else {
            env->daif &= ~PSTATE_F;
        }
        break;
    case 20: /* CONTROL */
        env->v7m.control = val & 3;
        switch_v7m_sp(env, (val & 2) != 0);
        break;
    default:
        /* ??? For debugging only.  */
        cpu_abort(CPU(cpu), "Unimplemented system register write (%d)\n", reg);
        return;
    }
}

#endif

void HELPER(dc_zva)(CPUARMState *env, uint64_t vaddr_in)
{
    /* Implement DC ZVA, which zeroes a fixed-length block of memory.
     * Note that we do not implement the (architecturally mandated)
     * alignment fault for attempts to use this on Device memory
     * (which matches the usual QEMU behaviour of not implementing either
     * alignment faults or any memory attribute handling).
     */

    ARMCPU *cpu = arm_env_get_cpu(env);
    uint64_t blocklen = 4 << cpu->dcz_blocksize;
    uint64_t vaddr = vaddr_in & ~(blocklen - 1);

#ifndef CONFIG_USER_ONLY
    {
        /* Slightly awkwardly, QEMU's TARGET_PAGE_SIZE may be less than
         * the block size so we might have to do more than one TLB lookup.
         * We know that in fact for any v8 CPU the page size is at least 4K
         * and the block size must be 2K or less, but TARGET_PAGE_SIZE is only
         * 1K as an artefact of legacy v5 subpage support being present in the
         * same QEMU executable.
         */
        int maxidx = DIV_ROUND_UP(blocklen, TARGET_PAGE_SIZE);
        void *hostaddr[maxidx];
        int try, i;
<<<<<<< HEAD
        unsigned mmu_idx = cpu_mmu_index(env);
=======
        unsigned mmu_idx = cpu_mmu_index(env, false);
>>>>>>> b01ff82c
        TCGMemOpIdx oi = make_memop_idx(MO_UB, mmu_idx);

        for (try = 0; try < 2; try++) {

            for (i = 0; i < maxidx; i++) {
                hostaddr[i] = tlb_vaddr_to_host(env,
                                                vaddr + TARGET_PAGE_SIZE * i,
                                                1, mmu_idx);
                if (!hostaddr[i]) {
                    break;
                }
            }
            if (i == maxidx) {
                /* If it's all in the TLB it's fair game for just writing to;
                 * we know we don't need to update dirty status, etc.
                 */
                for (i = 0; i < maxidx - 1; i++) {
                    memset(hostaddr[i], 0, TARGET_PAGE_SIZE);
                }
                memset(hostaddr[i], 0, blocklen - (i * TARGET_PAGE_SIZE));
                return;
            }
            /* OK, try a store and see if we can populate the tlb. This
             * might cause an exception if the memory isn't writable,
             * in which case we will longjmp out of here. We must for
             * this purpose use the actual register value passed to us
             * so that we get the fault address right.
             */
            helper_ret_stb_mmu(env, vaddr_in, 0, oi, GETRA());
            /* Now we can populate the other TLB entries, if any */
            for (i = 0; i < maxidx; i++) {
                uint64_t va = vaddr + TARGET_PAGE_SIZE * i;
                if (va != (vaddr_in & TARGET_PAGE_MASK)) {
                    helper_ret_stb_mmu(env, va, 0, oi, GETRA());
                }
            }
        }

        /* Slow path (probably attempt to do this to an I/O device or
         * similar, or clearing of a block of code we have translations
         * cached for). Just do a series of byte writes as the architecture
         * demands. It's not worth trying to use a cpu_physical_memory_map(),
         * memset(), unmap() sequence here because:
         *  + we'd need to account for the blocksize being larger than a page
         *  + the direct-RAM access case is almost always going to be dealt
         *    with in the fastpath code above, so there's no speed benefit
         *  + we would have to deal with the map returning NULL because the
         *    bounce buffer was in use
         */
        for (i = 0; i < blocklen; i++) {
            helper_ret_stb_mmu(env, vaddr + i, 0, oi, GETRA());
        }
    }
#else
    memset(g2h(vaddr), 0, blocklen);
#endif
}

/* Note that signed overflow is undefined in C.  The following routines are
   careful to use unsigned types where modulo arithmetic is required.
   Failure to do so _will_ break on newer gcc.  */

/* Signed saturating arithmetic.  */

/* Perform 16-bit signed saturating addition.  */
static inline uint16_t add16_sat(uint16_t a, uint16_t b)
{
    uint16_t res;

    res = a + b;
    if (((res ^ a) & 0x8000) && !((a ^ b) & 0x8000)) {
        if (a & 0x8000)
            res = 0x8000;
        else
            res = 0x7fff;
    }
    return res;
}

/* Perform 8-bit signed saturating addition.  */
static inline uint8_t add8_sat(uint8_t a, uint8_t b)
{
    uint8_t res;

    res = a + b;
    if (((res ^ a) & 0x80) && !((a ^ b) & 0x80)) {
        if (a & 0x80)
            res = 0x80;
        else
            res = 0x7f;
    }
    return res;
}

/* Perform 16-bit signed saturating subtraction.  */
static inline uint16_t sub16_sat(uint16_t a, uint16_t b)
{
    uint16_t res;

    res = a - b;
    if (((res ^ a) & 0x8000) && ((a ^ b) & 0x8000)) {
        if (a & 0x8000)
            res = 0x8000;
        else
            res = 0x7fff;
    }
    return res;
}

/* Perform 8-bit signed saturating subtraction.  */
static inline uint8_t sub8_sat(uint8_t a, uint8_t b)
{
    uint8_t res;

    res = a - b;
    if (((res ^ a) & 0x80) && ((a ^ b) & 0x80)) {
        if (a & 0x80)
            res = 0x80;
        else
            res = 0x7f;
    }
    return res;
}

#define ADD16(a, b, n) RESULT(add16_sat(a, b), n, 16);
#define SUB16(a, b, n) RESULT(sub16_sat(a, b), n, 16);
#define ADD8(a, b, n)  RESULT(add8_sat(a, b), n, 8);
#define SUB8(a, b, n)  RESULT(sub8_sat(a, b), n, 8);
#define PFX q

#include "op_addsub.h"

/* Unsigned saturating arithmetic.  */
static inline uint16_t add16_usat(uint16_t a, uint16_t b)
{
    uint16_t res;
    res = a + b;
    if (res < a)
        res = 0xffff;
    return res;
}

static inline uint16_t sub16_usat(uint16_t a, uint16_t b)
{
    if (a > b)
        return a - b;
    else
        return 0;
}

static inline uint8_t add8_usat(uint8_t a, uint8_t b)
{
    uint8_t res;
    res = a + b;
    if (res < a)
        res = 0xff;
    return res;
}

static inline uint8_t sub8_usat(uint8_t a, uint8_t b)
{
    if (a > b)
        return a - b;
    else
        return 0;
}

#define ADD16(a, b, n) RESULT(add16_usat(a, b), n, 16);
#define SUB16(a, b, n) RESULT(sub16_usat(a, b), n, 16);
#define ADD8(a, b, n)  RESULT(add8_usat(a, b), n, 8);
#define SUB8(a, b, n)  RESULT(sub8_usat(a, b), n, 8);
#define PFX uq

#include "op_addsub.h"

/* Signed modulo arithmetic.  */
#define SARITH16(a, b, n, op) do { \
    int32_t sum; \
    sum = (int32_t)(int16_t)(a) op (int32_t)(int16_t)(b); \
    RESULT(sum, n, 16); \
    if (sum >= 0) \
        ge |= 3 << (n * 2); \
    } while(0)

#define SARITH8(a, b, n, op) do { \
    int32_t sum; \
    sum = (int32_t)(int8_t)(a) op (int32_t)(int8_t)(b); \
    RESULT(sum, n, 8); \
    if (sum >= 0) \
        ge |= 1 << n; \
    } while(0)


#define ADD16(a, b, n) SARITH16(a, b, n, +)
#define SUB16(a, b, n) SARITH16(a, b, n, -)
#define ADD8(a, b, n)  SARITH8(a, b, n, +)
#define SUB8(a, b, n)  SARITH8(a, b, n, -)
#define PFX s
#define ARITH_GE

#include "op_addsub.h"

/* Unsigned modulo arithmetic.  */
#define ADD16(a, b, n) do { \
    uint32_t sum; \
    sum = (uint32_t)(uint16_t)(a) + (uint32_t)(uint16_t)(b); \
    RESULT(sum, n, 16); \
    if ((sum >> 16) == 1) \
        ge |= 3 << (n * 2); \
    } while(0)

#define ADD8(a, b, n) do { \
    uint32_t sum; \
    sum = (uint32_t)(uint8_t)(a) + (uint32_t)(uint8_t)(b); \
    RESULT(sum, n, 8); \
    if ((sum >> 8) == 1) \
        ge |= 1 << n; \
    } while(0)

#define SUB16(a, b, n) do { \
    uint32_t sum; \
    sum = (uint32_t)(uint16_t)(a) - (uint32_t)(uint16_t)(b); \
    RESULT(sum, n, 16); \
    if ((sum >> 16) == 0) \
        ge |= 3 << (n * 2); \
    } while(0)

#define SUB8(a, b, n) do { \
    uint32_t sum; \
    sum = (uint32_t)(uint8_t)(a) - (uint32_t)(uint8_t)(b); \
    RESULT(sum, n, 8); \
    if ((sum >> 8) == 0) \
        ge |= 1 << n; \
    } while(0)

#define PFX u
#define ARITH_GE

#include "op_addsub.h"

/* Halved signed arithmetic.  */
#define ADD16(a, b, n) \
  RESULT(((int32_t)(int16_t)(a) + (int32_t)(int16_t)(b)) >> 1, n, 16)
#define SUB16(a, b, n) \
  RESULT(((int32_t)(int16_t)(a) - (int32_t)(int16_t)(b)) >> 1, n, 16)
#define ADD8(a, b, n) \
  RESULT(((int32_t)(int8_t)(a) + (int32_t)(int8_t)(b)) >> 1, n, 8)
#define SUB8(a, b, n) \
  RESULT(((int32_t)(int8_t)(a) - (int32_t)(int8_t)(b)) >> 1, n, 8)
#define PFX sh

#include "op_addsub.h"

/* Halved unsigned arithmetic.  */
#define ADD16(a, b, n) \
  RESULT(((uint32_t)(uint16_t)(a) + (uint32_t)(uint16_t)(b)) >> 1, n, 16)
#define SUB16(a, b, n) \
  RESULT(((uint32_t)(uint16_t)(a) - (uint32_t)(uint16_t)(b)) >> 1, n, 16)
#define ADD8(a, b, n) \
  RESULT(((uint32_t)(uint8_t)(a) + (uint32_t)(uint8_t)(b)) >> 1, n, 8)
#define SUB8(a, b, n) \
  RESULT(((uint32_t)(uint8_t)(a) - (uint32_t)(uint8_t)(b)) >> 1, n, 8)
#define PFX uh

#include "op_addsub.h"

static inline uint8_t do_usad(uint8_t a, uint8_t b)
{
    if (a > b)
        return a - b;
    else
        return b - a;
}

/* Unsigned sum of absolute byte differences.  */
uint32_t HELPER(usad8)(uint32_t a, uint32_t b)
{
    uint32_t sum;
    sum = do_usad(a, b);
    sum += do_usad(a >> 8, b >> 8);
    sum += do_usad(a >> 16, b >>16);
    sum += do_usad(a >> 24, b >> 24);
    return sum;
}

/* For ARMv6 SEL instruction.  */
uint32_t HELPER(sel_flags)(uint32_t flags, uint32_t a, uint32_t b)
{
    uint32_t mask;

    mask = 0;
    if (flags & 1)
        mask |= 0xff;
    if (flags & 2)
        mask |= 0xff00;
    if (flags & 4)
        mask |= 0xff0000;
    if (flags & 8)
        mask |= 0xff000000;
    return (a & mask) | (b & ~mask);
}

/* VFP support.  We follow the convention used for VFP instructions:
   Single precision routines have a "s" suffix, double precision a
   "d" suffix.  */

/* Convert host exception flags to vfp form.  */
static inline int vfp_exceptbits_from_host(int host_bits)
{
    int target_bits = 0;

    if (host_bits & float_flag_invalid)
        target_bits |= 1;
    if (host_bits & float_flag_divbyzero)
        target_bits |= 2;
    if (host_bits & float_flag_overflow)
        target_bits |= 4;
    if (host_bits & (float_flag_underflow | float_flag_output_denormal))
        target_bits |= 8;
    if (host_bits & float_flag_inexact)
        target_bits |= 0x10;
    if (host_bits & float_flag_input_denormal)
        target_bits |= 0x80;
    return target_bits;
}

uint32_t HELPER(vfp_get_fpscr)(CPUARMState *env)
{
    int i;
    uint32_t fpscr;

    fpscr = (env->vfp.xregs[ARM_VFP_FPSCR] & 0xffc8ffff)
            | (env->vfp.vec_len << 16)
            | (env->vfp.vec_stride << 20);
    i = get_float_exception_flags(&env->vfp.fp_status);
    i |= get_float_exception_flags(&env->vfp.standard_fp_status);
    fpscr |= vfp_exceptbits_from_host(i);
    return fpscr;
}

uint32_t vfp_get_fpscr(CPUARMState *env)
{
    return HELPER(vfp_get_fpscr)(env);
}

/* Convert vfp exception flags to target form.  */
static inline int vfp_exceptbits_to_host(int target_bits)
{
    int host_bits = 0;

    if (target_bits & 1)
        host_bits |= float_flag_invalid;
    if (target_bits & 2)
        host_bits |= float_flag_divbyzero;
    if (target_bits & 4)
        host_bits |= float_flag_overflow;
    if (target_bits & 8)
        host_bits |= float_flag_underflow;
    if (target_bits & 0x10)
        host_bits |= float_flag_inexact;
    if (target_bits & 0x80)
        host_bits |= float_flag_input_denormal;
    return host_bits;
}

void HELPER(vfp_set_fpscr)(CPUARMState *env, uint32_t val)
{
    int i;
    uint32_t changed;

    changed = env->vfp.xregs[ARM_VFP_FPSCR];
    env->vfp.xregs[ARM_VFP_FPSCR] = (val & 0xffc8ffff);
    env->vfp.vec_len = (val >> 16) & 7;
    env->vfp.vec_stride = (val >> 20) & 3;

    changed ^= val;
    if (changed & (3 << 22)) {
        i = (val >> 22) & 3;
        switch (i) {
        case FPROUNDING_TIEEVEN:
            i = float_round_nearest_even;
            break;
        case FPROUNDING_POSINF:
            i = float_round_up;
            break;
        case FPROUNDING_NEGINF:
            i = float_round_down;
            break;
        case FPROUNDING_ZERO:
            i = float_round_to_zero;
            break;
        }
        set_float_rounding_mode(i, &env->vfp.fp_status);
    }
    if (changed & (1 << 24)) {
        set_flush_to_zero((val & (1 << 24)) != 0, &env->vfp.fp_status);
        set_flush_inputs_to_zero((val & (1 << 24)) != 0, &env->vfp.fp_status);
    }
    if (changed & (1 << 25))
        set_default_nan_mode((val & (1 << 25)) != 0, &env->vfp.fp_status);

    i = vfp_exceptbits_to_host(val);
    set_float_exception_flags(i, &env->vfp.fp_status);
    set_float_exception_flags(0, &env->vfp.standard_fp_status);
}

void vfp_set_fpscr(CPUARMState *env, uint32_t val)
{
    HELPER(vfp_set_fpscr)(env, val);
}

#define VFP_HELPER(name, p) HELPER(glue(glue(vfp_,name),p))

#define VFP_BINOP(name) \
float32 VFP_HELPER(name, s)(float32 a, float32 b, void *fpstp) \
{ \
    float_status *fpst = fpstp; \
    return float32_ ## name(a, b, fpst); \
} \
float64 VFP_HELPER(name, d)(float64 a, float64 b, void *fpstp) \
{ \
    float_status *fpst = fpstp; \
    return float64_ ## name(a, b, fpst); \
}
VFP_BINOP(add)
VFP_BINOP(sub)
VFP_BINOP(mul)
VFP_BINOP(div)
VFP_BINOP(min)
VFP_BINOP(max)
VFP_BINOP(minnum)
VFP_BINOP(maxnum)
#undef VFP_BINOP

float32 VFP_HELPER(neg, s)(float32 a)
{
    return float32_chs(a);
}

float64 VFP_HELPER(neg, d)(float64 a)
{
    return float64_chs(a);
}

float32 VFP_HELPER(abs, s)(float32 a)
{
    return float32_abs(a);
}

float64 VFP_HELPER(abs, d)(float64 a)
{
    return float64_abs(a);
}

float32 VFP_HELPER(sqrt, s)(float32 a, CPUARMState *env)
{
    return float32_sqrt(a, &env->vfp.fp_status);
}

float64 VFP_HELPER(sqrt, d)(float64 a, CPUARMState *env)
{
    return float64_sqrt(a, &env->vfp.fp_status);
}

/* XXX: check quiet/signaling case */
#define DO_VFP_cmp(p, type) \
void VFP_HELPER(cmp, p)(type a, type b, CPUARMState *env)  \
{ \
    uint32_t flags; \
    switch(type ## _compare_quiet(a, b, &env->vfp.fp_status)) { \
    case 0: flags = 0x6; break; \
    case -1: flags = 0x8; break; \
    case 1: flags = 0x2; break; \
    default: case 2: flags = 0x3; break; \
    } \
    env->vfp.xregs[ARM_VFP_FPSCR] = (flags << 28) \
        | (env->vfp.xregs[ARM_VFP_FPSCR] & 0x0fffffff); \
} \
void VFP_HELPER(cmpe, p)(type a, type b, CPUARMState *env) \
{ \
    uint32_t flags; \
    switch(type ## _compare(a, b, &env->vfp.fp_status)) { \
    case 0: flags = 0x6; break; \
    case -1: flags = 0x8; break; \
    case 1: flags = 0x2; break; \
    default: case 2: flags = 0x3; break; \
    } \
    env->vfp.xregs[ARM_VFP_FPSCR] = (flags << 28) \
        | (env->vfp.xregs[ARM_VFP_FPSCR] & 0x0fffffff); \
}
DO_VFP_cmp(s, float32)
DO_VFP_cmp(d, float64)
#undef DO_VFP_cmp

/* Integer to float and float to integer conversions */

#define CONV_ITOF(name, fsz, sign) \
    float##fsz HELPER(name)(uint32_t x, void *fpstp) \
{ \
    float_status *fpst = fpstp; \
    return sign##int32_to_##float##fsz((sign##int32_t)x, fpst); \
}

#define CONV_FTOI(name, fsz, sign, round) \
uint32_t HELPER(name)(float##fsz x, void *fpstp) \
{ \
    float_status *fpst = fpstp; \
    if (float##fsz##_is_any_nan(x)) { \
        float_raise(float_flag_invalid, fpst); \
        return 0; \
    } \
    return float##fsz##_to_##sign##int32##round(x, fpst); \
}

#define FLOAT_CONVS(name, p, fsz, sign) \
CONV_ITOF(vfp_##name##to##p, fsz, sign) \
CONV_FTOI(vfp_to##name##p, fsz, sign, ) \
CONV_FTOI(vfp_to##name##z##p, fsz, sign, _round_to_zero)

FLOAT_CONVS(si, s, 32, )
FLOAT_CONVS(si, d, 64, )
FLOAT_CONVS(ui, s, 32, u)
FLOAT_CONVS(ui, d, 64, u)

#undef CONV_ITOF
#undef CONV_FTOI
#undef FLOAT_CONVS

/* floating point conversion */
float64 VFP_HELPER(fcvtd, s)(float32 x, CPUARMState *env)
{
    float64 r = float32_to_float64(x, &env->vfp.fp_status);
    /* ARM requires that S<->D conversion of any kind of NaN generates
     * a quiet NaN by forcing the most significant frac bit to 1.
     */
    return float64_maybe_silence_nan(r, &env->vfp.fp_status);
}

float32 VFP_HELPER(fcvts, d)(float64 x, CPUARMState *env)
{
    float32 r =  float64_to_float32(x, &env->vfp.fp_status);
    /* ARM requires that S<->D conversion of any kind of NaN generates
     * a quiet NaN by forcing the most significant frac bit to 1.
     */
    return float32_maybe_silence_nan(r, &env->vfp.fp_status);
}

/* VFP3 fixed point conversion.  */
#define VFP_CONV_FIX_FLOAT(name, p, fsz, isz, itype) \
float##fsz HELPER(vfp_##name##to##p)(uint##isz##_t  x, uint32_t shift, \
                                     void *fpstp) \
{ \
    float_status *fpst = fpstp; \
    float##fsz tmp; \
    tmp = itype##_to_##float##fsz(x, fpst); \
    return float##fsz##_scalbn(tmp, -(int)shift, fpst); \
}

/* Notice that we want only input-denormal exception flags from the
 * scalbn operation: the other possible flags (overflow+inexact if
 * we overflow to infinity, output-denormal) aren't correct for the
 * complete scale-and-convert operation.
 */
#define VFP_CONV_FLOAT_FIX_ROUND(name, p, fsz, isz, itype, round) \
uint##isz##_t HELPER(vfp_to##name##p##round)(float##fsz x, \
                                             uint32_t shift, \
                                             void *fpstp) \
{ \
    float_status *fpst = fpstp; \
    int old_exc_flags = get_float_exception_flags(fpst); \
    float##fsz tmp; \
    if (float##fsz##_is_any_nan(x)) { \
        float_raise(float_flag_invalid, fpst); \
        return 0; \
    } \
    tmp = float##fsz##_scalbn(x, shift, fpst); \
    old_exc_flags |= get_float_exception_flags(fpst) \
        & float_flag_input_denormal; \
    set_float_exception_flags(old_exc_flags, fpst); \
    return float##fsz##_to_##itype##round(tmp, fpst); \
}

#define VFP_CONV_FIX(name, p, fsz, isz, itype)                   \
VFP_CONV_FIX_FLOAT(name, p, fsz, isz, itype)                     \
VFP_CONV_FLOAT_FIX_ROUND(name, p, fsz, isz, itype, _round_to_zero) \
VFP_CONV_FLOAT_FIX_ROUND(name, p, fsz, isz, itype, )

#define VFP_CONV_FIX_A64(name, p, fsz, isz, itype)               \
VFP_CONV_FIX_FLOAT(name, p, fsz, isz, itype)                     \
VFP_CONV_FLOAT_FIX_ROUND(name, p, fsz, isz, itype, )

VFP_CONV_FIX(sh, d, 64, 64, int16)
VFP_CONV_FIX(sl, d, 64, 64, int32)
VFP_CONV_FIX_A64(sq, d, 64, 64, int64)
VFP_CONV_FIX(uh, d, 64, 64, uint16)
VFP_CONV_FIX(ul, d, 64, 64, uint32)
VFP_CONV_FIX_A64(uq, d, 64, 64, uint64)
VFP_CONV_FIX(sh, s, 32, 32, int16)
VFP_CONV_FIX(sl, s, 32, 32, int32)
VFP_CONV_FIX_A64(sq, s, 32, 64, int64)
VFP_CONV_FIX(uh, s, 32, 32, uint16)
VFP_CONV_FIX(ul, s, 32, 32, uint32)
VFP_CONV_FIX_A64(uq, s, 32, 64, uint64)
#undef VFP_CONV_FIX
#undef VFP_CONV_FIX_FLOAT
#undef VFP_CONV_FLOAT_FIX_ROUND

/* Set the current fp rounding mode and return the old one.
 * The argument is a softfloat float_round_ value.
 */
uint32_t HELPER(set_rmode)(uint32_t rmode, CPUARMState *env)
{
    float_status *fp_status = &env->vfp.fp_status;

    uint32_t prev_rmode = get_float_rounding_mode(fp_status);
    set_float_rounding_mode(rmode, fp_status);

    return prev_rmode;
}

/* Set the current fp rounding mode in the standard fp status and return
 * the old one. This is for NEON instructions that need to change the
 * rounding mode but wish to use the standard FPSCR values for everything
 * else. Always set the rounding mode back to the correct value after
 * modifying it.
 * The argument is a softfloat float_round_ value.
 */
uint32_t HELPER(set_neon_rmode)(uint32_t rmode, CPUARMState *env)
{
    float_status *fp_status = &env->vfp.standard_fp_status;

    uint32_t prev_rmode = get_float_rounding_mode(fp_status);
    set_float_rounding_mode(rmode, fp_status);

    return prev_rmode;
}

/* Half precision conversions.  */
static float32 do_fcvt_f16_to_f32(uint32_t a, CPUARMState *env, float_status *s)
{
    int ieee = (env->vfp.xregs[ARM_VFP_FPSCR] & (1 << 26)) == 0;
    float32 r = float16_to_float32(make_float16(a), ieee, s);
    if (ieee) {
        return float32_maybe_silence_nan(r, s);
    }
    return r;
}

static uint32_t do_fcvt_f32_to_f16(float32 a, CPUARMState *env, float_status *s)
{
    int ieee = (env->vfp.xregs[ARM_VFP_FPSCR] & (1 << 26)) == 0;
    float16 r = float32_to_float16(a, ieee, s);
    if (ieee) {
        r = float16_maybe_silence_nan(r, s);
    }
    return float16_val(r);
}

float32 HELPER(neon_fcvt_f16_to_f32)(uint32_t a, CPUARMState *env)
{
    return do_fcvt_f16_to_f32(a, env, &env->vfp.standard_fp_status);
}

uint32_t HELPER(neon_fcvt_f32_to_f16)(float32 a, CPUARMState *env)
{
    return do_fcvt_f32_to_f16(a, env, &env->vfp.standard_fp_status);
}

float32 HELPER(vfp_fcvt_f16_to_f32)(uint32_t a, CPUARMState *env)
{
    return do_fcvt_f16_to_f32(a, env, &env->vfp.fp_status);
}

uint32_t HELPER(vfp_fcvt_f32_to_f16)(float32 a, CPUARMState *env)
{
    return do_fcvt_f32_to_f16(a, env, &env->vfp.fp_status);
}

float64 HELPER(vfp_fcvt_f16_to_f64)(uint32_t a, CPUARMState *env)
{
    int ieee = (env->vfp.xregs[ARM_VFP_FPSCR] & (1 << 26)) == 0;
    float64 r = float16_to_float64(make_float16(a), ieee, &env->vfp.fp_status);
    if (ieee) {
        return float64_maybe_silence_nan(r, &env->vfp.fp_status);
    }
    return r;
}

uint32_t HELPER(vfp_fcvt_f64_to_f16)(float64 a, CPUARMState *env)
{
    int ieee = (env->vfp.xregs[ARM_VFP_FPSCR] & (1 << 26)) == 0;
    float16 r = float64_to_float16(a, ieee, &env->vfp.fp_status);
    if (ieee) {
        r = float16_maybe_silence_nan(r, &env->vfp.fp_status);
    }
    return float16_val(r);
}

#define float32_two make_float32(0x40000000)
#define float32_three make_float32(0x40400000)
#define float32_one_point_five make_float32(0x3fc00000)

float32 HELPER(recps_f32)(float32 a, float32 b, CPUARMState *env)
{
    float_status *s = &env->vfp.standard_fp_status;
    if ((float32_is_infinity(a) && float32_is_zero_or_denormal(b)) ||
        (float32_is_infinity(b) && float32_is_zero_or_denormal(a))) {
        if (!(float32_is_zero(a) || float32_is_zero(b))) {
            float_raise(float_flag_input_denormal, s);
        }
        return float32_two;
    }
    return float32_sub(float32_two, float32_mul(a, b, s), s);
}

float32 HELPER(rsqrts_f32)(float32 a, float32 b, CPUARMState *env)
{
    float_status *s = &env->vfp.standard_fp_status;
    float32 product;
    if ((float32_is_infinity(a) && float32_is_zero_or_denormal(b)) ||
        (float32_is_infinity(b) && float32_is_zero_or_denormal(a))) {
        if (!(float32_is_zero(a) || float32_is_zero(b))) {
            float_raise(float_flag_input_denormal, s);
        }
        return float32_one_point_five;
    }
    product = float32_mul(a, b, s);
    return float32_div(float32_sub(float32_three, product, s), float32_two, s);
}

/* NEON helpers.  */

/* Constants 256 and 512 are used in some helpers; we avoid relying on
 * int->float conversions at run-time.  */
#define float64_256 make_float64(0x4070000000000000LL)
#define float64_512 make_float64(0x4080000000000000LL)
#define float32_maxnorm make_float32(0x7f7fffff)
#define float64_maxnorm make_float64(0x7fefffffffffffffLL)

/* Reciprocal functions
 *
 * The algorithm that must be used to calculate the estimate
 * is specified by the ARM ARM, see FPRecipEstimate()
 */

static float64 recip_estimate(float64 a, float_status *real_fp_status)
{
    /* These calculations mustn't set any fp exception flags,
     * so we use a local copy of the fp_status.
     */
    float_status dummy_status = *real_fp_status;
    float_status *s = &dummy_status;
    /* q = (int)(a * 512.0) */
    float64 q = float64_mul(float64_512, a, s);
    int64_t q_int = float64_to_int64_round_to_zero(q, s);

    /* r = 1.0 / (((double)q + 0.5) / 512.0) */
    q = int64_to_float64(q_int, s);
    q = float64_add(q, float64_half, s);
    q = float64_div(q, float64_512, s);
    q = float64_div(float64_one, q, s);

    /* s = (int)(256.0 * r + 0.5) */
    q = float64_mul(q, float64_256, s);
    q = float64_add(q, float64_half, s);
    q_int = float64_to_int64_round_to_zero(q, s);

    /* return (double)s / 256.0 */
    return float64_div(int64_to_float64(q_int, s), float64_256, s);
}

/* Common wrapper to call recip_estimate */
static float64 call_recip_estimate(float64 num, int off, float_status *fpst)
{
    uint64_t val64 = float64_val(num);
    uint64_t frac = extract64(val64, 0, 52);
    int64_t exp = extract64(val64, 52, 11);
    uint64_t sbit;
    float64 scaled, estimate;

    /* Generate the scaled number for the estimate function */
    if (exp == 0) {
        if (extract64(frac, 51, 1) == 0) {
            exp = -1;
            frac = extract64(frac, 0, 50) << 2;
        } else {
            frac = extract64(frac, 0, 51) << 1;
        }
    }

    /* scaled = '0' : '01111111110' : fraction<51:44> : Zeros(44); */
    scaled = make_float64((0x3feULL << 52)
                          | extract64(frac, 44, 8) << 44);

    estimate = recip_estimate(scaled, fpst);

    /* Build new result */
    val64 = float64_val(estimate);
    sbit = 0x8000000000000000ULL & val64;
    exp = off - exp;
    frac = extract64(val64, 0, 52);

    if (exp == 0) {
        frac = 1ULL << 51 | extract64(frac, 1, 51);
    } else if (exp == -1) {
        frac = 1ULL << 50 | extract64(frac, 2, 50);
        exp = 0;
    }

    return make_float64(sbit | (exp << 52) | frac);
}

static bool round_to_inf(float_status *fpst, bool sign_bit)
{
    switch (fpst->float_rounding_mode) {
    case float_round_nearest_even: /* Round to Nearest */
        return true;
    case float_round_up: /* Round to +Inf */
        return !sign_bit;
    case float_round_down: /* Round to -Inf */
        return sign_bit;
    case float_round_to_zero: /* Round to Zero */
        return false;
    }

    g_assert_not_reached();
}

float32 HELPER(recpe_f32)(float32 input, void *fpstp)
{
    float_status *fpst = fpstp;
    float32 f32 = float32_squash_input_denormal(input, fpst);
    uint32_t f32_val = float32_val(f32);
    uint32_t f32_sbit = 0x80000000ULL & f32_val;
    int32_t f32_exp = extract32(f32_val, 23, 8);
    uint32_t f32_frac = extract32(f32_val, 0, 23);
    float64 f64, r64;
    uint64_t r64_val;
    int64_t r64_exp;
    uint64_t r64_frac;

    if (float32_is_any_nan(f32)) {
        float32 nan = f32;
        if (float32_is_signaling_nan(f32, fpst)) {
            float_raise(float_flag_invalid, fpst);
            nan = float32_maybe_silence_nan(f32, fpst);
        }
        if (fpst->default_nan_mode) {
            nan =  float32_default_nan(fpst);
        }
        return nan;
    } else if (float32_is_infinity(f32)) {
        return float32_set_sign(float32_zero, float32_is_neg(f32));
    } else if (float32_is_zero(f32)) {
        float_raise(float_flag_divbyzero, fpst);
        return float32_set_sign(float32_infinity, float32_is_neg(f32));
    } else if ((f32_val & ~(1ULL << 31)) < (1ULL << 21)) {
        /* Abs(value) < 2.0^-128 */
        float_raise(float_flag_overflow | float_flag_inexact, fpst);
        if (round_to_inf(fpst, f32_sbit)) {
            return float32_set_sign(float32_infinity, float32_is_neg(f32));
        } else {
            return float32_set_sign(float32_maxnorm, float32_is_neg(f32));
        }
    } else if (f32_exp >= 253 && fpst->flush_to_zero) {
        float_raise(float_flag_underflow, fpst);
        return float32_set_sign(float32_zero, float32_is_neg(f32));
    }


    f64 = make_float64(((int64_t)(f32_exp) << 52) | (int64_t)(f32_frac) << 29);
    r64 = call_recip_estimate(f64, 253, fpst);
    r64_val = float64_val(r64);
    r64_exp = extract64(r64_val, 52, 11);
    r64_frac = extract64(r64_val, 0, 52);

    /* result = sign : result_exp<7:0> : fraction<51:29>; */
    return make_float32(f32_sbit |
                        (r64_exp & 0xff) << 23 |
                        extract64(r64_frac, 29, 24));
}

float64 HELPER(recpe_f64)(float64 input, void *fpstp)
{
    float_status *fpst = fpstp;
    float64 f64 = float64_squash_input_denormal(input, fpst);
    uint64_t f64_val = float64_val(f64);
    uint64_t f64_sbit = 0x8000000000000000ULL & f64_val;
    int64_t f64_exp = extract64(f64_val, 52, 11);
    float64 r64;
    uint64_t r64_val;
    int64_t r64_exp;
    uint64_t r64_frac;

    /* Deal with any special cases */
    if (float64_is_any_nan(f64)) {
        float64 nan = f64;
        if (float64_is_signaling_nan(f64, fpst)) {
            float_raise(float_flag_invalid, fpst);
            nan = float64_maybe_silence_nan(f64, fpst);
        }
        if (fpst->default_nan_mode) {
            nan =  float64_default_nan(fpst);
        }
        return nan;
    } else if (float64_is_infinity(f64)) {
        return float64_set_sign(float64_zero, float64_is_neg(f64));
    } else if (float64_is_zero(f64)) {
        float_raise(float_flag_divbyzero, fpst);
        return float64_set_sign(float64_infinity, float64_is_neg(f64));
    } else if ((f64_val & ~(1ULL << 63)) < (1ULL << 50)) {
        /* Abs(value) < 2.0^-1024 */
        float_raise(float_flag_overflow | float_flag_inexact, fpst);
        if (round_to_inf(fpst, f64_sbit)) {
            return float64_set_sign(float64_infinity, float64_is_neg(f64));
        } else {
            return float64_set_sign(float64_maxnorm, float64_is_neg(f64));
        }
    } else if (f64_exp >= 2045 && fpst->flush_to_zero) {
        float_raise(float_flag_underflow, fpst);
        return float64_set_sign(float64_zero, float64_is_neg(f64));
    }

    r64 = call_recip_estimate(f64, 2045, fpst);
    r64_val = float64_val(r64);
    r64_exp = extract64(r64_val, 52, 11);
    r64_frac = extract64(r64_val, 0, 52);

    /* result = sign : result_exp<10:0> : fraction<51:0> */
    return make_float64(f64_sbit |
                        ((r64_exp & 0x7ff) << 52) |
                        r64_frac);
}

/* The algorithm that must be used to calculate the estimate
 * is specified by the ARM ARM.
 */
static float64 recip_sqrt_estimate(float64 a, float_status *real_fp_status)
{
    /* These calculations mustn't set any fp exception flags,
     * so we use a local copy of the fp_status.
     */
    float_status dummy_status = *real_fp_status;
    float_status *s = &dummy_status;
    float64 q;
    int64_t q_int;

    if (float64_lt(a, float64_half, s)) {
        /* range 0.25 <= a < 0.5 */

        /* a in units of 1/512 rounded down */
        /* q0 = (int)(a * 512.0);  */
        q = float64_mul(float64_512, a, s);
        q_int = float64_to_int64_round_to_zero(q, s);

        /* reciprocal root r */
        /* r = 1.0 / sqrt(((double)q0 + 0.5) / 512.0);  */
        q = int64_to_float64(q_int, s);
        q = float64_add(q, float64_half, s);
        q = float64_div(q, float64_512, s);
        q = float64_sqrt(q, s);
        q = float64_div(float64_one, q, s);
    } else {
        /* range 0.5 <= a < 1.0 */

        /* a in units of 1/256 rounded down */
        /* q1 = (int)(a * 256.0); */
        q = float64_mul(float64_256, a, s);
        int64_t q_int = float64_to_int64_round_to_zero(q, s);

        /* reciprocal root r */
        /* r = 1.0 /sqrt(((double)q1 + 0.5) / 256); */
        q = int64_to_float64(q_int, s);
        q = float64_add(q, float64_half, s);
        q = float64_div(q, float64_256, s);
        q = float64_sqrt(q, s);
        q = float64_div(float64_one, q, s);
    }
    /* r in units of 1/256 rounded to nearest */
    /* s = (int)(256.0 * r + 0.5); */

    q = float64_mul(q, float64_256,s );
    q = float64_add(q, float64_half, s);
    q_int = float64_to_int64_round_to_zero(q, s);

    /* return (double)s / 256.0;*/
    return float64_div(int64_to_float64(q_int, s), float64_256, s);
}

float32 HELPER(rsqrte_f32)(float32 input, void *fpstp)
{
    float_status *s = fpstp;
    float32 f32 = float32_squash_input_denormal(input, s);
    uint32_t val = float32_val(f32);
    uint32_t f32_sbit = 0x80000000 & val;
    int32_t f32_exp = extract32(val, 23, 8);
    uint32_t f32_frac = extract32(val, 0, 23);
    uint64_t f64_frac;
    uint64_t val64;
    int result_exp;
    float64 f64;

    if (float32_is_any_nan(f32)) {
        float32 nan = f32;
        if (float32_is_signaling_nan(f32, s)) {
            float_raise(float_flag_invalid, s);
            nan = float32_maybe_silence_nan(f32, s);
        }
        if (s->default_nan_mode) {
            nan =  float32_default_nan(s);
        }
        return nan;
    } else if (float32_is_zero(f32)) {
        float_raise(float_flag_divbyzero, s);
        return float32_set_sign(float32_infinity, float32_is_neg(f32));
    } else if (float32_is_neg(f32)) {
        float_raise(float_flag_invalid, s);
        return float32_default_nan(s);
    } else if (float32_is_infinity(f32)) {
        return float32_zero;
    }

    /* Scale and normalize to a double-precision value between 0.25 and 1.0,
     * preserving the parity of the exponent.  */

    f64_frac = ((uint64_t) f32_frac) << 29;
    if (f32_exp == 0) {
        while (extract64(f64_frac, 51, 1) == 0) {
            f64_frac = f64_frac << 1;
            f32_exp = f32_exp-1;
        }
        f64_frac = extract64(f64_frac, 0, 51) << 1;
    }

    if (extract64(f32_exp, 0, 1) == 0) {
        f64 = make_float64(((uint64_t) f32_sbit) << 32
                           | (0x3feULL << 52)
                           | f64_frac);
    } else {
        f64 = make_float64(((uint64_t) f32_sbit) << 32
                           | (0x3fdULL << 52)
                           | f64_frac);
    }

    result_exp = (380 - f32_exp) / 2;

    f64 = recip_sqrt_estimate(f64, s);

    val64 = float64_val(f64);

    val = ((result_exp & 0xff) << 23)
        | ((val64 >> 29)  & 0x7fffff);
    return make_float32(val);
}

float64 HELPER(rsqrte_f64)(float64 input, void *fpstp)
{
    float_status *s = fpstp;
    float64 f64 = float64_squash_input_denormal(input, s);
    uint64_t val = float64_val(f64);
    uint64_t f64_sbit = 0x8000000000000000ULL & val;
    int64_t f64_exp = extract64(val, 52, 11);
    uint64_t f64_frac = extract64(val, 0, 52);
    int64_t result_exp;
    uint64_t result_frac;

    if (float64_is_any_nan(f64)) {
        float64 nan = f64;
        if (float64_is_signaling_nan(f64, s)) {
            float_raise(float_flag_invalid, s);
            nan = float64_maybe_silence_nan(f64, s);
        }
        if (s->default_nan_mode) {
            nan =  float64_default_nan(s);
        }
        return nan;
    } else if (float64_is_zero(f64)) {
        float_raise(float_flag_divbyzero, s);
        return float64_set_sign(float64_infinity, float64_is_neg(f64));
    } else if (float64_is_neg(f64)) {
        float_raise(float_flag_invalid, s);
        return float64_default_nan(s);
    } else if (float64_is_infinity(f64)) {
        return float64_zero;
    }

    /* Scale and normalize to a double-precision value between 0.25 and 1.0,
     * preserving the parity of the exponent.  */

    if (f64_exp == 0) {
        while (extract64(f64_frac, 51, 1) == 0) {
            f64_frac = f64_frac << 1;
            f64_exp = f64_exp - 1;
        }
        f64_frac = extract64(f64_frac, 0, 51) << 1;
    }

    if (extract64(f64_exp, 0, 1) == 0) {
        f64 = make_float64(f64_sbit
                           | (0x3feULL << 52)
                           | f64_frac);
    } else {
        f64 = make_float64(f64_sbit
                           | (0x3fdULL << 52)
                           | f64_frac);
    }

    result_exp = (3068 - f64_exp) / 2;

    f64 = recip_sqrt_estimate(f64, s);

    result_frac = extract64(float64_val(f64), 0, 52);

    return make_float64(f64_sbit |
                        ((result_exp & 0x7ff) << 52) |
                        result_frac);
}

uint32_t HELPER(recpe_u32)(uint32_t a, void *fpstp)
{
    float_status *s = fpstp;
    float64 f64;

    if ((a & 0x80000000) == 0) {
        return 0xffffffff;
    }

    f64 = make_float64((0x3feULL << 52)
                       | ((int64_t)(a & 0x7fffffff) << 21));

    f64 = recip_estimate(f64, s);

    return 0x80000000 | ((float64_val(f64) >> 21) & 0x7fffffff);
}

uint32_t HELPER(rsqrte_u32)(uint32_t a, void *fpstp)
{
    float_status *fpst = fpstp;
    float64 f64;

    if ((a & 0xc0000000) == 0) {
        return 0xffffffff;
    }

    if (a & 0x80000000) {
        f64 = make_float64((0x3feULL << 52)
                           | ((uint64_t)(a & 0x7fffffff) << 21));
    } else { /* bits 31-30 == '01' */
        f64 = make_float64((0x3fdULL << 52)
                           | ((uint64_t)(a & 0x3fffffff) << 22));
    }

    f64 = recip_sqrt_estimate(f64, fpst);

    return 0x80000000 | ((float64_val(f64) >> 21) & 0x7fffffff);
}

/* VFPv4 fused multiply-accumulate */
float32 VFP_HELPER(muladd, s)(float32 a, float32 b, float32 c, void *fpstp)
{
    float_status *fpst = fpstp;
    return float32_muladd(a, b, c, 0, fpst);
}

float64 VFP_HELPER(muladd, d)(float64 a, float64 b, float64 c, void *fpstp)
{
    float_status *fpst = fpstp;
    return float64_muladd(a, b, c, 0, fpst);
}

/* ARMv8 round to integral */
float32 HELPER(rints_exact)(float32 x, void *fp_status)
{
    return float32_round_to_int(x, fp_status);
}

float64 HELPER(rintd_exact)(float64 x, void *fp_status)
{
    return float64_round_to_int(x, fp_status);
}

float32 HELPER(rints)(float32 x, void *fp_status)
{
    int old_flags = get_float_exception_flags(fp_status), new_flags;
    float32 ret;

    ret = float32_round_to_int(x, fp_status);

    /* Suppress any inexact exceptions the conversion produced */
    if (!(old_flags & float_flag_inexact)) {
        new_flags = get_float_exception_flags(fp_status);
        set_float_exception_flags(new_flags & ~float_flag_inexact, fp_status);
    }

    return ret;
}

float64 HELPER(rintd)(float64 x, void *fp_status)
{
    int old_flags = get_float_exception_flags(fp_status), new_flags;
    float64 ret;

    ret = float64_round_to_int(x, fp_status);

    new_flags = get_float_exception_flags(fp_status);

    /* Suppress any inexact exceptions the conversion produced */
    if (!(old_flags & float_flag_inexact)) {
        new_flags = get_float_exception_flags(fp_status);
        set_float_exception_flags(new_flags & ~float_flag_inexact, fp_status);
    }

    return ret;
}

/* Convert ARM rounding mode to softfloat */
int arm_rmode_to_sf(int rmode)
{
    switch (rmode) {
    case FPROUNDING_TIEAWAY:
        rmode = float_round_ties_away;
        break;
    case FPROUNDING_ODD:
        /* FIXME: add support for TIEAWAY and ODD */
        qemu_log_mask(LOG_UNIMP, "arm: unimplemented rounding mode: %d\n",
                      rmode);
    case FPROUNDING_TIEEVEN:
    default:
        rmode = float_round_nearest_even;
        break;
    case FPROUNDING_POSINF:
        rmode = float_round_up;
        break;
    case FPROUNDING_NEGINF:
        rmode = float_round_down;
        break;
    case FPROUNDING_ZERO:
        rmode = float_round_to_zero;
        break;
    }
    return rmode;
}

/* CRC helpers.
 * The upper bytes of val (above the number specified by 'bytes') must have
 * been zeroed out by the caller.
 */
uint32_t HELPER(crc32)(uint32_t acc, uint32_t val, uint32_t bytes)
{
    uint8_t buf[4];

    stl_le_p(buf, val);

    /* zlib crc32 converts the accumulator and output to one's complement.  */
    return crc32(acc ^ 0xffffffff, buf, bytes) ^ 0xffffffff;
}

uint32_t HELPER(crc32c)(uint32_t acc, uint32_t val, uint32_t bytes)
{
    uint8_t buf[4];

    stl_le_p(buf, val);

    /* Linux crc32c converts the output to one's complement.  */
    return crc32c(acc, buf, bytes) ^ 0xffffffff;
}<|MERGE_RESOLUTION|>--- conflicted
+++ resolved
@@ -8283,11 +8283,7 @@
         int maxidx = DIV_ROUND_UP(blocklen, TARGET_PAGE_SIZE);
         void *hostaddr[maxidx];
         int try, i;
-<<<<<<< HEAD
-        unsigned mmu_idx = cpu_mmu_index(env);
-=======
         unsigned mmu_idx = cpu_mmu_index(env, false);
->>>>>>> b01ff82c
         TCGMemOpIdx oi = make_memop_idx(MO_UB, mmu_idx);
 
         for (try = 0; try < 2; try++) {
