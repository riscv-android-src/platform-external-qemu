/*
 * QEMU System Emulator
 *
 * Copyright (c) 2003-2008 Fabrice Bellard
 *
 * Permission is hereby granted, free of charge, to any person obtaining a copy
 * of this software and associated documentation files (the "Software"), to deal
 * in the Software without restriction, including without limitation the rights
 * to use, copy, modify, merge, publish, distribute, sublicense, and/or sell
 * copies of the Software, and to permit persons to whom the Software is
 * furnished to do so, subject to the following conditions:
 *
 * The above copyright notice and this permission notice shall be included in
 * all copies or substantial portions of the Software.
 *
 * THE SOFTWARE IS PROVIDED "AS IS", WITHOUT WARRANTY OF ANY KIND, EXPRESS OR
 * IMPLIED, INCLUDING BUT NOT LIMITED TO THE WARRANTIES OF MERCHANTABILITY,
 * FITNESS FOR A PARTICULAR PURPOSE AND NONINFRINGEMENT. IN NO EVENT SHALL
 * THE AUTHORS OR COPYRIGHT HOLDERS BE LIABLE FOR ANY CLAIM, DAMAGES OR OTHER
 * LIABILITY, WHETHER IN AN ACTION OF CONTRACT, TORT OR OTHERWISE, ARISING FROM,
 * OUT OF OR IN CONNECTION WITH THE SOFTWARE OR THE USE OR OTHER DEALINGS IN
 * THE SOFTWARE.
 */
#include "qemu/osdep.h"
#include "qemu-common.h"
#include "qemu/cutils.h"
#include "monitor/monitor.h"
#include "sysemu/sysemu.h"
#include "sysemu/block-backend.h"
#include "qemu/error-report.h"
#include "qemu/timer.h"
#include "sysemu/char.h"
#include "hw/usb.h"
#include "qmp-commands.h"
#include "qapi/clone-visitor.h"
#include "qapi-visit.h"
#include "qemu/base64.h"
#include "io/channel-socket.h"
#include "io/channel-file.h"
#include "io/channel-tls.h"
#include "sysemu/replay.h"
#include "qemu/help_option.h"

#include <zlib.h>

#ifndef _WIN32
#include <sys/times.h>
#include <sys/wait.h>
#include <termios.h>
#include <sys/ioctl.h>
#include <sys/resource.h>
#include <sys/socket.h>
#include <netinet/in.h>
#include <net/if.h>
#include <arpa/inet.h>
#include <netdb.h>
#include <sys/select.h>
#ifdef CONFIG_BSD
#if defined(__FreeBSD__) || defined(__FreeBSD_kernel__)
#include <dev/ppbus/ppi.h>
#include <dev/ppbus/ppbconf.h>
#elif defined(__DragonFly__)
#include <dev/misc/ppi/ppi.h>
#include <bus/ppbus/ppbconf.h>
#endif
#else
#ifdef __linux__
#include <linux/ppdev.h>
#include <linux/parport.h>
#endif
#ifdef __sun__
#include <sys/ethernet.h>
#include <sys/sockio.h>
#include <netinet/arp.h>
#include <netinet/in.h>
#include <netinet/in_systm.h>
#include <netinet/ip.h>
#include <netinet/ip_icmp.h> // must come after ip.h
#include <netinet/udp.h>
#include <netinet/tcp.h>
#endif
#endif
#endif

#include "qemu/sockets.h"
#include "ui/qemu-spice.h"

#define READ_BUF_LEN 4096
#define READ_RETRIES 10
#define TCP_MAX_FDS 16

typedef struct MuxDriver MuxDriver;

/***********************************************************/
/* Socket address helpers */

static char *SocketAddress_to_str(const char *prefix, SocketAddress *addr,
                                  bool is_listen, bool is_telnet)
{
    switch (addr->type) {
    case SOCKET_ADDRESS_KIND_INET:
        return g_strdup_printf("%s%s:%s:%s%s", prefix,
                               is_telnet ? "telnet" : "tcp",
                               addr->u.inet.data->host,
                               addr->u.inet.data->port,
                               is_listen ? ",server" : "");
        break;
    case SOCKET_ADDRESS_KIND_UNIX:
        return g_strdup_printf("%sunix:%s%s", prefix,
                               addr->u.q_unix.data->path,
                               is_listen ? ",server" : "");
        break;
    case SOCKET_ADDRESS_KIND_FD:
        return g_strdup_printf("%sfd:%s%s", prefix, addr->u.fd.data->str,
                               is_listen ? ",server" : "");
        break;
    default:
        abort();
    }
}

static char *sockaddr_to_str(struct sockaddr_storage *ss, socklen_t ss_len,
                             struct sockaddr_storage *ps, socklen_t ps_len,
                             bool is_listen, bool is_telnet)
{
    char shost[NI_MAXHOST], sserv[NI_MAXSERV];
    char phost[NI_MAXHOST], pserv[NI_MAXSERV];
    const char *left = "", *right = "";

    switch (ss->ss_family) {
#ifndef _WIN32
    case AF_UNIX:
        return g_strdup_printf("unix:%s%s",
                               ((struct sockaddr_un *)(ss))->sun_path,
                               is_listen ? ",server" : "");
#endif
    case AF_INET6:
        left  = "[";
        right = "]";
        /* fall through */
    case AF_INET:
        getnameinfo((struct sockaddr *) ss, ss_len, shost, sizeof(shost),
                    sserv, sizeof(sserv), NI_NUMERICHOST | NI_NUMERICSERV);
        getnameinfo((struct sockaddr *) ps, ps_len, phost, sizeof(phost),
                    pserv, sizeof(pserv), NI_NUMERICHOST | NI_NUMERICSERV);
        return g_strdup_printf("%s:%s%s%s:%s%s <-> %s%s%s:%s",
                               is_telnet ? "telnet" : "tcp",
                               left, shost, right, sserv,
                               is_listen ? ",server" : "",
                               left, phost, right, pserv);

    default:
        return g_strdup_printf("unknown");
    }
}

/***********************************************************/
/* character device */

static QTAILQ_HEAD(CharDriverStateHead, CharDriverState) chardevs =
    QTAILQ_HEAD_INITIALIZER(chardevs);

static void qemu_chr_free_common(CharDriverState *chr);

CharDriverState *qemu_chr_alloc(ChardevCommon *backend, Error **errp)
{
    CharDriverState *chr = g_malloc0(sizeof(CharDriverState));
    qemu_mutex_init(&chr->chr_write_lock);

    if (backend->has_logfile) {
        int flags = O_WRONLY | O_CREAT;
        if (backend->has_logappend &&
            backend->logappend) {
            flags |= O_APPEND;
        } else {
            flags |= O_TRUNC;
        }
        chr->logfd = qemu_open(backend->logfile, flags, 0666);
        if (chr->logfd < 0) {
            error_setg_errno(errp, errno,
                             "Unable to open logfile %s",
                             backend->logfile);
            g_free(chr);
            return NULL;
        }
    } else {
        chr->logfd = -1;
    }

    return chr;
}

void qemu_chr_be_event(CharDriverState *s, int event)
{
    CharBackend *be = s->be;

    /* Keep track if the char device is open */
    switch (event) {
        case CHR_EVENT_OPENED:
            s->be_open = 1;
            break;
        case CHR_EVENT_CLOSED:
            s->be_open = 0;
            break;
    }

    if (!be || !be->chr_event) {
        return;
    }

    be->chr_event(be->opaque, event);
}

void qemu_chr_be_generic_open(CharDriverState *s)
{
    qemu_chr_be_event(s, CHR_EVENT_OPENED);
}


/* Not reporting errors from writing to logfile, as logs are
 * defined to be "best effort" only */
static void qemu_chr_fe_write_log(CharDriverState *s,
                                  const uint8_t *buf, size_t len)
{
    size_t done = 0;
    ssize_t ret;

    if (s->logfd < 0) {
        return;
    }

    while (done < len) {
    retry:
        ret = write(s->logfd, buf + done, len - done);
        if (ret == -1 && errno == EAGAIN) {
            g_usleep(100);
            goto retry;
        }

        if (ret <= 0) {
            return;
        }
        done += ret;
    }
}

static int qemu_chr_fe_write_buffer(CharDriverState *s, const uint8_t *buf, int len, int *offset)
{
    int res = 0;
    *offset = 0;

    qemu_mutex_lock(&s->chr_write_lock);
    while (*offset < len) {
    retry:
        res = s->chr_write(s, buf + *offset, len - *offset);
        if (res < 0 && errno == EAGAIN) {
            g_usleep(100);
            goto retry;
        }

        if (res <= 0) {
            break;
        }

        *offset += res;
    }
    if (*offset > 0) {
        qemu_chr_fe_write_log(s, buf, *offset);
    }
    qemu_mutex_unlock(&s->chr_write_lock);

    return res;
}

int qemu_chr_fe_write(CharBackend *be, const uint8_t *buf, int len)
{
    CharDriverState *s = be->chr;
    int ret;

    if (!s) {
        return 0;
    }

    if (s->replay && replay_mode == REPLAY_MODE_PLAY) {
        int offset;
        replay_char_write_event_load(&ret, &offset);
        assert(offset <= len);
        qemu_chr_fe_write_buffer(s, buf, offset, &offset);
        return ret;
    }

    qemu_mutex_lock(&s->chr_write_lock);
    ret = s->chr_write(s, buf, len);

    if (ret > 0) {
        qemu_chr_fe_write_log(s, buf, ret);
    }

    qemu_mutex_unlock(&s->chr_write_lock);
    
    if (s->replay && replay_mode == REPLAY_MODE_RECORD) {
        replay_char_write_event_save(ret, ret < 0 ? 0 : ret);
    }
    
    return ret;
}

static int qemu_chr_write_all(CharDriverState *s, const uint8_t *buf, int len)
{
    int offset;
    int res;

    if (s->replay && replay_mode == REPLAY_MODE_PLAY) {
        replay_char_write_event_load(&res, &offset);
        assert(offset <= len);
        qemu_chr_fe_write_buffer(s, buf, offset, &offset);
        return res;
    }

    res = qemu_chr_fe_write_buffer(s, buf, len, &offset);

    if (s->replay && replay_mode == REPLAY_MODE_RECORD) {
        replay_char_write_event_save(res, offset);
    }

    if (res < 0) {
        return res;
    }
    return offset;
}

int qemu_chr_fe_write_all(CharBackend *be, const uint8_t *buf, int len)
{
    CharDriverState *s = be->chr;

    if (!s) {
        return 0;
    }

    return qemu_chr_write_all(s, buf, len);
}

int qemu_chr_fe_read_all(CharBackend *be, uint8_t *buf, int len)
{
    CharDriverState *s = be->chr;
    int offset = 0, counter = 10;
    int res;

    if (!s || !s->chr_sync_read) {
        return 0;
    }

    if (s->replay && replay_mode == REPLAY_MODE_PLAY) {
        return replay_char_read_all_load(buf);
    }

    while (offset < len) {
    retry:
        res = s->chr_sync_read(s, buf + offset, len - offset);
        if (res == -1 && errno == EAGAIN) {
            g_usleep(100);
            goto retry;
        }

        if (res == 0) {
            break;
        }

        if (res < 0) {
            if (s->replay && replay_mode == REPLAY_MODE_RECORD) {
                replay_char_read_all_save_error(res);
            }
            return res;
        }

        offset += res;

        if (!counter--) {
            break;
        }
    }

    if (s->replay && replay_mode == REPLAY_MODE_RECORD) {
        replay_char_read_all_save_buf(buf, offset);
    }
    return offset;
}

int qemu_chr_fe_ioctl(CharBackend *be, int cmd, void *arg)
{
    CharDriverState *s = be->chr;
    int res;

    if (!s || !s->chr_ioctl || s->replay) {
        res = -ENOTSUP;
    } else {
        res = s->chr_ioctl(s, cmd, arg);
    }

    return res;
}

int qemu_chr_be_can_write(CharDriverState *s)
{
    CharBackend *be = s->be;

    if (!be || !be->chr_can_read) {
        return 0;
    }

    return be->chr_can_read(be->opaque);
}

void qemu_chr_be_write_impl(CharDriverState *s, uint8_t *buf, int len)
{
    CharBackend *be = s->be;

    if (be && be->chr_read) {
        be->chr_read(be->opaque, buf, len);
    }
}

void qemu_chr_be_write(CharDriverState *s, uint8_t *buf, int len)
{
    if (s->replay) {
        if (replay_mode == REPLAY_MODE_PLAY) {
            return;
        }
        replay_chr_be_write(s, buf, len);
    } else {
        qemu_chr_be_write_impl(s, buf, len);
    }
}

int qemu_chr_fe_get_msgfd(CharBackend *be)
{
    CharDriverState *s = be->chr;
    int fd;
    int res = (qemu_chr_fe_get_msgfds(be, &fd, 1) == 1) ? fd : -1;
    if (s && s->replay) {
        fprintf(stderr,
                "Replay: get msgfd is not supported for serial devices yet\n");
        exit(1);
    }
    return res;
}

int qemu_chr_fe_get_msgfds(CharBackend *be, int *fds, int len)
{
    CharDriverState *s = be->chr;

    if (!s) {
        return -1;
    }

    return s->get_msgfds ? s->get_msgfds(s, fds, len) : -1;
}

int qemu_chr_fe_set_msgfds(CharBackend *be, int *fds, int num)
{
    CharDriverState *s = be->chr;

    if (!s) {
        return -1;
    }

    return s->set_msgfds ? s->set_msgfds(s, fds, num) : -1;
}

int qemu_chr_add_client(CharDriverState *s, int fd)
{
    return s->chr_add_client ? s->chr_add_client(s, fd) : -1;
}

void qemu_chr_fe_accept_input(CharBackend *be)
{
    CharDriverState *s = be->chr;

    if (!s) {
        return;
    }

    if (s->chr_accept_input)
        s->chr_accept_input(s);
    qemu_notify_event();
}

void qemu_chr_fe_printf(CharBackend *be, const char *fmt, ...)
{
    char buf[READ_BUF_LEN];
    va_list ap;
    va_start(ap, fmt);
    vsnprintf(buf, sizeof(buf), fmt, ap);
    /* XXX this blocks entire thread. Rewrite to use
     * qemu_chr_fe_write and background I/O callbacks */
    qemu_chr_fe_write_all(be, (uint8_t *)buf, strlen(buf));
    va_end(ap);
}

static void remove_fd_in_watch(CharDriverState *chr);
static void mux_chr_set_handlers(CharDriverState *chr, GMainContext *context);
static void mux_set_focus(MuxDriver *d, int focus);

static int null_chr_write(CharDriverState *chr, const uint8_t *buf, int len)
{
    return len;
}

static CharDriverState *qemu_chr_open_null(const char *id,
                                           ChardevBackend *backend,
                                           ChardevReturn *ret,
                                           bool *be_opened,
                                           Error **errp)
{
    CharDriverState *chr;
    ChardevCommon *common = backend->u.null.data;

    chr = qemu_chr_alloc(common, errp);
    if (!chr) {
        return NULL;
    }
    chr->chr_write = null_chr_write;
    *be_opened = false;
    return chr;
}

/* MUX driver for serial I/O splitting */
#define MAX_MUX 4
#define MUX_BUFFER_SIZE 32	/* Must be a power of 2.  */
#define MUX_BUFFER_MASK (MUX_BUFFER_SIZE - 1)
struct MuxDriver {
    CharBackend *backends[MAX_MUX];
    CharBackend chr;
    int focus;
    int mux_cnt;
    int term_got_escape;
    int max_size;
    /* Intermediate input buffer allows to catch escape sequences even if the
       currently active device is not accepting any input - but only until it
       is full as well. */
    unsigned char buffer[MAX_MUX][MUX_BUFFER_SIZE];
    int prod[MAX_MUX];
    int cons[MAX_MUX];
    int timestamps;

    /* Protected by the CharDriverState chr_write_lock.  */
    int linestart;
    int64_t timestamps_start;
};

/* Called with chr_write_lock held.  */
static int mux_chr_write(CharDriverState *chr, const uint8_t *buf, int len)
{
    MuxDriver *d = chr->opaque;
    int ret;
    if (!d->timestamps) {
        ret = qemu_chr_fe_write(&d->chr, buf, len);
    } else {
        int i;

        ret = 0;
        for (i = 0; i < len; i++) {
            if (d->linestart) {
                char buf1[64];
                int64_t ti;
                int secs;

                ti = qemu_clock_get_ms(QEMU_CLOCK_REALTIME);
                if (d->timestamps_start == -1)
                    d->timestamps_start = ti;
                ti -= d->timestamps_start;
                secs = ti / 1000;
                snprintf(buf1, sizeof(buf1),
                         "[%02d:%02d:%02d.%03d] ",
                         secs / 3600,
                         (secs / 60) % 60,
                         secs % 60,
                         (int)(ti % 1000));
                /* XXX this blocks entire thread. Rewrite to use
                 * qemu_chr_fe_write and background I/O callbacks */
                qemu_chr_fe_write_all(&d->chr,
                                      (uint8_t *)buf1, strlen(buf1));
                d->linestart = 0;
            }
            ret += qemu_chr_fe_write(&d->chr, buf + i, 1);
            if (buf[i] == '\n') {
                d->linestart = 1;
            }
        }
    }
    return ret;
}

static const char * const mux_help[] = {
    "% h    print this help\n\r",
    "% x    exit emulator\n\r",
    "% s    save disk data back to file (if -snapshot)\n\r",
    "% t    toggle console timestamps\n\r",
    "% b    send break (magic sysrq)\n\r",
    "% c    switch between console and monitor\n\r",
    "% %  sends %\n\r",
    NULL
};

int term_escape_char = 0x01; /* ctrl-a is used for escape */
static void mux_print_help(CharDriverState *chr)
{
    int i, j;
    char ebuf[15] = "Escape-Char";
    char cbuf[50] = "\n\r";

    if (term_escape_char > 0 && term_escape_char < 26) {
        snprintf(cbuf, sizeof(cbuf), "\n\r");
        snprintf(ebuf, sizeof(ebuf), "C-%c", term_escape_char - 1 + 'a');
    } else {
        snprintf(cbuf, sizeof(cbuf),
                 "\n\rEscape-Char set to Ascii: 0x%02x\n\r\n\r",
                 term_escape_char);
    }
    /* XXX this blocks entire thread. Rewrite to use
     * qemu_chr_fe_write and background I/O callbacks */
    qemu_chr_write_all(chr, (uint8_t *)cbuf, strlen(cbuf));
    for (i = 0; mux_help[i] != NULL; i++) {
        for (j=0; mux_help[i][j] != '\0'; j++) {
            if (mux_help[i][j] == '%')
                qemu_chr_write_all(chr, (uint8_t *)ebuf, strlen(ebuf));
            else
                qemu_chr_write_all(chr, (uint8_t *)&mux_help[i][j], 1);
        }
    }
}

static void mux_chr_send_event(MuxDriver *d, int mux_nr, int event)
{
    CharBackend *be = d->backends[mux_nr];

    if (be && be->chr_event) {
        be->chr_event(be->opaque, event);
    }
}

static int mux_proc_byte(CharDriverState *chr, MuxDriver *d, int ch)
{
    if (d->term_got_escape) {
        d->term_got_escape = 0;
        if (ch == term_escape_char)
            goto send_char;
        switch(ch) {
        case '?':
        case 'h':
            mux_print_help(chr);
            break;
        case 'x':
            {
                 const char *term =  "QEMU: Terminated\n\r";
                 qemu_chr_write_all(chr, (uint8_t *)term, strlen(term));
                 exit(0);
                 break;
            }
        case 's':
            blk_commit_all();
            break;
        case 'b':
            qemu_chr_be_event(chr, CHR_EVENT_BREAK);
            break;
        case 'c':
            assert(d->mux_cnt > 0); /* handler registered with first fe */
            /* Switch to the next registered device */
            mux_set_focus(d, (d->focus + 1) % d->mux_cnt);
            break;
        case 't':
            d->timestamps = !d->timestamps;
            d->timestamps_start = -1;
            d->linestart = 0;
            break;
        }
    } else if (ch == term_escape_char) {
        d->term_got_escape = 1;
    } else {
    send_char:
        return 1;
    }
    return 0;
}

static void mux_chr_accept_input(CharDriverState *chr)
{
    MuxDriver *d = chr->opaque;
    int m = d->focus;
    CharBackend *be = d->backends[m];

    while (be && d->prod[m] != d->cons[m] &&
           be->chr_can_read && be->chr_can_read(be->opaque)) {
        be->chr_read(be->opaque,
                     &d->buffer[m][d->cons[m]++ & MUX_BUFFER_MASK], 1);
    }
}

static int mux_chr_can_read(void *opaque)
{
    CharDriverState *chr = opaque;
    MuxDriver *d = chr->opaque;
    int m = d->focus;
    CharBackend *be = d->backends[m];

    if ((d->prod[m] - d->cons[m]) < MUX_BUFFER_SIZE) {
        return 1;
    }

    if (be && be->chr_can_read) {
        return be->chr_can_read(be->opaque);
    }

    return 0;
}

static void mux_chr_read(void *opaque, const uint8_t *buf, int size)
{
    CharDriverState *chr = opaque;
    MuxDriver *d = chr->opaque;
    int m = d->focus;
    CharBackend *be = d->backends[m];
    int i;

    mux_chr_accept_input(opaque);

    for (i = 0; i < size; i++)
        if (mux_proc_byte(chr, d, buf[i])) {
            if (d->prod[m] == d->cons[m] &&
                be && be->chr_can_read &&
                be->chr_can_read(be->opaque))
                be->chr_read(be->opaque, &buf[i], 1);
            else
                d->buffer[m][d->prod[m]++ & MUX_BUFFER_MASK] = buf[i];
        }
}

static bool muxes_realized;

static void mux_chr_event(void *opaque, int event)
{
    CharDriverState *chr = opaque;
    MuxDriver *d = chr->opaque;
    int i;

    if (!muxes_realized) {
        return;
    }

    /* Send the event to all registered listeners */
    for (i = 0; i < d->mux_cnt; i++)
        mux_chr_send_event(d, i, event);
}

/**
 * Called after processing of default and command-line-specified
 * chardevs to deliver CHR_EVENT_OPENED events to any FEs attached
 * to a mux chardev. This is done here to ensure that
 * output/prompts/banners are only displayed for the FE that has
 * focus when initial command-line processing/machine init is
 * completed.
 *
 * After this point, any new FE attached to any new or existing
 * mux will receive CHR_EVENT_OPENED notifications for the BE
 * immediately.
 */
static void muxes_realize_done(Notifier *notifier, void *unused)
{
    CharDriverState *chr;

    QTAILQ_FOREACH(chr, &chardevs, next) {
        if (chr->is_mux) {
            MuxDriver *d = chr->opaque;
            int i;

            /* send OPENED to all already-attached FEs */
            for (i = 0; i < d->mux_cnt; i++) {
                mux_chr_send_event(d, i, CHR_EVENT_OPENED);
            }
            /* mark mux as OPENED so any new FEs will immediately receive
             * OPENED event
             */
            qemu_chr_be_generic_open(chr);
        }
    }
    muxes_realized = true;
}

static Notifier muxes_realize_notify = {
    .notify = muxes_realize_done,
};

static GSource *mux_chr_add_watch(CharDriverState *s, GIOCondition cond)
{
    MuxDriver *d = s->opaque;
    CharDriverState *chr = qemu_chr_fe_get_driver(&d->chr);

    return chr->chr_add_watch(chr, cond);
}

static void mux_chr_free(struct CharDriverState *chr)
{
    MuxDriver *d = chr->opaque;
    int i;

    for (i = 0; i < d->mux_cnt; i++) {
        CharBackend *be = d->backends[i];
        if (be) {
            be->chr = NULL;
        }
    }
    qemu_chr_fe_deinit(&d->chr);
    g_free(d);
}

static void mux_chr_set_handlers(CharDriverState *chr, GMainContext *context)
{
    MuxDriver *d = chr->opaque;

    /* Fix up the real driver with mux routines */
    qemu_chr_fe_set_handlers(&d->chr,
                             mux_chr_can_read,
                             mux_chr_read,
                             mux_chr_event,
                             chr,
                             context, true);
}

static void mux_set_focus(MuxDriver *d, int focus)
{
    assert(focus >= 0);
    assert(focus < d->mux_cnt);

    if (d->focus != -1) {
        mux_chr_send_event(d, d->focus, CHR_EVENT_MUX_OUT);
    }

    d->focus = focus;
    mux_chr_send_event(d, d->focus, CHR_EVENT_MUX_IN);
}

static CharDriverState *qemu_chr_open_mux(const char *id,
                                          ChardevBackend *backend,
                                          ChardevReturn *ret,
                                          bool *be_opened,
                                          Error **errp)
{
    ChardevMux *mux = backend->u.mux.data;
    CharDriverState *chr, *drv;
    MuxDriver *d;
    ChardevCommon *common = qapi_ChardevMux_base(mux);

    drv = qemu_chr_find(mux->chardev);
    if (drv == NULL) {
        error_setg(errp, "mux: base chardev %s not found", mux->chardev);
        return NULL;
    }

    chr = qemu_chr_alloc(common, errp);
    if (!chr) {
        return NULL;
    }
    d = g_new0(MuxDriver, 1);

    chr->opaque = d;
    d->focus = -1;
    chr->chr_free = mux_chr_free;
    chr->chr_write = mux_chr_write;
    chr->chr_accept_input = mux_chr_accept_input;
    /* Frontend guest-open / -close notification is not support with muxes */
    chr->chr_set_fe_open = NULL;
    if (drv->chr_add_watch) {
        chr->chr_add_watch = mux_chr_add_watch;
    }
    /* only default to opened state if we've realized the initial
     * set of muxes
     */
    *be_opened = muxes_realized;
    chr->is_mux = 1;
    if (!qemu_chr_fe_init(&d->chr, drv, errp)) {
        qemu_chr_free(chr);
        return NULL;
    }

    return chr;
}

CharDriverState *qemu_chr_fe_get_driver(CharBackend *be)
{
    return be->chr;
}

bool qemu_chr_fe_init(CharBackend *b, CharDriverState *s, Error **errp)
{
    int tag = 0;

    if (s->is_mux) {
        MuxDriver *d = s->opaque;

        if (d->mux_cnt >= MAX_MUX) {
            goto unavailable;
        }

        d->backends[d->mux_cnt] = b;
        tag = d->mux_cnt++;
    } else if (s->be) {
        goto unavailable;
    } else {
        s->be = b;
    }

    b->fe_open = false;
    b->tag = tag;
    b->chr = s;
    return true;

unavailable:
    error_setg(errp, QERR_DEVICE_IN_USE, s->label);
    return false;
}

static bool qemu_chr_is_busy(CharDriverState *s)
{
    if (s->is_mux) {
        MuxDriver *d = s->opaque;
        return d->mux_cnt >= 0;
    } else {
        return s->be != NULL;
    }
}

void qemu_chr_fe_deinit(CharBackend *b)
{
    assert(b);

    if (b->chr) {
        qemu_chr_fe_set_handlers(b, NULL, NULL, NULL, NULL, NULL, true);
        b->chr->be = NULL;
        if (b->chr->is_mux) {
            MuxDriver *d = b->chr->opaque;
            d->backends[b->tag] = NULL;
        }
        b->chr = NULL;
    }
}

void qemu_chr_fe_set_handlers(CharBackend *b,
                              IOCanReadHandler *fd_can_read,
                              IOReadHandler *fd_read,
                              IOEventHandler *fd_event,
                              void *opaque,
                              GMainContext *context,
                              bool set_open)
{
    CharDriverState *s;
    int fe_open;

    s = b->chr;
    if (!s) {
        return;
    }

    if (!opaque && !fd_can_read && !fd_read && !fd_event) {
        fe_open = 0;
        remove_fd_in_watch(s);
    } else {
        fe_open = 1;
    }
    b->chr_can_read = fd_can_read;
    b->chr_read = fd_read;
    b->chr_event = fd_event;
    b->opaque = opaque;
    if (s->chr_update_read_handler) {
        s->chr_update_read_handler(s, context);
    }

    if (set_open) {
        qemu_chr_fe_set_open(b, fe_open);
    }

    if (fe_open) {
        qemu_chr_fe_take_focus(b);
        /* We're connecting to an already opened device, so let's make sure we
           also get the open event */
        if (s->be_open) {
            qemu_chr_be_generic_open(s);
        }
    }

    if (s->is_mux) {
        mux_chr_set_handlers(s, context);
    }
}

void qemu_chr_fe_take_focus(CharBackend *b)
{
    if (!b->chr) {
        return;
    }

    if (b->chr->is_mux) {
        mux_set_focus(b->chr->opaque, b->tag);
    }
}

typedef struct IOWatchPoll
{
    GSource parent;

    QIOChannel *ioc;
    GSource *src;

    IOCanReadHandler *fd_can_read;
    GSourceFunc fd_read;
    void *opaque;
    GMainContext *context;
} IOWatchPoll;

static IOWatchPoll *io_watch_poll_from_source(GSource *source)
{
    return container_of(source, IOWatchPoll, parent);
}

static gboolean io_watch_poll_prepare(GSource *source,
                                      gint *timeout_)
{
    IOWatchPoll *iwp = io_watch_poll_from_source(source);
    bool now_active = iwp->fd_can_read(iwp->opaque) > 0;
    bool was_active = iwp->src != NULL;
    if (was_active == now_active) {
        return FALSE;
    }

    if (now_active) {
        iwp->src = qio_channel_create_watch(
            iwp->ioc, G_IO_IN | G_IO_ERR | G_IO_HUP | G_IO_NVAL);
        g_source_set_callback(iwp->src, iwp->fd_read, iwp->opaque, NULL);
        g_source_attach(iwp->src, iwp->context);
    } else {
        g_source_destroy(iwp->src);
        g_source_unref(iwp->src);
        iwp->src = NULL;
    }
    return FALSE;
}

static gboolean io_watch_poll_check(GSource *source)
{
    return FALSE;
}

static gboolean io_watch_poll_dispatch(GSource *source, GSourceFunc callback,
                                       gpointer user_data)
{
    abort();
}

static void io_watch_poll_finalize(GSource *source)
{
    /* Due to a glib bug, removing the last reference to a source
     * inside a finalize callback causes recursive locking (and a
     * deadlock).  This is not a problem inside other callbacks,
     * including dispatch callbacks, so we call io_remove_watch_poll
     * to remove this source.  At this point, iwp->src must
     * be NULL, or we would leak it.
     *
     * This would be solved much more elegantly by child sources,
     * but we support older glib versions that do not have them.
     */
    IOWatchPoll *iwp = io_watch_poll_from_source(source);
    assert(iwp->src == NULL);
    (void)iwp;
}

static GSourceFuncs io_watch_poll_funcs = {
    .prepare = io_watch_poll_prepare,
    .check = io_watch_poll_check,
    .dispatch = io_watch_poll_dispatch,
    .finalize = io_watch_poll_finalize,
};

/* Can only be used for read */
static guint io_add_watch_poll(CharDriverState *chr,
                               QIOChannel *ioc,
                               IOCanReadHandler *fd_can_read,
                               QIOChannelFunc fd_read,
                               gpointer user_data,
                               GMainContext *context)
{
    IOWatchPoll *iwp;
    int tag;
    char *name;

    iwp = (IOWatchPoll *) g_source_new(&io_watch_poll_funcs,
                                       sizeof(IOWatchPoll));
    iwp->fd_can_read = fd_can_read;
    iwp->opaque = user_data;
    iwp->ioc = ioc;
    iwp->fd_read = (GSourceFunc) fd_read;
    iwp->src = NULL;
    iwp->context = context;

    name = g_strdup_printf("chardev-iowatch-%s", chr->label);
    g_source_set_name((GSource *)iwp, name);
    g_free(name);

    tag = g_source_attach(&iwp->parent, context);
    g_source_unref(&iwp->parent);
    return tag;
}

static void io_remove_watch_poll(guint tag)
{
    GSource *source;
    IOWatchPoll *iwp;

    g_return_if_fail (tag > 0);

    source = g_main_context_find_source_by_id(NULL, tag);
    g_return_if_fail (source != NULL);

    iwp = io_watch_poll_from_source(source);
    if (iwp->src) {
        g_source_destroy(iwp->src);
        g_source_unref(iwp->src);
        iwp->src = NULL;
    }
    g_source_destroy(&iwp->parent);
}

static void remove_fd_in_watch(CharDriverState *chr)
{
    if (chr->fd_in_tag) {
        io_remove_watch_poll(chr->fd_in_tag);
        chr->fd_in_tag = 0;
    }
}


static int io_channel_send_full(QIOChannel *ioc,
                                const void *buf, size_t len,
                                int *fds, size_t nfds)
{
    size_t offset = 0;

    while (offset < len) {
        ssize_t ret = 0;
        struct iovec iov = { .iov_base = (char *)buf + offset,
                             .iov_len = len - offset };

        ret = qio_channel_writev_full(
            ioc, &iov, 1,
            fds, nfds, NULL);
        if (ret == QIO_CHANNEL_ERR_BLOCK) {
            if (offset) {
                return offset;
            }

            errno = EAGAIN;
            return -1;
        } else if (ret < 0) {
            errno = EINVAL;
            return -1;
        }

        offset += ret;
    }

    return offset;
}


#ifndef _WIN32
static int io_channel_send(QIOChannel *ioc, const void *buf, size_t len)
{
    return io_channel_send_full(ioc, buf, len, NULL, 0);
}


typedef struct FDCharDriver {
    CharDriverState *chr;
    QIOChannel *ioc_in, *ioc_out;
    int max_size;
} FDCharDriver;

/* Called with chr_write_lock held.  */
static int fd_chr_write(CharDriverState *chr, const uint8_t *buf, int len)
{
    FDCharDriver *s = chr->opaque;
    
    return io_channel_send(s->ioc_out, buf, len);
}

static gboolean fd_chr_read(QIOChannel *chan, GIOCondition cond, void *opaque)
{
    CharDriverState *chr = opaque;
    FDCharDriver *s = chr->opaque;
    int len;
    uint8_t buf[READ_BUF_LEN];
    ssize_t ret;

    len = sizeof(buf);
    if (len > s->max_size) {
        len = s->max_size;
    }
    if (len == 0) {
        return TRUE;
    }

    ret = qio_channel_read(
        chan, (gchar *)buf, len, NULL);
    if (ret == 0) {
        remove_fd_in_watch(chr);
        qemu_chr_be_event(chr, CHR_EVENT_CLOSED);
        return FALSE;
    }
    if (ret > 0) {
        qemu_chr_be_write(chr, buf, ret);
    }

    return TRUE;
}

static int fd_chr_read_poll(void *opaque)
{
    CharDriverState *chr = opaque;
    FDCharDriver *s = chr->opaque;

    s->max_size = qemu_chr_be_can_write(chr);
    return s->max_size;
}

static GSource *fd_chr_add_watch(CharDriverState *chr, GIOCondition cond)
{
    FDCharDriver *s = chr->opaque;
    return qio_channel_create_watch(s->ioc_out, cond);
}

static void fd_chr_update_read_handler(CharDriverState *chr,
                                       GMainContext *context)
{
    FDCharDriver *s = chr->opaque;

    remove_fd_in_watch(chr);
    if (s->ioc_in) {
        chr->fd_in_tag = io_add_watch_poll(chr, s->ioc_in,
                                           fd_chr_read_poll,
                                           fd_chr_read, chr,
                                           context);
    }
}

static void fd_chr_free(struct CharDriverState *chr)
{
    FDCharDriver *s = chr->opaque;

    remove_fd_in_watch(chr);
    if (s->ioc_in) {
        object_unref(OBJECT(s->ioc_in));
    }
    if (s->ioc_out) {
        object_unref(OBJECT(s->ioc_out));
    }

    g_free(s);
    qemu_chr_be_event(chr, CHR_EVENT_CLOSED);
}

/* open a character device to a unix fd */
static CharDriverState *qemu_chr_open_fd(int fd_in, int fd_out,
                                         ChardevCommon *backend, Error **errp)
{
    CharDriverState *chr;
    FDCharDriver *s;
    char *name;

    chr = qemu_chr_alloc(backend, errp);
    if (!chr) {
        return NULL;
    }
    s = g_new0(FDCharDriver, 1);
    s->ioc_in = QIO_CHANNEL(qio_channel_file_new_fd(fd_in));
    name = g_strdup_printf("chardev-file-in-%s", chr->label);
    qio_channel_set_name(QIO_CHANNEL(s->ioc_in), name);
    g_free(name);
    s->ioc_out = QIO_CHANNEL(qio_channel_file_new_fd(fd_out));
    name = g_strdup_printf("chardev-file-out-%s", chr->label);
    qio_channel_set_name(QIO_CHANNEL(s->ioc_out), name);
    g_free(name);
    qemu_set_nonblock(fd_out);
    s->chr = chr;
    chr->opaque = s;
    chr->chr_add_watch = fd_chr_add_watch;
    chr->chr_write = fd_chr_write;
    chr->chr_update_read_handler = fd_chr_update_read_handler;
    chr->chr_free = fd_chr_free;

    return chr;
}

static CharDriverState *qemu_chr_open_pipe(const char *id,
                                           ChardevBackend *backend,
                                           ChardevReturn *ret,
                                           bool *be_opened,
                                           Error **errp)
{
    ChardevHostdev *opts = backend->u.pipe.data;
    int fd_in, fd_out;
    char *filename_in;
    char *filename_out;
    const char *filename = opts->device;
    ChardevCommon *common = qapi_ChardevHostdev_base(opts);


    filename_in = g_strdup_printf("%s.in", filename);
    filename_out = g_strdup_printf("%s.out", filename);
    TFR(fd_in = qemu_open(filename_in, O_RDWR | O_BINARY));
    TFR(fd_out = qemu_open(filename_out, O_RDWR | O_BINARY));
    g_free(filename_in);
    g_free(filename_out);
    if (fd_in < 0 || fd_out < 0) {
	if (fd_in >= 0)
	    close(fd_in);
	if (fd_out >= 0)
	    close(fd_out);
        TFR(fd_in = fd_out = qemu_open(filename, O_RDWR | O_BINARY));
        if (fd_in < 0) {
            error_setg_file_open(errp, errno, filename);
            return NULL;
        }
    }
    return qemu_chr_open_fd(fd_in, fd_out, common, errp);
}

/* init terminal so that we can grab keys */
static struct termios oldtty;
static int old_fd0_flags;
static bool stdio_in_use;
static bool stdio_allow_signal;
static bool stdio_echo_state;

static void qemu_chr_set_echo_stdio(CharDriverState *chr, bool echo);

static void term_exit(void)
{
    tcsetattr (0, TCSANOW, &oldtty);
    fcntl(0, F_SETFL, old_fd0_flags);
}

static void term_stdio_handler(int sig)
{
    /* restore echo after resume from suspend. */
    qemu_chr_set_echo_stdio(NULL, stdio_echo_state);
}

static void qemu_chr_set_echo_stdio(CharDriverState *chr, bool echo)
{
    struct termios tty;

    stdio_echo_state = echo;
    tty = oldtty;
    if (!echo) {
        tty.c_iflag &= ~(IGNBRK|BRKINT|PARMRK|ISTRIP
                          |INLCR|IGNCR|ICRNL|IXON);
        tty.c_oflag |= OPOST;
        tty.c_lflag &= ~(ECHO|ECHONL|ICANON|IEXTEN);
        tty.c_cflag &= ~(CSIZE|PARENB);
        tty.c_cflag |= CS8;
        tty.c_cc[VMIN] = 1;
        tty.c_cc[VTIME] = 0;
    }
    if (!stdio_allow_signal)
        tty.c_lflag &= ~ISIG;

    tcsetattr (0, TCSANOW, &tty);
}

static void qemu_chr_free_stdio(struct CharDriverState *chr)
{
    term_exit();
    fd_chr_free(chr);
}

static CharDriverState *qemu_chr_open_stdio(const char *id,
                                            ChardevBackend *backend,
                                            ChardevReturn *ret,
                                            bool *be_opened,
                                            Error **errp)
{
    ChardevStdio *opts = backend->u.stdio.data;
    CharDriverState *chr;
    struct sigaction act;
    ChardevCommon *common = qapi_ChardevStdio_base(opts);

    if (is_daemonized()) {
        error_setg(errp, "cannot use stdio with -daemonize");
        return NULL;
    }

    if (stdio_in_use) {
        error_setg(errp, "cannot use stdio by multiple character devices");
        return NULL;
    }

    stdio_in_use = true;
    old_fd0_flags = fcntl(0, F_GETFL);
    tcgetattr(0, &oldtty);
    qemu_set_nonblock(0);
    atexit(term_exit);

    memset(&act, 0, sizeof(act));
    act.sa_handler = term_stdio_handler;
    sigaction(SIGCONT, &act, NULL);

    chr = qemu_chr_open_fd(0, 1, common, errp);
    if (!chr) {
        return NULL;
    }
<<<<<<< HEAD
    chr->chr_close = qemu_chr_close_stdio;
=======
    chr->chr_free = qemu_chr_free_stdio;
>>>>>>> 0737f32d
    chr->chr_set_echo = qemu_chr_set_echo_stdio;
    if (opts->has_signal) {
        stdio_allow_signal = opts->signal;
    }
    qemu_chr_set_echo_stdio(chr, false);

    return chr;
}

#if defined(__linux__) || defined(__sun__) || defined(__FreeBSD__) \
    || defined(__NetBSD__) || defined(__OpenBSD__) || defined(__DragonFly__) \
    || defined(__GLIBC__)

#define HAVE_CHARDEV_SERIAL 1
#define HAVE_CHARDEV_PTY 1

typedef struct {
    QIOChannel *ioc;
    int read_bytes;

    /* Protected by the CharDriverState chr_write_lock.  */
    int connected;
    guint timer_tag;
    guint open_tag;
} PtyCharDriver;

static void pty_chr_update_read_handler_locked(CharDriverState *chr);
static void pty_chr_state(CharDriverState *chr, int connected);

static gboolean pty_chr_timer(gpointer opaque)
{
    struct CharDriverState *chr = opaque;
    PtyCharDriver *s = chr->opaque;

    qemu_mutex_lock(&chr->chr_write_lock);
    s->timer_tag = 0;
    s->open_tag = 0;
    if (!s->connected) {
        /* Next poll ... */
        pty_chr_update_read_handler_locked(chr);
    }
    qemu_mutex_unlock(&chr->chr_write_lock);
    return FALSE;
}

/* Called with chr_write_lock held.  */
static void pty_chr_rearm_timer(CharDriverState *chr, int ms)
{
    PtyCharDriver *s = chr->opaque;
    char *name;

    if (s->timer_tag) {
        g_source_remove(s->timer_tag);
        s->timer_tag = 0;
    }

    if (ms == 1000) {
        name = g_strdup_printf("pty-timer-secs-%s", chr->label);
        s->timer_tag = g_timeout_add_seconds(1, pty_chr_timer, chr);
    } else {
        name = g_strdup_printf("pty-timer-ms-%s", chr->label);
        s->timer_tag = g_timeout_add(ms, pty_chr_timer, chr);
    }
    g_source_set_name_by_id(s->timer_tag, name);
    g_free(name);
}

/* Called with chr_write_lock held.  */
static void pty_chr_update_read_handler_locked(CharDriverState *chr)
{
    PtyCharDriver *s = chr->opaque;
    GPollFD pfd;
    int rc;
    QIOChannelFile *fioc = QIO_CHANNEL_FILE(s->ioc);

    pfd.fd = fioc->fd;
    pfd.events = G_IO_OUT;
    pfd.revents = 0;
    do {
        rc = g_poll(&pfd, 1, 0);
    } while (rc == -1 && errno == EINTR);
    assert(rc >= 0);

    if (pfd.revents & G_IO_HUP) {
        pty_chr_state(chr, 0);
    } else {
        pty_chr_state(chr, 1);
    }
}

static void pty_chr_update_read_handler(CharDriverState *chr,
                                        GMainContext *context)
{
    qemu_mutex_lock(&chr->chr_write_lock);
    pty_chr_update_read_handler_locked(chr);
    qemu_mutex_unlock(&chr->chr_write_lock);
}

/* Called with chr_write_lock held.  */
static int pty_chr_write(CharDriverState *chr, const uint8_t *buf, int len)
{
    PtyCharDriver *s = chr->opaque;

    if (!s->connected) {
        /* guest sends data, check for (re-)connect */
        pty_chr_update_read_handler_locked(chr);
        if (!s->connected) {
            return 0;
        }
    }
    return io_channel_send(s->ioc, buf, len);
}

static GSource *pty_chr_add_watch(CharDriverState *chr, GIOCondition cond)
{
    PtyCharDriver *s = chr->opaque;
    if (!s->connected) {
        return NULL;
    }
    return qio_channel_create_watch(s->ioc, cond);
}

static int pty_chr_read_poll(void *opaque)
{
    CharDriverState *chr = opaque;
    PtyCharDriver *s = chr->opaque;

    s->read_bytes = qemu_chr_be_can_write(chr);
    return s->read_bytes;
}

static gboolean pty_chr_read(QIOChannel *chan, GIOCondition cond, void *opaque)
{
    CharDriverState *chr = opaque;
    PtyCharDriver *s = chr->opaque;
    gsize len;
    uint8_t buf[READ_BUF_LEN];
    ssize_t ret;

    len = sizeof(buf);
    if (len > s->read_bytes)
        len = s->read_bytes;
    if (len == 0) {
        return TRUE;
    }
    ret = qio_channel_read(s->ioc, (char *)buf, len, NULL);
    if (ret <= 0) {
        pty_chr_state(chr, 0);
        return FALSE;
    } else {
        pty_chr_state(chr, 1);
        qemu_chr_be_write(chr, buf, ret);
    }
    return TRUE;
}

static gboolean qemu_chr_be_generic_open_func(gpointer opaque)
{
    CharDriverState *chr = opaque;
    PtyCharDriver *s = chr->opaque;

    s->open_tag = 0;
    qemu_chr_be_generic_open(chr);
    return FALSE;
}

/* Called with chr_write_lock held.  */
static void pty_chr_state(CharDriverState *chr, int connected)
{
    PtyCharDriver *s = chr->opaque;

    if (!connected) {
        if (s->open_tag) {
            g_source_remove(s->open_tag);
            s->open_tag = 0;
        }
        remove_fd_in_watch(chr);
        s->connected = 0;
        /* (re-)connect poll interval for idle guests: once per second.
         * We check more frequently in case the guests sends data to
         * the virtual device linked to our pty. */
        pty_chr_rearm_timer(chr, 1000);
    } else {
        if (s->timer_tag) {
            g_source_remove(s->timer_tag);
            s->timer_tag = 0;
        }
        if (!s->connected) {
            g_assert(s->open_tag == 0);
            s->connected = 1;
            s->open_tag = g_idle_add(qemu_chr_be_generic_open_func, chr);
        }
        if (!chr->fd_in_tag) {
            chr->fd_in_tag = io_add_watch_poll(chr, s->ioc,
                                               pty_chr_read_poll,
                                               pty_chr_read,
                                               chr, NULL);
        }
    }
}

static void pty_chr_free(struct CharDriverState *chr)
{
    PtyCharDriver *s = chr->opaque;

    qemu_mutex_lock(&chr->chr_write_lock);
    pty_chr_state(chr, 0);
    object_unref(OBJECT(s->ioc));
    if (s->timer_tag) {
        g_source_remove(s->timer_tag);
        s->timer_tag = 0;
    }
    qemu_mutex_unlock(&chr->chr_write_lock);
    g_free(s);
    qemu_chr_be_event(chr, CHR_EVENT_CLOSED);
}

static CharDriverState *qemu_chr_open_pty(const char *id,
                                          ChardevBackend *backend,
                                          ChardevReturn *ret,
                                          bool *be_opened,
                                          Error **errp)
{
    CharDriverState *chr;
    PtyCharDriver *s;
    int master_fd, slave_fd;
    char pty_name[PATH_MAX];
    ChardevCommon *common = backend->u.pty.data;
    char *name;

    master_fd = qemu_openpty_raw(&slave_fd, pty_name);
    if (master_fd < 0) {
        error_setg_errno(errp, errno, "Failed to create PTY");
        return NULL;
    }

    close(slave_fd);
    qemu_set_nonblock(master_fd);

    chr = qemu_chr_alloc(common, errp);
    if (!chr) {
        close(master_fd);
        return NULL;
    }

    chr->filename = g_strdup_printf("pty:%s", pty_name);
    ret->pty = g_strdup(pty_name);
    ret->has_pty = true;

    fprintf(stderr, "char device redirected to %s (label %s)\n",
            pty_name, id);

    s = g_new0(PtyCharDriver, 1);
    chr->opaque = s;
    chr->chr_write = pty_chr_write;
    chr->chr_update_read_handler = pty_chr_update_read_handler;
    chr->chr_free = pty_chr_free;
    chr->chr_add_watch = pty_chr_add_watch;
    *be_opened = false;

    s->ioc = QIO_CHANNEL(qio_channel_file_new_fd(master_fd));
    name = g_strdup_printf("chardev-pty-%s", chr->label);
    qio_channel_set_name(QIO_CHANNEL(s->ioc), name);
    g_free(name);
    s->timer_tag = 0;

    return chr;
}

static void tty_serial_init(int fd, int speed,
                            int parity, int data_bits, int stop_bits)
{
    struct termios tty;
    speed_t spd;

#if 0
    printf("tty_serial_init: speed=%d parity=%c data=%d stop=%d\n",
           speed, parity, data_bits, stop_bits);
#endif
    tcgetattr (fd, &tty);

#define check_speed(val) if (speed <= val) { spd = B##val; break; }
    speed = speed * 10 / 11;
    do {
        check_speed(50);
        check_speed(75);
        check_speed(110);
        check_speed(134);
        check_speed(150);
        check_speed(200);
        check_speed(300);
        check_speed(600);
        check_speed(1200);
        check_speed(1800);
        check_speed(2400);
        check_speed(4800);
        check_speed(9600);
        check_speed(19200);
        check_speed(38400);
        /* Non-Posix values follow. They may be unsupported on some systems. */
        check_speed(57600);
        check_speed(115200);
#ifdef B230400
        check_speed(230400);
#endif
#ifdef B460800
        check_speed(460800);
#endif
#ifdef B500000
        check_speed(500000);
#endif
#ifdef B576000
        check_speed(576000);
#endif
#ifdef B921600
        check_speed(921600);
#endif
#ifdef B1000000
        check_speed(1000000);
#endif
#ifdef B1152000
        check_speed(1152000);
#endif
#ifdef B1500000
        check_speed(1500000);
#endif
#ifdef B2000000
        check_speed(2000000);
#endif
#ifdef B2500000
        check_speed(2500000);
#endif
#ifdef B3000000
        check_speed(3000000);
#endif
#ifdef B3500000
        check_speed(3500000);
#endif
#ifdef B4000000
        check_speed(4000000);
#endif
        spd = B115200;
    } while (0);

    cfsetispeed(&tty, spd);
    cfsetospeed(&tty, spd);

    tty.c_iflag &= ~(IGNBRK|BRKINT|PARMRK|ISTRIP
                          |INLCR|IGNCR|ICRNL|IXON);
    tty.c_oflag |= OPOST;
    tty.c_lflag &= ~(ECHO|ECHONL|ICANON|IEXTEN|ISIG);
    tty.c_cflag &= ~(CSIZE|PARENB|PARODD|CRTSCTS|CSTOPB);
    switch(data_bits) {
    default:
    case 8:
        tty.c_cflag |= CS8;
        break;
    case 7:
        tty.c_cflag |= CS7;
        break;
    case 6:
        tty.c_cflag |= CS6;
        break;
    case 5:
        tty.c_cflag |= CS5;
        break;
    }
    switch(parity) {
    default:
    case 'N':
        break;
    case 'E':
        tty.c_cflag |= PARENB;
        break;
    case 'O':
        tty.c_cflag |= PARENB | PARODD;
        break;
    }
    if (stop_bits == 2)
        tty.c_cflag |= CSTOPB;

    tcsetattr (fd, TCSANOW, &tty);
}

static int tty_serial_ioctl(CharDriverState *chr, int cmd, void *arg)
{
    FDCharDriver *s = chr->opaque;
    QIOChannelFile *fioc = QIO_CHANNEL_FILE(s->ioc_in);

    switch(cmd) {
    case CHR_IOCTL_SERIAL_SET_PARAMS:
        {
            QEMUSerialSetParams *ssp = arg;
            tty_serial_init(fioc->fd,
                            ssp->speed, ssp->parity,
                            ssp->data_bits, ssp->stop_bits);
        }
        break;
    case CHR_IOCTL_SERIAL_SET_BREAK:
        {
            int enable = *(int *)arg;
            if (enable) {
                tcsendbreak(fioc->fd, 1);
            }
        }
        break;
    case CHR_IOCTL_SERIAL_GET_TIOCM:
        {
            int sarg = 0;
            int *targ = (int *)arg;
            ioctl(fioc->fd, TIOCMGET, &sarg);
            *targ = 0;
            if (sarg & TIOCM_CTS)
                *targ |= CHR_TIOCM_CTS;
            if (sarg & TIOCM_CAR)
                *targ |= CHR_TIOCM_CAR;
            if (sarg & TIOCM_DSR)
                *targ |= CHR_TIOCM_DSR;
            if (sarg & TIOCM_RI)
                *targ |= CHR_TIOCM_RI;
            if (sarg & TIOCM_DTR)
                *targ |= CHR_TIOCM_DTR;
            if (sarg & TIOCM_RTS)
                *targ |= CHR_TIOCM_RTS;
        }
        break;
    case CHR_IOCTL_SERIAL_SET_TIOCM:
        {
            int sarg = *(int *)arg;
            int targ = 0;
            ioctl(fioc->fd, TIOCMGET, &targ);
            targ &= ~(CHR_TIOCM_CTS | CHR_TIOCM_CAR | CHR_TIOCM_DSR
                     | CHR_TIOCM_RI | CHR_TIOCM_DTR | CHR_TIOCM_RTS);
            if (sarg & CHR_TIOCM_CTS)
                targ |= TIOCM_CTS;
            if (sarg & CHR_TIOCM_CAR)
                targ |= TIOCM_CAR;
            if (sarg & CHR_TIOCM_DSR)
                targ |= TIOCM_DSR;
            if (sarg & CHR_TIOCM_RI)
                targ |= TIOCM_RI;
            if (sarg & CHR_TIOCM_DTR)
                targ |= TIOCM_DTR;
            if (sarg & CHR_TIOCM_RTS)
                targ |= TIOCM_RTS;
            ioctl(fioc->fd, TIOCMSET, &targ);
        }
        break;
    default:
        return -ENOTSUP;
    }
    return 0;
}

static void qemu_chr_free_tty(CharDriverState *chr)
{
    fd_chr_free(chr);
}

static CharDriverState *qemu_chr_open_tty_fd(int fd,
                                             ChardevCommon *backend,
                                             bool *be_opened,
                                             Error **errp)
{
    CharDriverState *chr;

    tty_serial_init(fd, 115200, 'N', 8, 1);
    chr = qemu_chr_open_fd(fd, fd, backend, errp);
    if (!chr) {
        return NULL;
    }
    chr->chr_ioctl = tty_serial_ioctl;
    chr->chr_free = qemu_chr_free_tty;
    return chr;
}
#endif /* __linux__ || __sun__ */

#if defined(__linux__)

#define HAVE_CHARDEV_PARPORT 1

typedef struct {
    int fd;
    int mode;
} ParallelCharDriver;

static int pp_hw_mode(ParallelCharDriver *s, uint16_t mode)
{
    if (s->mode != mode) {
	int m = mode;
        if (ioctl(s->fd, PPSETMODE, &m) < 0)
            return 0;
	s->mode = mode;
    }
    return 1;
}

static int pp_ioctl(CharDriverState *chr, int cmd, void *arg)
{
    ParallelCharDriver *drv = chr->opaque;
    int fd = drv->fd;
    uint8_t b;

    switch(cmd) {
    case CHR_IOCTL_PP_READ_DATA:
        if (ioctl(fd, PPRDATA, &b) < 0)
            return -ENOTSUP;
        *(uint8_t *)arg = b;
        break;
    case CHR_IOCTL_PP_WRITE_DATA:
        b = *(uint8_t *)arg;
        if (ioctl(fd, PPWDATA, &b) < 0)
            return -ENOTSUP;
        break;
    case CHR_IOCTL_PP_READ_CONTROL:
        if (ioctl(fd, PPRCONTROL, &b) < 0)
            return -ENOTSUP;
	/* Linux gives only the lowest bits, and no way to know data
	   direction! For better compatibility set the fixed upper
	   bits. */
        *(uint8_t *)arg = b | 0xc0;
        break;
    case CHR_IOCTL_PP_WRITE_CONTROL:
        b = *(uint8_t *)arg;
        if (ioctl(fd, PPWCONTROL, &b) < 0)
            return -ENOTSUP;
        break;
    case CHR_IOCTL_PP_READ_STATUS:
        if (ioctl(fd, PPRSTATUS, &b) < 0)
            return -ENOTSUP;
        *(uint8_t *)arg = b;
        break;
    case CHR_IOCTL_PP_DATA_DIR:
        if (ioctl(fd, PPDATADIR, (int *)arg) < 0)
            return -ENOTSUP;
        break;
    case CHR_IOCTL_PP_EPP_READ_ADDR:
	if (pp_hw_mode(drv, IEEE1284_MODE_EPP|IEEE1284_ADDR)) {
	    struct ParallelIOArg *parg = arg;
	    int n = read(fd, parg->buffer, parg->count);
	    if (n != parg->count) {
		return -EIO;
	    }
	}
        break;
    case CHR_IOCTL_PP_EPP_READ:
	if (pp_hw_mode(drv, IEEE1284_MODE_EPP)) {
	    struct ParallelIOArg *parg = arg;
	    int n = read(fd, parg->buffer, parg->count);
	    if (n != parg->count) {
		return -EIO;
	    }
	}
        break;
    case CHR_IOCTL_PP_EPP_WRITE_ADDR:
	if (pp_hw_mode(drv, IEEE1284_MODE_EPP|IEEE1284_ADDR)) {
	    struct ParallelIOArg *parg = arg;
	    int n = write(fd, parg->buffer, parg->count);
	    if (n != parg->count) {
		return -EIO;
	    }
	}
        break;
    case CHR_IOCTL_PP_EPP_WRITE:
	if (pp_hw_mode(drv, IEEE1284_MODE_EPP)) {
	    struct ParallelIOArg *parg = arg;
	    int n = write(fd, parg->buffer, parg->count);
	    if (n != parg->count) {
		return -EIO;
	    }
	}
        break;
    default:
        return -ENOTSUP;
    }
    return 0;
}

static void pp_free(CharDriverState *chr)
{
    ParallelCharDriver *drv = chr->opaque;
    int fd = drv->fd;

    pp_hw_mode(drv, IEEE1284_MODE_COMPAT);
    ioctl(fd, PPRELEASE);
    close(fd);
    g_free(drv);
    qemu_chr_be_event(chr, CHR_EVENT_CLOSED);
}

static CharDriverState *qemu_chr_open_pp_fd(int fd,
                                            ChardevCommon *backend,
                                            bool *be_opened,
                                            Error **errp)
{
    CharDriverState *chr;
    ParallelCharDriver *drv;

    if (ioctl(fd, PPCLAIM) < 0) {
        error_setg_errno(errp, errno, "not a parallel port");
        close(fd);
        return NULL;
    }

    chr = qemu_chr_alloc(backend, errp);
    if (!chr) {
        return NULL;
    }

    drv = g_new0(ParallelCharDriver, 1);
    chr->opaque = drv;
    chr->chr_write = null_chr_write;
    chr->chr_ioctl = pp_ioctl;
    chr->chr_free = pp_free;

    drv->fd = fd;
    drv->mode = IEEE1284_MODE_COMPAT;

    return chr;
}
#endif /* __linux__ */

#if defined(__FreeBSD__) || defined(__FreeBSD_kernel__) || defined(__DragonFly__)

#define HAVE_CHARDEV_PARPORT 1

static int pp_ioctl(CharDriverState *chr, int cmd, void *arg)
{
    int fd = (int)(intptr_t)chr->opaque;
    uint8_t b;

    switch(cmd) {
    case CHR_IOCTL_PP_READ_DATA:
        if (ioctl(fd, PPIGDATA, &b) < 0)
            return -ENOTSUP;
        *(uint8_t *)arg = b;
        break;
    case CHR_IOCTL_PP_WRITE_DATA:
        b = *(uint8_t *)arg;
        if (ioctl(fd, PPISDATA, &b) < 0)
            return -ENOTSUP;
        break;
    case CHR_IOCTL_PP_READ_CONTROL:
        if (ioctl(fd, PPIGCTRL, &b) < 0)
            return -ENOTSUP;
        *(uint8_t *)arg = b;
        break;
    case CHR_IOCTL_PP_WRITE_CONTROL:
        b = *(uint8_t *)arg;
        if (ioctl(fd, PPISCTRL, &b) < 0)
            return -ENOTSUP;
        break;
    case CHR_IOCTL_PP_READ_STATUS:
        if (ioctl(fd, PPIGSTATUS, &b) < 0)
            return -ENOTSUP;
        *(uint8_t *)arg = b;
        break;
    default:
        return -ENOTSUP;
    }
    return 0;
}

static CharDriverState *qemu_chr_open_pp_fd(int fd,
                                            ChardevCommon *backend,
                                            bool *be_opened,
                                            Error **errp)
{
    CharDriverState *chr;

    chr = qemu_chr_alloc(backend, errp);
    if (!chr) {
        return NULL;
    }
    chr->opaque = (void *)(intptr_t)fd;
    chr->chr_write = null_chr_write;
    chr->chr_ioctl = pp_ioctl;
    *be_opened = false;
    return chr;
}
#endif

#else /* _WIN32 */

#define HAVE_CHARDEV_SERIAL 1

typedef struct {
    int max_size;
    HANDLE hcom, hrecv, hsend;
    OVERLAPPED orecv;
    BOOL fpipe;
    DWORD len;

    /* Protected by the CharDriverState chr_write_lock.  */
    OVERLAPPED osend;
} WinCharState;

typedef struct {
    HANDLE  hStdIn;
    HANDLE  hInputReadyEvent;
    HANDLE  hInputDoneEvent;
    HANDLE  hInputThread;
    uint8_t win_stdio_buf;
} WinStdioCharState;

#define NSENDBUF 2048
#define NRECVBUF 2048
#define MAXCONNECT 1
#define NTIMEOUT 5000

static int win_chr_poll(void *opaque);
static int win_chr_pipe_poll(void *opaque);

static void win_chr_free(CharDriverState *chr)
{
    WinCharState *s = chr->opaque;

    if (s->hsend) {
        CloseHandle(s->hsend);
        s->hsend = NULL;
    }
    if (s->hrecv) {
        CloseHandle(s->hrecv);
        s->hrecv = NULL;
    }
    if (s->hcom) {
        CloseHandle(s->hcom);
        s->hcom = NULL;
    }
    if (s->fpipe)
        qemu_del_polling_cb(win_chr_pipe_poll, chr);
    else
        qemu_del_polling_cb(win_chr_poll, chr);

    qemu_chr_be_event(chr, CHR_EVENT_CLOSED);
}

static int win_chr_init(CharDriverState *chr, const char *filename, Error **errp)
{
    WinCharState *s = chr->opaque;
    COMMCONFIG comcfg;
    COMMTIMEOUTS cto = { 0, 0, 0, 0, 0};
    COMSTAT comstat;
    DWORD size;
    DWORD err;

    s->hsend = CreateEvent(NULL, TRUE, FALSE, NULL);
    if (!s->hsend) {
        error_setg(errp, "Failed CreateEvent");
        goto fail;
    }
    s->hrecv = CreateEvent(NULL, TRUE, FALSE, NULL);
    if (!s->hrecv) {
        error_setg(errp, "Failed CreateEvent");
        goto fail;
    }

    s->hcom = win32CreateFile(filename, GENERIC_READ|GENERIC_WRITE, 0, NULL,
                      OPEN_EXISTING, FILE_FLAG_OVERLAPPED, 0);
    if (s->hcom == INVALID_HANDLE_VALUE) {
        error_setg(errp, "Failed CreateFile (%lu)", GetLastError());
        s->hcom = NULL;
        goto fail;
    }

    if (!SetupComm(s->hcom, NRECVBUF, NSENDBUF)) {
        error_setg(errp, "Failed SetupComm");
        goto fail;
    }

    ZeroMemory(&comcfg, sizeof(COMMCONFIG));
    size = sizeof(COMMCONFIG);
    GetDefaultCommConfig(filename, &comcfg, &size);
    comcfg.dcb.DCBlength = sizeof(DCB);
    CommConfigDialog(filename, NULL, &comcfg);

    if (!SetCommState(s->hcom, &comcfg.dcb)) {
        error_setg(errp, "Failed SetCommState");
        goto fail;
    }

    if (!SetCommMask(s->hcom, EV_ERR)) {
        error_setg(errp, "Failed SetCommMask");
        goto fail;
    }

    cto.ReadIntervalTimeout = MAXDWORD;
    if (!SetCommTimeouts(s->hcom, &cto)) {
        error_setg(errp, "Failed SetCommTimeouts");
        goto fail;
    }

    if (!ClearCommError(s->hcom, &err, &comstat)) {
        error_setg(errp, "Failed ClearCommError");
        goto fail;
    }
    qemu_add_polling_cb(win_chr_poll, chr);
    return 0;

 fail:
    win_chr_free(chr);
    return -1;
}

/* Called with chr_write_lock held.  */
static int win_chr_write(CharDriverState *chr, const uint8_t *buf, int len1)
{
    WinCharState *s = chr->opaque;
    DWORD len, ret, size, err;

    len = len1;
    ZeroMemory(&s->osend, sizeof(s->osend));
    s->osend.hEvent = s->hsend;
    while (len > 0) {
        if (s->hsend)
            ret = WriteFile(s->hcom, buf, len, &size, &s->osend);
        else
            ret = WriteFile(s->hcom, buf, len, &size, NULL);
        if (!ret) {
            err = GetLastError();
            if (err == ERROR_IO_PENDING) {
                ret = GetOverlappedResult(s->hcom, &s->osend, &size, TRUE);
                if (ret) {
                    buf += size;
                    len -= size;
                } else {
                    break;
                }
            } else {
                break;
            }
        } else {
            buf += size;
            len -= size;
        }
    }
    return len1 - len;
}

static int win_chr_read_poll(CharDriverState *chr)
{
    WinCharState *s = chr->opaque;

    s->max_size = qemu_chr_be_can_write(chr);
    return s->max_size;
}

static void win_chr_readfile(CharDriverState *chr)
{
    WinCharState *s = chr->opaque;
    int ret, err;
    uint8_t buf[READ_BUF_LEN];
    DWORD size;

    ZeroMemory(&s->orecv, sizeof(s->orecv));
    s->orecv.hEvent = s->hrecv;
    ret = ReadFile(s->hcom, buf, s->len, &size, &s->orecv);
    if (!ret) {
        err = GetLastError();
        if (err == ERROR_IO_PENDING) {
            ret = GetOverlappedResult(s->hcom, &s->orecv, &size, TRUE);
        }
    }

    if (size > 0) {
        qemu_chr_be_write(chr, buf, size);
    }
}

static void win_chr_read(CharDriverState *chr)
{
    WinCharState *s = chr->opaque;

    if (s->len > s->max_size)
        s->len = s->max_size;
    if (s->len == 0)
        return;

    win_chr_readfile(chr);
}

static int win_chr_poll(void *opaque)
{
    CharDriverState *chr = opaque;
    WinCharState *s = chr->opaque;
    COMSTAT status;
    DWORD comerr;

    ClearCommError(s->hcom, &comerr, &status);
    if (status.cbInQue > 0) {
        s->len = status.cbInQue;
        win_chr_read_poll(chr);
        win_chr_read(chr);
        return 1;
    }
    return 0;
}

static CharDriverState *qemu_chr_open_win_path(const char *filename,
                                               ChardevCommon *backend,
                                               Error **errp)
{
    CharDriverState *chr;
    WinCharState *s;

    chr = qemu_chr_alloc(backend, errp);
    if (!chr) {
        return NULL;
    }
    s = g_new0(WinCharState, 1);
    chr->opaque = s;
    chr->chr_write = win_chr_write;
    chr->chr_free = win_chr_free;

    if (win_chr_init(chr, filename, errp) < 0) {
        g_free(s);
        qemu_chr_free_common(chr);
        return NULL;
    }
    return chr;
}

static int win_chr_pipe_poll(void *opaque)
{
    CharDriverState *chr = opaque;
    WinCharState *s = chr->opaque;
    DWORD size;

    PeekNamedPipe(s->hcom, NULL, 0, NULL, &size, NULL);
    if (size > 0) {
        s->len = size;
        win_chr_read_poll(chr);
        win_chr_read(chr);
        return 1;
    }
    return 0;
}

static int win_chr_pipe_init(CharDriverState *chr, const char *filename,
                             Error **errp)
{
    WinCharState *s = chr->opaque;
    OVERLAPPED ov;
    int ret;
    DWORD size;
    char *openname;

    s->fpipe = TRUE;

    s->hsend = CreateEvent(NULL, TRUE, FALSE, NULL);
    if (!s->hsend) {
        error_setg(errp, "Failed CreateEvent");
        goto fail;
    }
    s->hrecv = CreateEvent(NULL, TRUE, FALSE, NULL);
    if (!s->hrecv) {
        error_setg(errp, "Failed CreateEvent");
        goto fail;
    }

    openname = g_strdup_printf("\\\\.\\pipe\\%s", filename);
    s->hcom = CreateNamedPipe(openname, PIPE_ACCESS_DUPLEX | FILE_FLAG_OVERLAPPED,
                              PIPE_TYPE_BYTE | PIPE_READMODE_BYTE |
                              PIPE_WAIT,
                              MAXCONNECT, NSENDBUF, NRECVBUF, NTIMEOUT, NULL);
    g_free(openname);
    if (s->hcom == INVALID_HANDLE_VALUE) {
        error_setg(errp, "Failed CreateNamedPipe (%lu)", GetLastError());
        s->hcom = NULL;
        goto fail;
    }

    ZeroMemory(&ov, sizeof(ov));
    ov.hEvent = CreateEvent(NULL, TRUE, FALSE, NULL);
    ret = ConnectNamedPipe(s->hcom, &ov);
    if (ret) {
        error_setg(errp, "Failed ConnectNamedPipe");
        goto fail;
    }

    ret = GetOverlappedResult(s->hcom, &ov, &size, TRUE);
    if (!ret) {
        error_setg(errp, "Failed GetOverlappedResult");
        if (ov.hEvent) {
            CloseHandle(ov.hEvent);
            ov.hEvent = NULL;
        }
        goto fail;
    }

    if (ov.hEvent) {
        CloseHandle(ov.hEvent);
        ov.hEvent = NULL;
    }
    qemu_add_polling_cb(win_chr_pipe_poll, chr);
    return 0;

 fail:
    win_chr_free(chr);
    return -1;
}


static CharDriverState *qemu_chr_open_pipe(const char *id,
                                           ChardevBackend *backend,
                                           ChardevReturn *ret,
                                           bool *be_opened,
                                           Error **errp)
{
    ChardevHostdev *opts = backend->u.pipe.data;
    const char *filename = opts->device;
    CharDriverState *chr;
    WinCharState *s;
    ChardevCommon *common = qapi_ChardevHostdev_base(opts);

    chr = qemu_chr_alloc(common, errp);
    if (!chr) {
        return NULL;
    }
    s = g_new0(WinCharState, 1);
    chr->opaque = s;
    chr->chr_write = win_chr_write;
    chr->chr_free = win_chr_free;

    if (win_chr_pipe_init(chr, filename, errp) < 0) {
        g_free(s);
        qemu_chr_free_common(chr);
        return NULL;
    }
    return chr;
}

static CharDriverState *qemu_chr_open_win_file(HANDLE fd_out,
                                               ChardevCommon *backend,
                                               Error **errp)
{
    CharDriverState *chr;
    WinCharState *s;

    chr = qemu_chr_alloc(backend, errp);
    if (!chr) {
        return NULL;
    }
    s = g_new0(WinCharState, 1);
    s->hcom = fd_out;
    chr->opaque = s;
    chr->chr_write = win_chr_write;
    return chr;
}

static CharDriverState *qemu_chr_open_win_con(const char *id,
                                              ChardevBackend *backend,
                                              ChardevReturn *ret,
                                              bool *be_opened,
                                              Error **errp)
{
    ChardevCommon *common = backend->u.console.data;
    return qemu_chr_open_win_file(GetStdHandle(STD_OUTPUT_HANDLE),
                                  common, errp);
}

static int win_stdio_write(CharDriverState *chr, const uint8_t *buf, int len)
{
    HANDLE  hStdOut = GetStdHandle(STD_OUTPUT_HANDLE);
    DWORD   dwSize;
    int     len1;

    len1 = len;

    while (len1 > 0) {
        if (!WriteFile(hStdOut, buf, len1, &dwSize, NULL)) {
            break;
        }
        buf  += dwSize;
        len1 -= dwSize;
    }

    return len - len1;
}

static void win_stdio_wait_func(void *opaque)
{
    CharDriverState   *chr   = opaque;
    WinStdioCharState *stdio = chr->opaque;
    INPUT_RECORD       buf[4];
    int                ret;
    DWORD              dwSize;
    int                i;

    // On Windows QEMU may share its console window with other processes,
    // e.g. cmd.exe which launched it. This means we can't be sure that
    // any console event we were told about is still there (other process may
    // have already handled it), and instead of getting the event QEMU might
    // just block on the following ReadConsoleInput() call.
    // So let's first check if there's anything left to read.
    DWORD eventCount = 0;
    BOOL getRet = GetNumberOfConsoleInputEvents(stdio->hStdIn, &eventCount);
    if (!getRet) {
        fprintf(stderr, "GetNumberOfConsoleInputEvents() API call failed,"
                        " code %lu\n", GetLastError());
        return;
    }
    if (eventCount == 0) {
        // we're too late, nothing to read
        return;
    }

    ret = ReadConsoleInput(stdio->hStdIn, buf, ARRAY_SIZE(buf), &dwSize);

    if (!ret) {
        /* Avoid error storm */
        qemu_del_wait_object(stdio->hStdIn, NULL, NULL);
        return;
    }

    for (i = 0; i < dwSize; i++) {
        KEY_EVENT_RECORD *kev = &buf[i].Event.KeyEvent;

        if (buf[i].EventType == KEY_EVENT && kev->bKeyDown) {
            int j;
            if (kev->uChar.AsciiChar != 0) {
                for (j = 0; j < kev->wRepeatCount; j++) {
                    if (qemu_chr_be_can_write(chr)) {
                        uint8_t c = kev->uChar.AsciiChar;
                        qemu_chr_be_write(chr, &c, 1);
                    }
                }
            }
        }
    }
}

static DWORD WINAPI win_stdio_thread(LPVOID param)
{
    CharDriverState   *chr   = param;
    WinStdioCharState *stdio = chr->opaque;
    int                ret;
    DWORD              dwSize;

    while (1) {

        /* Wait for one byte */
        ret = ReadFile(stdio->hStdIn, &stdio->win_stdio_buf, 1, &dwSize, NULL);

        /* Exit in case of error, continue if nothing read */
        if (!ret) {
            break;
        }
        if (!dwSize) {
            continue;
        }

        /* Some terminal emulator returns \r\n for Enter, just pass \n */
        if (stdio->win_stdio_buf == '\r') {
            continue;
        }

        /* Signal the main thread and wait until the byte was eaten */
        if (!SetEvent(stdio->hInputReadyEvent)) {
            break;
        }
        if (WaitForSingleObject(stdio->hInputDoneEvent, INFINITE)
            != WAIT_OBJECT_0) {
            break;
        }
    }

    qemu_del_wait_object(stdio->hInputReadyEvent, NULL, NULL);
    return 0;
}

static void win_stdio_thread_wait_func(void *opaque)
{
    CharDriverState   *chr   = opaque;
    WinStdioCharState *stdio = chr->opaque;

    if (qemu_chr_be_can_write(chr)) {
        qemu_chr_be_write(chr, &stdio->win_stdio_buf, 1);
    }

    SetEvent(stdio->hInputDoneEvent);
}

static void qemu_chr_set_echo_win_stdio(CharDriverState *chr, bool echo)
{
    WinStdioCharState *stdio  = chr->opaque;
    DWORD              dwMode = 0;

    GetConsoleMode(stdio->hStdIn, &dwMode);

    if (echo) {
        SetConsoleMode(stdio->hStdIn, dwMode | ENABLE_ECHO_INPUT);
    } else {
        SetConsoleMode(stdio->hStdIn, dwMode & ~ENABLE_ECHO_INPUT);
    }
}

static void win_stdio_free(CharDriverState *chr)
{
    WinStdioCharState *stdio = chr->opaque;

    if (stdio->hInputReadyEvent != INVALID_HANDLE_VALUE) {
        CloseHandle(stdio->hInputReadyEvent);
    }
    if (stdio->hInputDoneEvent != INVALID_HANDLE_VALUE) {
        CloseHandle(stdio->hInputDoneEvent);
    }
    if (stdio->hInputThread != INVALID_HANDLE_VALUE) {
        TerminateThread(stdio->hInputThread, 0);
    }

    g_free(chr->opaque);
}

static CharDriverState *qemu_chr_open_stdio(const char *id,
                                            ChardevBackend *backend,
                                            ChardevReturn *ret,
                                            bool *be_opened,
                                            Error **errp)
{
    CharDriverState   *chr;
    WinStdioCharState *stdio;
    DWORD              dwMode;
    int                is_console = 0;
    ChardevCommon *common = qapi_ChardevStdio_base(backend->u.stdio.data);

    chr   = qemu_chr_alloc(common, errp);
    if (!chr) {
        return NULL;
    }
    stdio = g_new0(WinStdioCharState, 1);

    stdio->hStdIn = GetStdHandle(STD_INPUT_HANDLE);
    if (stdio->hStdIn == INVALID_HANDLE_VALUE) {
        error_setg(errp, "cannot open stdio: invalid handle");
        return NULL;
    }

    is_console = GetConsoleMode(stdio->hStdIn, &dwMode) != 0;

    chr->opaque    = stdio;
    chr->chr_write = win_stdio_write;
    chr->chr_free = win_stdio_free;

    if (is_console) {
        if (qemu_add_wait_object(stdio->hStdIn,
                                 win_stdio_wait_func, chr)) {
            error_setg(errp, "qemu_add_wait_object: failed");
            goto err1;
        }
    } else {
        DWORD   dwId;
            
        stdio->hInputReadyEvent = CreateEvent(NULL, FALSE, FALSE, NULL);
        stdio->hInputDoneEvent  = CreateEvent(NULL, FALSE, FALSE, NULL);
        if (stdio->hInputReadyEvent == INVALID_HANDLE_VALUE
            || stdio->hInputDoneEvent == INVALID_HANDLE_VALUE) {
            error_setg(errp, "cannot create event");
            goto err2;
        }
        if (qemu_add_wait_object(stdio->hInputReadyEvent,
                                 win_stdio_thread_wait_func, chr)) {
            error_setg(errp, "qemu_add_wait_object: failed");
            goto err2;
        }
        stdio->hInputThread     = CreateThread(NULL, 0, win_stdio_thread,
                                               chr, 0, &dwId);

        if (stdio->hInputThread == INVALID_HANDLE_VALUE) {
            error_setg(errp, "cannot create stdio thread");
            goto err3;
        }
    }

    dwMode |= ENABLE_LINE_INPUT;

    if (is_console) {
        /* set the terminal in raw mode */
        /* ENABLE_QUICK_EDIT_MODE | ENABLE_EXTENDED_FLAGS */
        dwMode |= ENABLE_PROCESSED_INPUT;
    }

    SetConsoleMode(stdio->hStdIn, dwMode);

    chr->chr_set_echo = qemu_chr_set_echo_win_stdio;
    qemu_chr_set_echo_win_stdio(chr, false);

    return chr;

err3:
    qemu_del_wait_object(stdio->hInputReadyEvent, NULL, NULL);
err2:
    CloseHandle(stdio->hInputReadyEvent);
    CloseHandle(stdio->hInputDoneEvent);
err1:
    qemu_del_wait_object(stdio->hStdIn, NULL, NULL);
    return NULL;
}
#endif /* !_WIN32 */

/***********************************************************/
/* UDP Net console */

typedef struct {
    QIOChannel *ioc;
    uint8_t buf[READ_BUF_LEN];
    int bufcnt;
    int bufptr;
    int max_size;
} NetCharDriver;

/* Called with chr_write_lock held.  */
static int udp_chr_write(CharDriverState *chr, const uint8_t *buf, int len)
{
    NetCharDriver *s = chr->opaque;

    return qio_channel_write(
        s->ioc, (const char *)buf, len, NULL);
}

static int udp_chr_read_poll(void *opaque)
{
    CharDriverState *chr = opaque;
    NetCharDriver *s = chr->opaque;

    s->max_size = qemu_chr_be_can_write(chr);

    /* If there were any stray characters in the queue process them
     * first
     */
    while (s->max_size > 0 && s->bufptr < s->bufcnt) {
        qemu_chr_be_write(chr, &s->buf[s->bufptr], 1);
        s->bufptr++;
        s->max_size = qemu_chr_be_can_write(chr);
    }
    return s->max_size;
}

static gboolean udp_chr_read(QIOChannel *chan, GIOCondition cond, void *opaque)
{
    CharDriverState *chr = opaque;
    NetCharDriver *s = chr->opaque;
    ssize_t ret;

    if (s->max_size == 0) {
        return TRUE;
    }
    ret = qio_channel_read(
        s->ioc, (char *)s->buf, sizeof(s->buf), NULL);
    if (ret <= 0) {
        remove_fd_in_watch(chr);
        return FALSE;
    }
    s->bufcnt = ret;

    s->bufptr = 0;
    while (s->max_size > 0 && s->bufptr < s->bufcnt) {
        qemu_chr_be_write(chr, &s->buf[s->bufptr], 1);
        s->bufptr++;
        s->max_size = qemu_chr_be_can_write(chr);
    }

    return TRUE;
}

static void udp_chr_update_read_handler(CharDriverState *chr,
                                        GMainContext *context)
{
    NetCharDriver *s = chr->opaque;

    remove_fd_in_watch(chr);
    if (s->ioc) {
        chr->fd_in_tag = io_add_watch_poll(chr, s->ioc,
                                           udp_chr_read_poll,
                                           udp_chr_read, chr,
                                           context);
    }
}

static void udp_chr_free(CharDriverState *chr)
{
    NetCharDriver *s = chr->opaque;

    remove_fd_in_watch(chr);
    if (s->ioc) {
        object_unref(OBJECT(s->ioc));
    }
    g_free(s);
    qemu_chr_be_event(chr, CHR_EVENT_CLOSED);
}

static CharDriverState *qemu_chr_open_udp(QIOChannelSocket *sioc,
                                          ChardevCommon *backend,
                                          bool *be_opened,
                                          Error **errp)
{
    CharDriverState *chr = NULL;
    NetCharDriver *s = NULL;

    chr = qemu_chr_alloc(backend, errp);
    if (!chr) {
        return NULL;
    }
    s = g_new0(NetCharDriver, 1);

    s->ioc = QIO_CHANNEL(sioc);
    s->bufcnt = 0;
    s->bufptr = 0;
    chr->opaque = s;
    chr->chr_write = udp_chr_write;
    chr->chr_update_read_handler = udp_chr_update_read_handler;
    chr->chr_free = udp_chr_free;
    /* be isn't opened until we get a connection */
    *be_opened = false;
    return chr;
}

/***********************************************************/
/* TCP Net console */

typedef struct {
    QIOChannel *ioc; /* Client I/O channel */
    QIOChannelSocket *sioc; /* Client master channel */
    QIOChannelSocket *listen_ioc;
    guint listen_tag;
    QCryptoTLSCreds *tls_creds;
    int connected;
    int max_size;
    int do_telnetopt;
    int do_nodelay;
    int is_unix;
    int *read_msgfds;
    size_t read_msgfds_num;
    int *write_msgfds;
    size_t write_msgfds_num;

    SocketAddress *addr;
    bool is_listen;
    bool is_telnet;

    guint reconnect_timer;
    int64_t reconnect_time;
    bool connect_err_reported;
} TCPCharDriver;

static gboolean socket_reconnect_timeout(gpointer opaque);

static void qemu_chr_socket_restart_timer(CharDriverState *chr)
{
    TCPCharDriver *s = chr->opaque;
    char *name;
    assert(s->connected == 0);
    s->reconnect_timer = g_timeout_add_seconds(s->reconnect_time,
                                               socket_reconnect_timeout, chr);
    name = g_strdup_printf("chardev-socket-reconnect-%s", chr->label);
    g_source_set_name_by_id(s->reconnect_timer, name);
    g_free(name);
}

static void check_report_connect_error(CharDriverState *chr,
                                       Error *err)
{
    TCPCharDriver *s = chr->opaque;

    if (!s->connect_err_reported) {
        error_report("Unable to connect character device %s: %s",
                     chr->label, error_get_pretty(err));
        s->connect_err_reported = true;
    }
    qemu_chr_socket_restart_timer(chr);
}

static gboolean tcp_chr_accept(QIOChannel *chan,
                               GIOCondition cond,
                               void *opaque);

/* Called with chr_write_lock held.  */
static int tcp_chr_write(CharDriverState *chr, const uint8_t *buf, int len)
{
    TCPCharDriver *s = chr->opaque;
    if (s->connected) {
        int ret =  io_channel_send_full(s->ioc, buf, len,
                                        s->write_msgfds,
                                        s->write_msgfds_num);

        /* free the written msgfds, no matter what */
        if (s->write_msgfds_num) {
            g_free(s->write_msgfds);
            s->write_msgfds = 0;
            s->write_msgfds_num = 0;
        }

        return ret;
    } else {
        /* XXX: indicate an error ? */
        return len;
    }
}

static int tcp_chr_read_poll(void *opaque)
{
    CharDriverState *chr = opaque;
    TCPCharDriver *s = chr->opaque;
    if (!s->connected)
        return 0;
    s->max_size = qemu_chr_be_can_write(chr);
    return s->max_size;
}

#define IAC 255
#define IAC_BREAK 243
static void tcp_chr_process_IAC_bytes(CharDriverState *chr,
                                      TCPCharDriver *s,
                                      uint8_t *buf, int *size)
{
    /* Handle any telnet client's basic IAC options to satisfy char by
     * char mode with no echo.  All IAC options will be removed from
     * the buf and the do_telnetopt variable will be used to track the
     * state of the width of the IAC information.
     *
     * IAC commands come in sets of 3 bytes with the exception of the
     * "IAC BREAK" command and the double IAC.
     */

    int i;
    int j = 0;

    for (i = 0; i < *size; i++) {
        if (s->do_telnetopt > 1) {
            if ((unsigned char)buf[i] == IAC && s->do_telnetopt == 2) {
                /* Double IAC means send an IAC */
                if (j != i)
                    buf[j] = buf[i];
                j++;
                s->do_telnetopt = 1;
            } else {
                if ((unsigned char)buf[i] == IAC_BREAK && s->do_telnetopt == 2) {
                    /* Handle IAC break commands by sending a serial break */
                    qemu_chr_be_event(chr, CHR_EVENT_BREAK);
                    s->do_telnetopt++;
                }
                s->do_telnetopt++;
            }
            if (s->do_telnetopt >= 4) {
                s->do_telnetopt = 1;
            }
        } else {
            if ((unsigned char)buf[i] == IAC) {
                s->do_telnetopt = 2;
            } else {
                if (j != i)
                    buf[j] = buf[i];
                j++;
            }
        }
    }
    *size = j;
}

static int tcp_get_msgfds(CharDriverState *chr, int *fds, int num)
{
    TCPCharDriver *s = chr->opaque;
    int to_copy = (s->read_msgfds_num < num) ? s->read_msgfds_num : num;

    assert(num <= TCP_MAX_FDS);

    if (to_copy) {
        int i;

        memcpy(fds, s->read_msgfds, to_copy * sizeof(int));

        /* Close unused fds */
        for (i = to_copy; i < s->read_msgfds_num; i++) {
            close(s->read_msgfds[i]);
        }

        g_free(s->read_msgfds);
        s->read_msgfds = 0;
        s->read_msgfds_num = 0;
    }

    return to_copy;
}

static int tcp_set_msgfds(CharDriverState *chr, int *fds, int num)
{
    TCPCharDriver *s = chr->opaque;

    /* clear old pending fd array */
    g_free(s->write_msgfds);
    s->write_msgfds = NULL;
    s->write_msgfds_num = 0;

    if (!s->connected ||
        !qio_channel_has_feature(s->ioc,
                                 QIO_CHANNEL_FEATURE_FD_PASS)) {
        return -1;
    }

    if (num) {
        s->write_msgfds = g_new(int, num);
        memcpy(s->write_msgfds, fds, num * sizeof(int));
    }

    s->write_msgfds_num = num;

    return 0;
}

static ssize_t tcp_chr_recv(CharDriverState *chr, char *buf, size_t len)
{
    TCPCharDriver *s = chr->opaque;
    struct iovec iov = { .iov_base = buf, .iov_len = len };
    int ret;
    size_t i;
    int *msgfds = NULL;
    size_t msgfds_num = 0;

    if (qio_channel_has_feature(s->ioc, QIO_CHANNEL_FEATURE_FD_PASS)) {
        ret = qio_channel_readv_full(s->ioc, &iov, 1,
                                     &msgfds, &msgfds_num,
                                     NULL);
    } else {
        ret = qio_channel_readv_full(s->ioc, &iov, 1,
                                     NULL, NULL,
                                     NULL);
    }

    if (ret == QIO_CHANNEL_ERR_BLOCK) {
        errno = EAGAIN;
        ret = -1;
    } else if (ret == -1) {
        errno = EIO;
    }

    if (msgfds_num) {
        /* close and clean read_msgfds */
        for (i = 0; i < s->read_msgfds_num; i++) {
            close(s->read_msgfds[i]);
        }

        if (s->read_msgfds_num) {
            g_free(s->read_msgfds);
        }

        s->read_msgfds = msgfds;
        s->read_msgfds_num = msgfds_num;
    }

    for (i = 0; i < s->read_msgfds_num; i++) {
        int fd = s->read_msgfds[i];
        if (fd < 0) {
            continue;
        }

        /* O_NONBLOCK is preserved across SCM_RIGHTS so reset it */
        qemu_set_block(fd);

#ifndef MSG_CMSG_CLOEXEC
        qemu_set_cloexec(fd);
#endif
    }

    return ret;
}

static GSource *tcp_chr_add_watch(CharDriverState *chr, GIOCondition cond)
{
    TCPCharDriver *s = chr->opaque;
    return qio_channel_create_watch(s->ioc, cond);
}

static void tcp_chr_free_connection(CharDriverState *chr)
{
    TCPCharDriver *s = chr->opaque;
    int i;

    if (!s->connected) {
        return;
    }

    if (s->read_msgfds_num) {
        for (i = 0; i < s->read_msgfds_num; i++) {
            close(s->read_msgfds[i]);
        }
        g_free(s->read_msgfds);
        s->read_msgfds = NULL;
        s->read_msgfds_num = 0;
    }

    tcp_set_msgfds(chr, NULL, 0);
    remove_fd_in_watch(chr);
    object_unref(OBJECT(s->sioc));
    s->sioc = NULL;
    object_unref(OBJECT(s->ioc));
    s->ioc = NULL;
    g_free(chr->filename);
    chr->filename = NULL;
    s->connected = 0;
}

static void tcp_chr_disconnect(CharDriverState *chr)
{
    TCPCharDriver *s = chr->opaque;

    if (!s->connected) {
        return;
    }

    tcp_chr_free_connection(chr);

    if (s->listen_ioc) {
        s->listen_tag = qio_channel_add_watch(
            QIO_CHANNEL(s->listen_ioc), G_IO_IN, tcp_chr_accept, chr, NULL);
    }
    chr->filename = SocketAddress_to_str("disconnected:", s->addr,
                                         s->is_listen, s->is_telnet);
    qemu_chr_be_event(chr, CHR_EVENT_CLOSED);
    if (s->reconnect_time) {
        qemu_chr_socket_restart_timer(chr);
    }
}

static gboolean tcp_chr_read(QIOChannel *chan, GIOCondition cond, void *opaque)
{
    CharDriverState *chr = opaque;
    TCPCharDriver *s = chr->opaque;
    uint8_t buf[READ_BUF_LEN];
    int len, size;

    if (!s->connected || s->max_size <= 0) {
        return TRUE;
    }
    len = sizeof(buf);
    if (len > s->max_size)
        len = s->max_size;
    size = tcp_chr_recv(chr, (void *)buf, len);
    if (size == 0 || size == -1) {
        /* connection closed */
        tcp_chr_disconnect(chr);
    } else if (size > 0) {
        if (s->do_telnetopt)
            tcp_chr_process_IAC_bytes(chr, s, buf, &size);
        if (size > 0)
            qemu_chr_be_write(chr, buf, size);
    }

    return TRUE;
}

static int tcp_chr_sync_read(CharDriverState *chr, const uint8_t *buf, int len)
{
    TCPCharDriver *s = chr->opaque;
    int size;

    if (!s->connected) {
        return 0;
    }

    size = tcp_chr_recv(chr, (void *) buf, len);
    if (size == 0) {
        /* connection closed */
        tcp_chr_disconnect(chr);
    }

    return size;
}

static void tcp_chr_connect(void *opaque)
{
    CharDriverState *chr = opaque;
    TCPCharDriver *s = chr->opaque;

    g_free(chr->filename);
    chr->filename = sockaddr_to_str(
        &s->sioc->localAddr, s->sioc->localAddrLen,
        &s->sioc->remoteAddr, s->sioc->remoteAddrLen,
        s->is_listen, s->is_telnet);

    s->connected = 1;
    if (s->ioc) {
        chr->fd_in_tag = io_add_watch_poll(chr, s->ioc,
                                           tcp_chr_read_poll,
                                           tcp_chr_read,
                                           chr, NULL);
    }
    qemu_chr_be_generic_open(chr);
}

static void tcp_chr_update_read_handler(CharDriverState *chr,
                                        GMainContext *context)
{
    TCPCharDriver *s = chr->opaque;

    if (!s->connected) {
        return;
    }

    remove_fd_in_watch(chr);
    if (s->ioc) {
        chr->fd_in_tag = io_add_watch_poll(chr, s->ioc,
                                           tcp_chr_read_poll,
                                           tcp_chr_read, chr,
                                           context);
    }
}

typedef struct {
    CharDriverState *chr;
    char buf[12];
    size_t buflen;
} TCPCharDriverTelnetInit;

static gboolean tcp_chr_telnet_init_io(QIOChannel *ioc,
                                       GIOCondition cond G_GNUC_UNUSED,
                                       gpointer user_data)
{
    TCPCharDriverTelnetInit *init = user_data;
    ssize_t ret;

    ret = qio_channel_write(ioc, init->buf, init->buflen, NULL);
    if (ret < 0) {
        if (ret == QIO_CHANNEL_ERR_BLOCK) {
            ret = 0;
        } else {
            tcp_chr_disconnect(init->chr);
            return FALSE;
        }
    }
    init->buflen -= ret;

    if (init->buflen == 0) {
        tcp_chr_connect(init->chr);
        return FALSE;
    }

    memmove(init->buf, init->buf + ret, init->buflen);

    return TRUE;
}

static void tcp_chr_telnet_init(CharDriverState *chr)
{
    TCPCharDriver *s = chr->opaque;
    TCPCharDriverTelnetInit *init =
        g_new0(TCPCharDriverTelnetInit, 1);
    size_t n = 0;

    init->chr = chr;
    init->buflen = 12;

#define IACSET(x, a, b, c)                      \
    do {                                        \
        x[n++] = a;                             \
        x[n++] = b;                             \
        x[n++] = c;                             \
    } while (0)

    /* Prep the telnet negotion to put telnet in binary,
     * no echo, single char mode */
    IACSET(init->buf, 0xff, 0xfb, 0x01);  /* IAC WILL ECHO */
    IACSET(init->buf, 0xff, 0xfb, 0x03);  /* IAC WILL Suppress go ahead */
    IACSET(init->buf, 0xff, 0xfb, 0x00);  /* IAC WILL Binary */
    IACSET(init->buf, 0xff, 0xfd, 0x00);  /* IAC DO Binary */

#undef IACSET

    qio_channel_add_watch(
        s->ioc, G_IO_OUT,
        tcp_chr_telnet_init_io,
        init, NULL);
}


static void tcp_chr_tls_handshake(Object *source,
                                  Error *err,
                                  gpointer user_data)
{
    CharDriverState *chr = user_data;
    TCPCharDriver *s = chr->opaque;

    if (err) {
        tcp_chr_disconnect(chr);
    } else {
        if (s->do_telnetopt) {
            tcp_chr_telnet_init(chr);
        } else {
            tcp_chr_connect(chr);
        }
    }
}


static void tcp_chr_tls_init(CharDriverState *chr)
{
    TCPCharDriver *s = chr->opaque;
    QIOChannelTLS *tioc;
    Error *err = NULL;
    gchar *name;

    if (s->is_listen) {
        tioc = qio_channel_tls_new_server(
            s->ioc, s->tls_creds,
            NULL, /* XXX Use an ACL */
            &err);
    } else {
        tioc = qio_channel_tls_new_client(
            s->ioc, s->tls_creds,
            s->addr->u.inet.data->host,
            &err);
    }
    if (tioc == NULL) {
        error_free(err);
        tcp_chr_disconnect(chr);
        return;
    }
    name = g_strdup_printf("chardev-tls-%s-%s",
                           s->is_listen ? "server" : "client",
                           chr->label);
    qio_channel_set_name(QIO_CHANNEL(tioc), name);
    g_free(name);
    object_unref(OBJECT(s->ioc));
    s->ioc = QIO_CHANNEL(tioc);

    qio_channel_tls_handshake(tioc,
                              tcp_chr_tls_handshake,
                              chr,
                              NULL);
}


static void tcp_chr_set_client_ioc_name(CharDriverState *chr,
                                        QIOChannelSocket *sioc)
{
    TCPCharDriver *s = chr->opaque;
    char *name;
    name = g_strdup_printf("chardev-tcp-%s-%s",
                           s->is_listen ? "server" : "client",
                           chr->label);
    qio_channel_set_name(QIO_CHANNEL(sioc), name);
    g_free(name);

}

static int tcp_chr_new_client(CharDriverState *chr, QIOChannelSocket *sioc)
{
    TCPCharDriver *s = chr->opaque;
    if (s->ioc != NULL) {
	return -1;
    }

    s->ioc = QIO_CHANNEL(sioc);
    object_ref(OBJECT(sioc));
    s->sioc = sioc;
    object_ref(OBJECT(sioc));

    qio_channel_set_blocking(s->ioc, false, NULL);

    if (s->do_nodelay) {
        qio_channel_set_delay(s->ioc, false);
    }
    if (s->listen_tag) {
        g_source_remove(s->listen_tag);
        s->listen_tag = 0;
    }

    if (s->tls_creds) {
        tcp_chr_tls_init(chr);
    } else {
        if (s->do_telnetopt) {
            tcp_chr_telnet_init(chr);
        } else {
            tcp_chr_connect(chr);
        }
    }

    return 0;
}


static int tcp_chr_add_client(CharDriverState *chr, int fd)
{
    int ret;
    QIOChannelSocket *sioc;

    sioc = qio_channel_socket_new_fd(fd, NULL);
    if (!sioc) {
        return -1;
    }
    tcp_chr_set_client_ioc_name(chr, sioc);
    ret = tcp_chr_new_client(chr, sioc);
    object_unref(OBJECT(sioc));
    return ret;
}

static gboolean tcp_chr_accept(QIOChannel *channel,
                               GIOCondition cond,
                               void *opaque)
{
    CharDriverState *chr = opaque;
    QIOChannelSocket *sioc;

    sioc = qio_channel_socket_accept(QIO_CHANNEL_SOCKET(channel),
                                     NULL);
    if (!sioc) {
        return TRUE;
    }

    tcp_chr_new_client(chr, sioc);

    object_unref(OBJECT(sioc));

    return TRUE;
}

static int tcp_chr_wait_connected(CharDriverState *chr, Error **errp)
{
    TCPCharDriver *s = chr->opaque;
    QIOChannelSocket *sioc;

    /* It can't wait on s->connected, since it is set asynchronously
     * in TLS and telnet cases, only wait for an accepted socket */
    while (!s->ioc) {
        if (s->is_listen) {
            fprintf(stderr, "QEMU waiting for connection on: %s\n",
                    chr->filename);
            qio_channel_set_blocking(QIO_CHANNEL(s->listen_ioc), true, NULL);
            tcp_chr_accept(QIO_CHANNEL(s->listen_ioc), G_IO_IN, chr);
            qio_channel_set_blocking(QIO_CHANNEL(s->listen_ioc), false, NULL);
        } else {
            sioc = qio_channel_socket_new();
            tcp_chr_set_client_ioc_name(chr, sioc);
            if (qio_channel_socket_connect_sync(sioc, s->addr, errp) < 0) {
                object_unref(OBJECT(sioc));
                return -1;
            }
            tcp_chr_new_client(chr, sioc);
            object_unref(OBJECT(sioc));
        }
    }

    return 0;
}

static int qemu_chr_wait_connected(CharDriverState *chr, Error **errp)
{
    if (chr->chr_wait_connected) {
        return chr->chr_wait_connected(chr, errp);
    }

    return 0;
}

int qemu_chr_fe_wait_connected(CharBackend *be, Error **errp)
{
    if (!be->chr) {
        error_setg(errp, "missing associated backend");
        return -1;
    }

    return qemu_chr_wait_connected(be->chr, errp);
}

static void tcp_chr_free(CharDriverState *chr)
{
    TCPCharDriver *s = chr->opaque;

    tcp_chr_free_connection(chr);

    if (s->reconnect_timer) {
        g_source_remove(s->reconnect_timer);
        s->reconnect_timer = 0;
    }
    qapi_free_SocketAddress(s->addr);
    if (s->listen_tag) {
        g_source_remove(s->listen_tag);
        s->listen_tag = 0;
    }
    if (s->listen_ioc) {
        object_unref(OBJECT(s->listen_ioc));
    }
    if (s->tls_creds) {
        object_unref(OBJECT(s->tls_creds));
    }
    g_free(s);
    qemu_chr_be_event(chr, CHR_EVENT_CLOSED);
}


static void qemu_chr_socket_connected(Object *src, Error *err, void *opaque)
{
    QIOChannelSocket *sioc = QIO_CHANNEL_SOCKET(src);
    CharDriverState *chr = opaque;
    TCPCharDriver *s = chr->opaque;

    if (err) {
        check_report_connect_error(chr, err);
        object_unref(src);
        return;
    }

    s->connect_err_reported = false;
    tcp_chr_new_client(chr, sioc);
    object_unref(OBJECT(sioc));
}


/*********************************************************/
/* Ring buffer chardev */

typedef struct {
    size_t size;
    size_t prod;
    size_t cons;
    uint8_t *cbuf;
} RingBufCharDriver;

static size_t ringbuf_count(const CharDriverState *chr)
{
    const RingBufCharDriver *d = chr->opaque;

    return d->prod - d->cons;
}

/* Called with chr_write_lock held.  */
static int ringbuf_chr_write(CharDriverState *chr, const uint8_t *buf, int len)
{
    RingBufCharDriver *d = chr->opaque;
    int i;

    if (!buf || (len < 0)) {
        return -1;
    }

    for (i = 0; i < len; i++ ) {
        d->cbuf[d->prod++ & (d->size - 1)] = buf[i];
        if (d->prod - d->cons > d->size) {
            d->cons = d->prod - d->size;
        }
    }

    return len;
}

static int ringbuf_chr_read(CharDriverState *chr, uint8_t *buf, int len)
{
    RingBufCharDriver *d = chr->opaque;
    int i;

    qemu_mutex_lock(&chr->chr_write_lock);
    for (i = 0; i < len && d->cons != d->prod; i++) {
        buf[i] = d->cbuf[d->cons++ & (d->size - 1)];
    }
    qemu_mutex_unlock(&chr->chr_write_lock);

    return i;
}

static void ringbuf_chr_free(struct CharDriverState *chr)
{
    RingBufCharDriver *d = chr->opaque;

    g_free(d->cbuf);
    g_free(d);
    chr->opaque = NULL;
}

static CharDriverState *qemu_chr_open_ringbuf(const char *id,
                                              ChardevBackend *backend,
                                              ChardevReturn *ret,
                                              bool *be_opened,
                                              Error **errp)
{
    ChardevRingbuf *opts = backend->u.ringbuf.data;
    ChardevCommon *common = qapi_ChardevRingbuf_base(opts);
    CharDriverState *chr;
    RingBufCharDriver *d;

    chr = qemu_chr_alloc(common, errp);
    if (!chr) {
        return NULL;
    }
    d = g_malloc(sizeof(*d));

    d->size = opts->has_size ? opts->size : 65536;

    /* The size must be power of 2 */
    if (d->size & (d->size - 1)) {
        error_setg(errp, "size of ringbuf chardev must be power of two");
        goto fail;
    }

    d->prod = 0;
    d->cons = 0;
    d->cbuf = g_malloc0(d->size);

    chr->opaque = d;
    chr->chr_write = ringbuf_chr_write;
    chr->chr_free = ringbuf_chr_free;

    return chr;

fail:
    g_free(d);
    qemu_chr_free_common(chr);
    return NULL;
}

bool chr_is_ringbuf(const CharDriverState *chr)
{
    return chr->chr_write == ringbuf_chr_write;
}

void qmp_ringbuf_write(const char *device, const char *data,
                       bool has_format, enum DataFormat format,
                       Error **errp)
{
    CharDriverState *chr;
    const uint8_t *write_data;
    int ret;
    gsize write_count;

    chr = qemu_chr_find(device);
    if (!chr) {
        error_setg(errp, "Device '%s' not found", device);
        return;
    }

    if (!chr_is_ringbuf(chr)) {
        error_setg(errp,"%s is not a ringbuf device", device);
        return;
    }

    if (has_format && (format == DATA_FORMAT_BASE64)) {
        write_data = qbase64_decode(data, -1,
                                    &write_count,
                                    errp);
        if (!write_data) {
            return;
        }
    } else {
        write_data = (uint8_t *)data;
        write_count = strlen(data);
    }

    ret = ringbuf_chr_write(chr, write_data, write_count);

    if (write_data != (uint8_t *)data) {
        g_free((void *)write_data);
    }

    if (ret < 0) {
        error_setg(errp, "Failed to write to device %s", device);
        return;
    }
}

char *qmp_ringbuf_read(const char *device, int64_t size,
                       bool has_format, enum DataFormat format,
                       Error **errp)
{
    CharDriverState *chr;
    uint8_t *read_data;
    size_t count;
    char *data;

    chr = qemu_chr_find(device);
    if (!chr) {
        error_setg(errp, "Device '%s' not found", device);
        return NULL;
    }

    if (!chr_is_ringbuf(chr)) {
        error_setg(errp,"%s is not a ringbuf device", device);
        return NULL;
    }

    if (size <= 0) {
        error_setg(errp, "size must be greater than zero");
        return NULL;
    }

    count = ringbuf_count(chr);
    size = size > count ? count : size;
    read_data = g_malloc(size + 1);

    ringbuf_chr_read(chr, read_data, size);

    if (has_format && (format == DATA_FORMAT_BASE64)) {
        data = g_base64_encode(read_data, size);
        g_free(read_data);
    } else {
        /*
         * FIXME should read only complete, valid UTF-8 characters up
         * to @size bytes.  Invalid sequences should be replaced by a
         * suitable replacement character.  Except when (and only
         * when) ring buffer lost characters since last read, initial
         * continuation characters should be dropped.
         */
        read_data[size] = 0;
        data = (char *)read_data;
    }

    return data;
}

QemuOpts *qemu_chr_parse_compat(const char *label, const char *filename)
{
    char host[65], port[33], width[8], height[8];
    int pos;
    const char *p;
    QemuOpts *opts;
    Error *local_err = NULL;

    opts = qemu_opts_create(qemu_find_opts("chardev"), label, 1, &local_err);
    if (local_err) {
        error_report_err(local_err);
        return NULL;
    }

    if (strstart(filename, "mon:", &p)) {
        filename = p;
        qemu_opt_set(opts, "mux", "on", &error_abort);
        if (strcmp(filename, "stdio") == 0) {
            /* Monitor is muxed to stdio: do not exit on Ctrl+C by default
             * but pass it to the guest.  Handle this only for compat syntax,
             * for -chardev syntax we have special option for this.
             * This is what -nographic did, redirecting+muxing serial+monitor
             * to stdio causing Ctrl+C to be passed to guest. */
            qemu_opt_set(opts, "signal", "off", &error_abort);
        }
    }

    if (strcmp(filename, "null")    == 0 ||
        strcmp(filename, "pty")     == 0 ||
        strcmp(filename, "msmouse") == 0 ||
        strcmp(filename, "braille") == 0 ||
        strcmp(filename, "testdev") == 0 ||
        strcmp(filename, "stdio")   == 0) {
        qemu_opt_set(opts, "backend", filename, &error_abort);
        return opts;
    }
    if (strstart(filename, "vc", &p)) {
        qemu_opt_set(opts, "backend", "vc", &error_abort);
        if (*p == ':') {
            if (sscanf(p+1, "%7[0-9]x%7[0-9]", width, height) == 2) {
                /* pixels */
                qemu_opt_set(opts, "width", width, &error_abort);
                qemu_opt_set(opts, "height", height, &error_abort);
            } else if (sscanf(p+1, "%7[0-9]Cx%7[0-9]C", width, height) == 2) {
                /* chars */
                qemu_opt_set(opts, "cols", width, &error_abort);
                qemu_opt_set(opts, "rows", height, &error_abort);
            } else {
                goto fail;
            }
        }
        return opts;
    }
    if (strcmp(filename, "con:") == 0) {
        qemu_opt_set(opts, "backend", "console", &error_abort);
        return opts;
    }
    if (strstart(filename, "COM", NULL)) {
        qemu_opt_set(opts, "backend", "serial", &error_abort);
        qemu_opt_set(opts, "path", filename, &error_abort);
        return opts;
    }
    if (strstart(filename, "file:", &p)) {
        qemu_opt_set(opts, "backend", "file", &error_abort);
        qemu_opt_set(opts, "path", p, &error_abort);
        return opts;
    }
    if (strstart(filename, "pipe:", &p)) {
        qemu_opt_set(opts, "backend", "pipe", &error_abort);
        qemu_opt_set(opts, "path", p, &error_abort);
        return opts;
    }
    if (strstart(filename, "tcp:", &p) ||
        strstart(filename, "telnet:", &p)) {
        if (sscanf(p, "%64[^:]:%32[^,]%n", host, port, &pos) < 2) {
            host[0] = 0;
            if (sscanf(p, ":%32[^,]%n", port, &pos) < 1)
                goto fail;
        }
        qemu_opt_set(opts, "backend", "socket", &error_abort);
        qemu_opt_set(opts, "host", host, &error_abort);
        qemu_opt_set(opts, "port", port, &error_abort);
        if (p[pos] == ',') {
            qemu_opts_do_parse(opts, p+pos+1, NULL, &local_err);
            if (local_err) {
                error_report_err(local_err);
                goto fail;
            }
        }
        if (strstart(filename, "telnet:", &p))
            qemu_opt_set(opts, "telnet", "on", &error_abort);
        return opts;
    }
    if (strstart(filename, "udp:", &p)) {
        qemu_opt_set(opts, "backend", "udp", &error_abort);
        if (sscanf(p, "%64[^:]:%32[^@,]%n", host, port, &pos) < 2) {
            host[0] = 0;
            if (sscanf(p, ":%32[^@,]%n", port, &pos) < 1) {
                goto fail;
            }
        }
        qemu_opt_set(opts, "host", host, &error_abort);
        qemu_opt_set(opts, "port", port, &error_abort);
        if (p[pos] == '@') {
            p += pos + 1;
            if (sscanf(p, "%64[^:]:%32[^,]%n", host, port, &pos) < 2) {
                host[0] = 0;
                if (sscanf(p, ":%32[^,]%n", port, &pos) < 1) {
                    goto fail;
                }
            }
            qemu_opt_set(opts, "localaddr", host, &error_abort);
            qemu_opt_set(opts, "localport", port, &error_abort);
        }
        return opts;
    }
    if (strstart(filename, "unix:", &p)) {
        qemu_opt_set(opts, "backend", "socket", &error_abort);
        qemu_opts_do_parse(opts, p, "path", &local_err);
        if (local_err) {
            error_report_err(local_err);
            goto fail;
        }
        return opts;
    }
    if (strstart(filename, "/dev/parport", NULL) ||
        strstart(filename, "/dev/ppi", NULL)) {
        qemu_opt_set(opts, "backend", "parport", &error_abort);
        qemu_opt_set(opts, "path", filename, &error_abort);
        return opts;
    }
    if (strstart(filename, "/dev/", NULL)) {
        qemu_opt_set(opts, "backend", "tty", &error_abort);
        qemu_opt_set(opts, "path", filename, &error_abort);
        return opts;
    }

fail:
    qemu_opts_del(opts);
    return NULL;
}

void qemu_chr_parse_common(QemuOpts *opts, ChardevCommon *backend)
{
    const char *logfile = qemu_opt_get(opts, "logfile");

    backend->has_logfile = logfile != NULL;
    backend->logfile = logfile ? g_strdup(logfile) : NULL;

    backend->has_logappend = true;
    backend->logappend = qemu_opt_get_bool(opts, "logappend", false);
}


static void qemu_chr_parse_file_out(QemuOpts *opts, ChardevBackend *backend,
                                    Error **errp)
{
    const char *path = qemu_opt_get(opts, "path");
    ChardevFile *file;

    if (path == NULL) {
        error_setg(errp, "chardev: file: no filename given");
        return;
    }
    file = backend->u.file.data = g_new0(ChardevFile, 1);
    qemu_chr_parse_common(opts, qapi_ChardevFile_base(file));
    file->out = g_strdup(path);

    file->has_append = true;
    file->append = qemu_opt_get_bool(opts, "append", false);
}

static void qemu_chr_parse_stdio(QemuOpts *opts, ChardevBackend *backend,
                                 Error **errp)
{
    ChardevStdio *stdio;

    stdio = backend->u.stdio.data = g_new0(ChardevStdio, 1);
    qemu_chr_parse_common(opts, qapi_ChardevStdio_base(stdio));
    stdio->has_signal = true;
    stdio->signal = qemu_opt_get_bool(opts, "signal", true);
}

#ifdef HAVE_CHARDEV_SERIAL
static void qemu_chr_parse_serial(QemuOpts *opts, ChardevBackend *backend,
                                  Error **errp)
{
    const char *device = qemu_opt_get(opts, "path");
    ChardevHostdev *serial;

    if (device == NULL) {
        error_setg(errp, "chardev: serial/tty: no device path given");
        return;
    }
    serial = backend->u.serial.data = g_new0(ChardevHostdev, 1);
    qemu_chr_parse_common(opts, qapi_ChardevHostdev_base(serial));
    serial->device = g_strdup(device);
}
#endif

#ifdef HAVE_CHARDEV_PARPORT
static void qemu_chr_parse_parallel(QemuOpts *opts, ChardevBackend *backend,
                                    Error **errp)
{
    const char *device = qemu_opt_get(opts, "path");
    ChardevHostdev *parallel;

    if (device == NULL) {
        error_setg(errp, "chardev: parallel: no device path given");
        return;
    }
    parallel = backend->u.parallel.data = g_new0(ChardevHostdev, 1);
    qemu_chr_parse_common(opts, qapi_ChardevHostdev_base(parallel));
    parallel->device = g_strdup(device);
}
#endif

static void qemu_chr_parse_pipe(QemuOpts *opts, ChardevBackend *backend,
                                Error **errp)
{
    const char *device = qemu_opt_get(opts, "path");
    ChardevHostdev *dev;

    if (device == NULL) {
        error_setg(errp, "chardev: pipe: no device path given");
        return;
    }
    dev = backend->u.pipe.data = g_new0(ChardevHostdev, 1);
    qemu_chr_parse_common(opts, qapi_ChardevHostdev_base(dev));
    dev->device = g_strdup(device);
}

static void qemu_chr_parse_ringbuf(QemuOpts *opts, ChardevBackend *backend,
                                   Error **errp)
{
    int val;
    ChardevRingbuf *ringbuf;

    ringbuf = backend->u.ringbuf.data = g_new0(ChardevRingbuf, 1);
    qemu_chr_parse_common(opts, qapi_ChardevRingbuf_base(ringbuf));

    val = qemu_opt_get_size(opts, "size", 0);
    if (val != 0) {
        ringbuf->has_size = true;
        ringbuf->size = val;
    }
}

static void qemu_chr_parse_mux(QemuOpts *opts, ChardevBackend *backend,
                               Error **errp)
{
    const char *chardev = qemu_opt_get(opts, "chardev");
    ChardevMux *mux;

    if (chardev == NULL) {
        error_setg(errp, "chardev: mux: no chardev given");
        return;
    }
    mux = backend->u.mux.data = g_new0(ChardevMux, 1);
    qemu_chr_parse_common(opts, qapi_ChardevMux_base(mux));
    mux->chardev = g_strdup(chardev);
}

static void qemu_chr_parse_socket(QemuOpts *opts, ChardevBackend *backend,
                                  Error **errp)
{
    bool is_listen      = qemu_opt_get_bool(opts, "server", false);
    bool is_waitconnect = is_listen && qemu_opt_get_bool(opts, "wait", true);
    bool is_telnet      = qemu_opt_get_bool(opts, "telnet", false);
    bool do_nodelay     = !qemu_opt_get_bool(opts, "delay", true);
    int64_t reconnect   = qemu_opt_get_number(opts, "reconnect", 0);
    const char *path = qemu_opt_get(opts, "path");
    const char *host = qemu_opt_get(opts, "host");
    const char *port = qemu_opt_get(opts, "port");
    const char *tls_creds = qemu_opt_get(opts, "tls-creds");
    SocketAddress *addr;
    ChardevSocket *sock;

    if (!path) {
        if (!host) {
            error_setg(errp, "chardev: socket: no host given");
            return;
        }
        if (!port) {
            error_setg(errp, "chardev: socket: no port given");
            return;
        }
    } else {
        if (tls_creds) {
            error_setg(errp, "TLS can only be used over TCP socket");
            return;
        }
    }

    sock = backend->u.socket.data = g_new0(ChardevSocket, 1);
    qemu_chr_parse_common(opts, qapi_ChardevSocket_base(sock));

    sock->has_nodelay = true;
    sock->nodelay = do_nodelay;
    sock->has_server = true;
    sock->server = is_listen;
    sock->has_telnet = true;
    sock->telnet = is_telnet;
    sock->has_wait = true;
    sock->wait = is_waitconnect;
    sock->has_reconnect = true;
    sock->reconnect = reconnect;
    sock->tls_creds = g_strdup(tls_creds);

    addr = g_new0(SocketAddress, 1);
    if (path) {
        UnixSocketAddress *q_unix;
        addr->type = SOCKET_ADDRESS_KIND_UNIX;
        q_unix = addr->u.q_unix.data = g_new0(UnixSocketAddress, 1);
        q_unix->path = g_strdup(path);
    } else {
        addr->type = SOCKET_ADDRESS_KIND_INET;
        addr->u.inet.data = g_new(InetSocketAddress, 1);
        *addr->u.inet.data = (InetSocketAddress) {
            .host = g_strdup(host),
            .port = g_strdup(port),
            .has_to = qemu_opt_get(opts, "to"),
            .to = qemu_opt_get_number(opts, "to", 0),
            .has_ipv4 = qemu_opt_get(opts, "ipv4"),
            .ipv4 = qemu_opt_get_bool(opts, "ipv4", 0),
            .has_ipv6 = qemu_opt_get(opts, "ipv6"),
            .ipv6 = qemu_opt_get_bool(opts, "ipv6", 0),
        };
    }
    sock->addr = addr;
}

static void qemu_chr_parse_udp(QemuOpts *opts, ChardevBackend *backend,
                               Error **errp)
{
    const char *host = qemu_opt_get(opts, "host");
    const char *port = qemu_opt_get(opts, "port");
    const char *localaddr = qemu_opt_get(opts, "localaddr");
    const char *localport = qemu_opt_get(opts, "localport");
    bool has_local = false;
    SocketAddress *addr;
    ChardevUdp *udp;

    if (host == NULL || strlen(host) == 0) {
        host = "localhost";
    }
    if (port == NULL || strlen(port) == 0) {
        error_setg(errp, "chardev: udp: remote port not specified");
        return;
    }
    if (localport == NULL || strlen(localport) == 0) {
        localport = "0";
    } else {
        has_local = true;
    }
    if (localaddr == NULL || strlen(localaddr) == 0) {
        localaddr = "";
    } else {
        has_local = true;
    }

    udp = backend->u.udp.data = g_new0(ChardevUdp, 1);
    qemu_chr_parse_common(opts, qapi_ChardevUdp_base(udp));

    addr = g_new0(SocketAddress, 1);
    addr->type = SOCKET_ADDRESS_KIND_INET;
    addr->u.inet.data = g_new(InetSocketAddress, 1);
    *addr->u.inet.data = (InetSocketAddress) {
        .host = g_strdup(host),
        .port = g_strdup(port),
        .has_ipv4 = qemu_opt_get(opts, "ipv4"),
        .ipv4 = qemu_opt_get_bool(opts, "ipv4", 0),
        .has_ipv6 = qemu_opt_get(opts, "ipv6"),
        .ipv6 = qemu_opt_get_bool(opts, "ipv6", 0),
    };
    udp->remote = addr;

    if (has_local) {
        udp->has_local = true;
        addr = g_new0(SocketAddress, 1);
        addr->type = SOCKET_ADDRESS_KIND_INET;
        addr->u.inet.data = g_new(InetSocketAddress, 1);
        *addr->u.inet.data = (InetSocketAddress) {
            .host = g_strdup(localaddr),
            .port = g_strdup(localport),
        };
        udp->local = addr;
    }
}

typedef struct CharDriver {
    const char *name;
    ChardevBackendKind kind;
    CharDriverParse *parse;
    CharDriverCreate *create;
} CharDriver;

static GSList *backends;

void register_char_driver(const char *name, ChardevBackendKind kind,
                          CharDriverParse *parse, CharDriverCreate *create)
{
    CharDriver *s;

    s = g_malloc0(sizeof(*s));
    s->name = g_strdup(name);
    s->kind = kind;
    s->parse = parse;
    s->create = create;

    backends = g_slist_append(backends, s);
}

CharDriverState *qemu_chr_new_from_opts(QemuOpts *opts,
                                        Error **errp)
{
    Error *local_err = NULL;
    CharDriver *cd;
    CharDriverState *chr;
    GSList *i;
    ChardevReturn *ret = NULL;
    ChardevBackend *backend;
    const char *id = qemu_opts_id(opts);
    char *bid = NULL;

    if (qemu_opt_get(opts, "backend") == NULL) {
        error_setg(errp, "chardev: \"%s\" missing backend",
                   qemu_opts_id(opts));
        goto err;
    }

    if (is_help_option(qemu_opt_get(opts, "backend"))) {
        fprintf(stderr, "Available chardev backend types:\n");
        for (i = backends; i; i = i->next) {
            cd = i->data;
            fprintf(stderr, "%s\n", cd->name);
        }
        exit(!is_help_option(qemu_opt_get(opts, "backend")));
    }

    if (id == NULL) {
        error_setg(errp, "chardev: no id specified");
        goto err;
    }

    for (i = backends; i; i = i->next) {
        cd = i->data;

        if (strcmp(cd->name, qemu_opt_get(opts, "backend")) == 0) {
            break;
        }
    }
    if (i == NULL) {
        error_setg(errp, "chardev: backend \"%s\" not found",
                   qemu_opt_get(opts, "backend"));
        goto err;
    }

    backend = g_new0(ChardevBackend, 1);

    if (qemu_opt_get_bool(opts, "mux", 0)) {
        bid = g_strdup_printf("%s-base", id);
    }

    chr = NULL;
    backend->type = cd->kind;
    if (cd->parse) {
        cd->parse(opts, backend, &local_err);
        if (local_err) {
            error_propagate(errp, local_err);
            goto qapi_out;
        }
    } else {
        ChardevCommon *cc = g_new0(ChardevCommon, 1);
        qemu_chr_parse_common(opts, cc);
        backend->u.null.data = cc; /* Any ChardevCommon member would work */
    }

    ret = qmp_chardev_add(bid ? bid : id, backend, errp);
    if (!ret) {
        goto qapi_out;
    }

    if (bid) {
        qapi_free_ChardevBackend(backend);
        qapi_free_ChardevReturn(ret);
        backend = g_new0(ChardevBackend, 1);
        backend->u.mux.data = g_new0(ChardevMux, 1);
        backend->type = CHARDEV_BACKEND_KIND_MUX;
        backend->u.mux.data->chardev = g_strdup(bid);
        ret = qmp_chardev_add(id, backend, errp);
        if (!ret) {
            chr = qemu_chr_find(bid);
            qemu_chr_delete(chr);
            chr = NULL;
            goto qapi_out;
        }
    }

    chr = qemu_chr_find(id);

qapi_out:
    qapi_free_ChardevBackend(backend);
    qapi_free_ChardevReturn(ret);
    g_free(bid);
    return chr;

err:
    return NULL;
}

CharDriverState *qemu_chr_new_noreplay(const char *label, const char *filename)
{
    const char *p;
    CharDriverState *chr;
    QemuOpts *opts;
    Error *err = NULL;

    if (strstart(filename, "chardev:", &p)) {
        return qemu_chr_find(p);
    }

    opts = qemu_chr_parse_compat(label, filename);
    if (!opts)
        return NULL;

    chr = qemu_chr_new_from_opts(opts, &err);
    if (err) {
        error_report_err(err);
    }
    if (chr && qemu_opt_get_bool(opts, "mux", 0)) {
        monitor_init(chr, MONITOR_USE_READLINE);
    }
    qemu_opts_del(opts);
    return chr;
}

CharDriverState *qemu_chr_new(const char *label, const char *filename)
{
    CharDriverState *chr;
    chr = qemu_chr_new_noreplay(label, filename);
    if (chr) {
        chr->replay = replay_mode != REPLAY_MODE_NONE;
        if (chr->replay && chr->chr_ioctl) {
            fprintf(stderr,
                    "Replay: ioctl is not supported for serial devices yet\n");
        }
        replay_register_char_driver(chr);
    }
    return chr;
}

void qemu_chr_fe_set_echo(CharBackend *be, bool echo)
{
    CharDriverState *chr = be->chr;

    if (chr && chr->chr_set_echo) {
        chr->chr_set_echo(chr, echo);
    }
}

void qemu_chr_fe_set_open(CharBackend *be, int fe_open)
{
    CharDriverState *chr = be->chr;

    if (!chr) {
        return;
    }

    if (be->fe_open == fe_open) {
        return;
    }
    be->fe_open = fe_open;
    if (chr->chr_set_fe_open) {
        chr->chr_set_fe_open(chr, fe_open);
    }
}

guint qemu_chr_fe_add_watch(CharBackend *be, GIOCondition cond,
                            GIOFunc func, void *user_data)
{
    CharDriverState *s = be->chr;
    GSource *src;
    guint tag;

    if (!s || s->chr_add_watch == NULL) {
        return 0;
    }

    src = s->chr_add_watch(s, cond);
    if (!src) {
        return 0;
    }

    g_source_set_callback(src, (GSourceFunc)func, user_data, NULL);
    tag = g_source_attach(src, NULL);
    g_source_unref(src);

    return tag;
}

void qemu_chr_fe_disconnect(CharBackend *be)
{
    CharDriverState *chr = be->chr;

    if (chr && chr->chr_disconnect) {
        chr->chr_disconnect(chr);
    }
}

static void qemu_chr_free_common(CharDriverState *chr)
{
    if (chr->be) {
        chr->be->chr = NULL;
    }
    g_free(chr->filename);
    g_free(chr->label);
    if (chr->logfd != -1) {
        close(chr->logfd);
    }
    qemu_mutex_destroy(&chr->chr_write_lock);
    g_free(chr);
}

void qemu_chr_free(CharDriverState *chr)
{
    if (chr->chr_free) {
        chr->chr_free(chr);
    }
    qemu_chr_free_common(chr);
}

void qemu_chr_delete(CharDriverState *chr)
{
    QTAILQ_REMOVE(&chardevs, chr, next);
    qemu_chr_free(chr);
}

ChardevInfoList *qmp_query_chardev(Error **errp)
{
    ChardevInfoList *chr_list = NULL;
    CharDriverState *chr;

    QTAILQ_FOREACH(chr, &chardevs, next) {
        ChardevInfoList *info = g_malloc0(sizeof(*info));
        info->value = g_malloc0(sizeof(*info->value));
        info->value->label = g_strdup(chr->label);
        info->value->filename = g_strdup(chr->filename);
        info->value->frontend_open = chr->be && chr->be->fe_open;

        info->next = chr_list;
        chr_list = info;
    }

    return chr_list;
}

ChardevBackendInfoList *qmp_query_chardev_backends(Error **errp)
{
    ChardevBackendInfoList *backend_list = NULL;
    CharDriver *c = NULL;
    GSList *i = NULL;

    for (i = backends; i; i = i->next) {
        ChardevBackendInfoList *info = g_malloc0(sizeof(*info));
        c = i->data;
        info->value = g_malloc0(sizeof(*info->value));
        info->value->name = g_strdup(c->name);

        info->next = backend_list;
        backend_list = info;
    }

    return backend_list;
}

CharDriverState *qemu_chr_find(const char *name)
{
    CharDriverState *chr;

    QTAILQ_FOREACH(chr, &chardevs, next) {
        if (strcmp(chr->label, name) != 0)
            continue;
        return chr;
    }
    return NULL;
}

QemuOptsList qemu_chardev_opts = {
    .name = "chardev",
    .implied_opt_name = "backend",
    .head = QTAILQ_HEAD_INITIALIZER(qemu_chardev_opts.head),
    .desc = {
        {
            .name = "backend",
            .type = QEMU_OPT_STRING,
        },{
            .name = "path",
            .type = QEMU_OPT_STRING,
        },{
            .name = "host",
            .type = QEMU_OPT_STRING,
        },{
            .name = "port",
            .type = QEMU_OPT_STRING,
        },{
            .name = "localaddr",
            .type = QEMU_OPT_STRING,
        },{
            .name = "localport",
            .type = QEMU_OPT_STRING,
        },{
            .name = "to",
            .type = QEMU_OPT_NUMBER,
        },{
            .name = "ipv4",
            .type = QEMU_OPT_BOOL,
        },{
            .name = "ipv6",
            .type = QEMU_OPT_BOOL,
        },{
            .name = "wait",
            .type = QEMU_OPT_BOOL,
        },{
            .name = "server",
            .type = QEMU_OPT_BOOL,
        },{
            .name = "delay",
            .type = QEMU_OPT_BOOL,
        },{
            .name = "reconnect",
            .type = QEMU_OPT_NUMBER,
        },{
            .name = "telnet",
            .type = QEMU_OPT_BOOL,
        },{
            .name = "tls-creds",
            .type = QEMU_OPT_STRING,
        },{
            .name = "width",
            .type = QEMU_OPT_NUMBER,
        },{
            .name = "height",
            .type = QEMU_OPT_NUMBER,
        },{
            .name = "cols",
            .type = QEMU_OPT_NUMBER,
        },{
            .name = "rows",
            .type = QEMU_OPT_NUMBER,
        },{
            .name = "mux",
            .type = QEMU_OPT_BOOL,
        },{
            .name = "signal",
            .type = QEMU_OPT_BOOL,
        },{
            .name = "name",
            .type = QEMU_OPT_STRING,
        },{
            .name = "debug",
            .type = QEMU_OPT_NUMBER,
        },{
            .name = "size",
            .type = QEMU_OPT_SIZE,
        },{
            .name = "chardev",
            .type = QEMU_OPT_STRING,
        },{
            .name = "append",
            .type = QEMU_OPT_BOOL,
        },{
            .name = "logfile",
            .type = QEMU_OPT_STRING,
        },{
            .name = "logappend",
            .type = QEMU_OPT_BOOL,
        },
        { /* end of list */ }
    },
};

#ifdef _WIN32

static CharDriverState *qmp_chardev_open_file(const char *id,
                                              ChardevBackend *backend,
                                              ChardevReturn *ret,
                                              bool *be_opened,
                                              Error **errp)
{
    ChardevFile *file = backend->u.file.data;
    ChardevCommon *common = qapi_ChardevFile_base(file);
    HANDLE out;
    DWORD accessmode;
    DWORD flags;

    if (file->has_in) {
        error_setg(errp, "input file not supported");
        return NULL;
    }

    if (file->has_append && file->append) {
        /* Append to file if it already exists. */
        accessmode = FILE_GENERIC_WRITE & ~FILE_WRITE_DATA;
        flags = OPEN_ALWAYS;
    } else {
        /* Truncate file if it already exists. */
        accessmode = GENERIC_WRITE;
        flags = CREATE_ALWAYS;
    }

    out = win32CreateFile(file->out, accessmode, FILE_SHARE_READ, NULL, flags,
                     FILE_ATTRIBUTE_NORMAL, NULL);
    if (out == INVALID_HANDLE_VALUE) {
        error_setg(errp, "open %s failed", file->out);
        return NULL;
    }
    return qemu_chr_open_win_file(out, common, errp);
}

static CharDriverState *qmp_chardev_open_serial(const char *id,
                                                ChardevBackend *backend,
                                                ChardevReturn *ret,
                                                bool *be_opened,
                                                Error **errp)
{
    ChardevHostdev *serial = backend->u.serial.data;
    ChardevCommon *common = qapi_ChardevHostdev_base(serial);
    return qemu_chr_open_win_path(serial->device, common, errp);
}

#else /* WIN32 */

static int qmp_chardev_open_file_source(char *src, int flags,
                                        Error **errp)
{
    int fd = -1;

    TFR(fd = qemu_open(src, flags, 0666));
    if (fd == -1) {
        error_setg_file_open(errp, errno, src);
    }
    return fd;
}

static CharDriverState *qmp_chardev_open_file(const char *id,
                                              ChardevBackend *backend,
                                              ChardevReturn *ret,
                                              bool *be_opened,
                                              Error **errp)
{
    ChardevFile *file = backend->u.file.data;
    ChardevCommon *common = qapi_ChardevFile_base(file);
    int flags, in = -1, out;

    flags = O_WRONLY | O_CREAT | O_BINARY;
    if (file->has_append && file->append) {
        flags |= O_APPEND;
    } else {
        flags |= O_TRUNC;
    }

    out = qmp_chardev_open_file_source(file->out, flags, errp);
    if (out < 0) {
        return NULL;
    }

    if (file->has_in) {
        flags = O_RDONLY;
        in = qmp_chardev_open_file_source(file->in, flags, errp);
        if (in < 0) {
            qemu_close(out);
            return NULL;
        }
    }

    return qemu_chr_open_fd(in, out, common, errp);
}

#ifdef HAVE_CHARDEV_SERIAL
static CharDriverState *qmp_chardev_open_serial(const char *id,
                                                ChardevBackend *backend,
                                                ChardevReturn *ret,
                                                bool *be_opened,
                                                Error **errp)
{
    ChardevHostdev *serial = backend->u.serial.data;
    ChardevCommon *common = qapi_ChardevHostdev_base(serial);
    int fd;

    fd = qmp_chardev_open_file_source(serial->device, O_RDWR, errp);
    if (fd < 0) {
        return NULL;
    }
    qemu_set_nonblock(fd);
    return qemu_chr_open_tty_fd(fd, common, be_opened, errp);
}
#endif

#ifdef HAVE_CHARDEV_PARPORT
static CharDriverState *qmp_chardev_open_parallel(const char *id,
                                                  ChardevBackend *backend,
                                                  ChardevReturn *ret,
                                                  bool *be_opened,
                                                  Error **errp)
{
    ChardevHostdev *parallel = backend->u.parallel.data;
    ChardevCommon *common = qapi_ChardevHostdev_base(parallel);
    int fd;

    fd = qmp_chardev_open_file_source(parallel->device, O_RDWR, errp);
    if (fd < 0) {
        return NULL;
    }
    return qemu_chr_open_pp_fd(fd, common, be_opened, errp);
}
#endif

#endif /* WIN32 */

static gboolean socket_reconnect_timeout(gpointer opaque)
{
    CharDriverState *chr = opaque;
    TCPCharDriver *s = chr->opaque;
    QIOChannelSocket *sioc;

    s->reconnect_timer = 0;

    if (chr->be_open) {
        return false;
    }

    sioc = qio_channel_socket_new();
    tcp_chr_set_client_ioc_name(chr, sioc);
    qio_channel_socket_connect_async(sioc, s->addr,
                                     qemu_chr_socket_connected,
                                     chr, NULL);

    return false;
}

static CharDriverState *qmp_chardev_open_socket(const char *id,
                                                ChardevBackend *backend,
                                                ChardevReturn *ret,
                                                bool *be_opened,
                                                Error **errp)
{
    CharDriverState *chr;
    TCPCharDriver *s;
    ChardevSocket *sock = backend->u.socket.data;
    SocketAddress *addr = sock->addr;
    bool do_nodelay     = sock->has_nodelay ? sock->nodelay : false;
    bool is_listen      = sock->has_server  ? sock->server  : true;
    bool is_telnet      = sock->has_telnet  ? sock->telnet  : false;
    bool is_waitconnect = sock->has_wait    ? sock->wait    : false;
    int64_t reconnect   = sock->has_reconnect ? sock->reconnect : 0;
    ChardevCommon *common = qapi_ChardevSocket_base(sock);
    QIOChannelSocket *sioc = NULL;

    chr = qemu_chr_alloc(common, errp);
    if (!chr) {
        return NULL;
    }
    s = g_new0(TCPCharDriver, 1);

    s->is_unix = addr->type == SOCKET_ADDRESS_KIND_UNIX;
    s->is_listen = is_listen;
    s->is_telnet = is_telnet;
    s->do_nodelay = do_nodelay;
    if (sock->tls_creds) {
        Object *creds;
        creds = object_resolve_path_component(
            object_get_objects_root(), sock->tls_creds);
        if (!creds) {
            error_setg(errp, "No TLS credentials with id '%s'",
                       sock->tls_creds);
            goto error;
        }
        s->tls_creds = (QCryptoTLSCreds *)
            object_dynamic_cast(creds,
                                TYPE_QCRYPTO_TLS_CREDS);
        if (!s->tls_creds) {
            error_setg(errp, "Object with id '%s' is not TLS credentials",
                       sock->tls_creds);
            goto error;
        }
        object_ref(OBJECT(s->tls_creds));
        if (is_listen) {
            if (s->tls_creds->endpoint != QCRYPTO_TLS_CREDS_ENDPOINT_SERVER) {
                error_setg(errp, "%s",
                           "Expected TLS credentials for server endpoint");
                goto error;
            }
        } else {
            if (s->tls_creds->endpoint != QCRYPTO_TLS_CREDS_ENDPOINT_CLIENT) {
                error_setg(errp, "%s",
                           "Expected TLS credentials for client endpoint");
                goto error;
            }
        }
    }

    s->addr = QAPI_CLONE(SocketAddress, sock->addr);

    qemu_chr_set_feature(chr, QEMU_CHAR_FEATURE_RECONNECTABLE);
    if (s->is_unix) {
        qemu_chr_set_feature(chr, QEMU_CHAR_FEATURE_FD_PASS);
    }

    chr->opaque = s;
    chr->chr_wait_connected = tcp_chr_wait_connected;
    chr->chr_write = tcp_chr_write;
    chr->chr_sync_read = tcp_chr_sync_read;
    chr->chr_free = tcp_chr_free;
    chr->chr_disconnect = tcp_chr_disconnect;
    chr->get_msgfds = tcp_get_msgfds;
    chr->set_msgfds = tcp_set_msgfds;
    chr->chr_add_client = tcp_chr_add_client;
    chr->chr_add_watch = tcp_chr_add_watch;
    chr->chr_update_read_handler = tcp_chr_update_read_handler;
    /* be isn't opened until we get a connection */
    *be_opened = false;

    chr->filename = SocketAddress_to_str("disconnected:",
                                         addr, is_listen, is_telnet);

    if (is_listen) {
        if (is_telnet) {
            s->do_telnetopt = 1;
        }
    } else if (reconnect > 0) {
        s->reconnect_time = reconnect;
    }

    if (s->reconnect_time) {
        sioc = qio_channel_socket_new();
        tcp_chr_set_client_ioc_name(chr, sioc);
        qio_channel_socket_connect_async(sioc, s->addr,
                                         qemu_chr_socket_connected,
                                         chr, NULL);
    } else {
        if (s->is_listen) {
            char *name;
            sioc = qio_channel_socket_new();

            name = g_strdup_printf("chardev-tcp-listener-%s", chr->label);
            qio_channel_set_name(QIO_CHANNEL(sioc), name);
            g_free(name);

            if (qio_channel_socket_listen_sync(sioc, s->addr, errp) < 0) {
                goto error;
            }
            s->listen_ioc = sioc;
            if (is_waitconnect &&
                qemu_chr_wait_connected(chr, errp) < 0) {
                goto error;
            }
            if (!s->ioc) {
                s->listen_tag = qio_channel_add_watch(
                    QIO_CHANNEL(s->listen_ioc), G_IO_IN,
                    tcp_chr_accept, chr, NULL);
            }
        } else if (qemu_chr_wait_connected(chr, errp) < 0) {
            goto error;
        }
    }

    return chr;

 error:
    if (sioc) {
        object_unref(OBJECT(sioc));
    }
    if (s->tls_creds) {
        object_unref(OBJECT(s->tls_creds));
    }
    g_free(s);
    qemu_chr_free_common(chr);
    return NULL;
}

static CharDriverState *qmp_chardev_open_udp(const char *id,
                                             ChardevBackend *backend,
                                             ChardevReturn *ret,
                                             bool *be_opened,
                                             Error **errp)
{
    ChardevUdp *udp = backend->u.udp.data;
    ChardevCommon *common = qapi_ChardevUdp_base(udp);
    QIOChannelSocket *sioc = qio_channel_socket_new();
    char *name;
    CharDriverState *chr;

    if (qio_channel_socket_dgram_sync(sioc,
                                      udp->local, udp->remote,
                                      errp) < 0) {
        object_unref(OBJECT(sioc));
        return NULL;
    }
    chr = qemu_chr_open_udp(sioc, common, be_opened, errp);

    name = g_strdup_printf("chardev-udp-%s", chr->label);
    qio_channel_set_name(QIO_CHANNEL(sioc), name);
    g_free(name);

    return chr;
}


bool qemu_chr_has_feature(CharDriverState *chr,
                          CharDriverFeature feature)
{
    return test_bit(feature, chr->features);
}

void qemu_chr_set_feature(CharDriverState *chr,
                           CharDriverFeature feature)
{
    return set_bit(feature, chr->features);
}

ChardevReturn *qmp_chardev_add(const char *id, ChardevBackend *backend,
                               Error **errp)
{
    ChardevReturn *ret = g_new0(ChardevReturn, 1);
    CharDriverState *chr = NULL;
    Error *local_err = NULL;
    GSList *i;
    CharDriver *cd;
    bool be_opened = true;

    chr = qemu_chr_find(id);
    if (chr) {
        error_setg(errp, "Chardev '%s' already exists", id);
        goto out_error;
    }

    for (i = backends; i; i = i->next) {
        cd = i->data;

        if (cd->kind == backend->type) {
            chr = cd->create(id, backend, ret, &be_opened, &local_err);
            if (local_err) {
                error_propagate(errp, local_err);
                goto out_error;
            }
            break;
        }
    }

    if (chr == NULL) {
        assert(!i);
        error_setg(errp, "chardev backend not available");
        goto out_error;
    }

    chr->label = g_strdup(id);
    if (!chr->filename) {
        chr->filename = g_strdup(ChardevBackendKind_lookup[backend->type]);
    }
    if (be_opened) {
        qemu_chr_be_event(chr, CHR_EVENT_OPENED);
    }
    QTAILQ_INSERT_TAIL(&chardevs, chr, next);
    return ret;

out_error:
    g_free(ret);
    return NULL;
}

void qmp_chardev_remove(const char *id, Error **errp)
{
    CharDriverState *chr;

    chr = qemu_chr_find(id);
    if (chr == NULL) {
        error_setg(errp, "Chardev '%s' not found", id);
        return;
    }
    if (qemu_chr_is_busy(chr)) {
        error_setg(errp, "Chardev '%s' is busy", id);
        return;
    }
    if (chr->replay) {
        error_setg(errp,
            "Chardev '%s' cannot be unplugged in record/replay mode", id);
        return;
    }
    qemu_chr_delete(chr);
}

void qemu_chr_cleanup(void)
{
    CharDriverState *chr, *tmp;

    QTAILQ_FOREACH_SAFE(chr, &chardevs, next, tmp) {
        qemu_chr_delete(chr);
    }
}

static void register_types(void)
{
    register_char_driver("null", CHARDEV_BACKEND_KIND_NULL, NULL,
                         qemu_chr_open_null);
    register_char_driver("socket", CHARDEV_BACKEND_KIND_SOCKET,
                         qemu_chr_parse_socket, qmp_chardev_open_socket);
    register_char_driver("udp", CHARDEV_BACKEND_KIND_UDP, qemu_chr_parse_udp,
                         qmp_chardev_open_udp);
    register_char_driver("ringbuf", CHARDEV_BACKEND_KIND_RINGBUF,
                         qemu_chr_parse_ringbuf, qemu_chr_open_ringbuf);
    register_char_driver("file", CHARDEV_BACKEND_KIND_FILE,
                         qemu_chr_parse_file_out, qmp_chardev_open_file);
    register_char_driver("stdio", CHARDEV_BACKEND_KIND_STDIO,
                         qemu_chr_parse_stdio, qemu_chr_open_stdio);
#if defined HAVE_CHARDEV_SERIAL
    register_char_driver("serial", CHARDEV_BACKEND_KIND_SERIAL,
                         qemu_chr_parse_serial, qmp_chardev_open_serial);
    register_char_driver("tty", CHARDEV_BACKEND_KIND_SERIAL,
                         qemu_chr_parse_serial, qmp_chardev_open_serial);
#endif
#ifdef HAVE_CHARDEV_PARPORT
    register_char_driver("parallel", CHARDEV_BACKEND_KIND_PARALLEL,
                         qemu_chr_parse_parallel, qmp_chardev_open_parallel);
    register_char_driver("parport", CHARDEV_BACKEND_KIND_PARALLEL,
                         qemu_chr_parse_parallel, qmp_chardev_open_parallel);
#endif
#ifdef HAVE_CHARDEV_PTY
    register_char_driver("pty", CHARDEV_BACKEND_KIND_PTY, NULL,
                         qemu_chr_open_pty);
#endif
#ifdef _WIN32
    register_char_driver("console", CHARDEV_BACKEND_KIND_CONSOLE, NULL,
                         qemu_chr_open_win_con);
#endif
    register_char_driver("pipe", CHARDEV_BACKEND_KIND_PIPE,
                         qemu_chr_parse_pipe, qemu_chr_open_pipe);
    register_char_driver("mux", CHARDEV_BACKEND_KIND_MUX, qemu_chr_parse_mux,
                         qemu_chr_open_mux);
    /* Bug-compatibility: */
    register_char_driver("memory", CHARDEV_BACKEND_KIND_MEMORY,
                         qemu_chr_parse_ringbuf, qemu_chr_open_ringbuf);
    /* this must be done after machine init, since we register FEs with muxes
     * as part of realize functions like serial_isa_realizefn when -nographic
     * is specified
     */
    qemu_add_machine_init_done_notifier(&muxes_realize_notify);
}

type_init(register_types);<|MERGE_RESOLUTION|>--- conflicted
+++ resolved
@@ -1416,11 +1416,7 @@
     if (!chr) {
         return NULL;
     }
-<<<<<<< HEAD
-    chr->chr_close = qemu_chr_close_stdio;
-=======
     chr->chr_free = qemu_chr_free_stdio;
->>>>>>> 0737f32d
     chr->chr_set_echo = qemu_chr_set_echo_stdio;
     if (opts->has_signal) {
         stdio_allow_signal = opts->signal;
