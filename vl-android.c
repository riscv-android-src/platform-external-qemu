/*
 * QEMU System Emulator
 *
 * Copyright (c) 2003-2008 Fabrice Bellard
 *
 * Permission is hereby granted, free of charge, to any person obtaining a copy
 * of this software and associated documentation files (the "Software"), to deal
 * in the Software without restriction, including without limitation the rights
 * to use, copy, modify, merge, publish, distribute, sublicense, and/or sell
 * copies of the Software, and to permit persons to whom the Software is
 * furnished to do so, subject to the following conditions:
 *
 * The above copyright notice and this permission notice shall be included in
 * all copies or substantial portions of the Software.
 *
 * THE SOFTWARE IS PROVIDED "AS IS", WITHOUT WARRANTY OF ANY KIND, EXPRESS OR
 * IMPLIED, INCLUDING BUT NOT LIMITED TO THE WARRANTIES OF MERCHANTABILITY,
 * FITNESS FOR A PARTICULAR PURPOSE AND NONINFRINGEMENT. IN NO EVENT SHALL
 * THE AUTHORS OR COPYRIGHT HOLDERS BE LIABLE FOR ANY CLAIM, DAMAGES OR OTHER
 * LIABILITY, WHETHER IN AN ACTION OF CONTRACT, TORT OR OTHERWISE, ARISING FROM,
 * OUT OF OR IN CONNECTION WITH THE SOFTWARE OR THE USE OR OTHER DEALINGS IN
 * THE SOFTWARE.
 */

/* the following is needed on Linux to define ptsname() in stdlib.h */
#if defined(__linux__)
#define _GNU_SOURCE 1
#endif

#include "qemu-common.h"
#include "hw/hw.h"
#include "hw/boards.h"
#include "hw/usb.h"
#include "hw/pcmcia.h"
#include "hw/i386/pc.h"
#include "hw/audiodev.h"
#include "hw/isa/isa.h"
#include "hw/loader.h"
#include "hw/baum.h"
#include "hw/android/goldfish/nand.h"
#include "net/net.h"
#include "ui/console.h"
#include "sysemu/sysemu.h"
#include "exec/gdbstub.h"
#include "qemu/log.h"
#include "qemu/timer.h"
#include "sysemu/char.h"
#include "sysemu/blockdev.h"
#include "audio/audio.h"

#include "migration/qemu-file.h"
#include "android/android.h"
#include "android/charpipe.h"
#include "android/log-rotate.h"
#include "modem_driver.h"
#include "android/filesystems/ext4_utils.h"
#include "android/gps.h"
#include "android/hw-kmsg.h"
#include "android/hw-pipe-net.h"
#include "android/hw-qemud.h"
#include "android/camera/camera-service.h"
#include "android/multitouch-port.h"
#include "android/charmap.h"
#include "android/globals.h"
#include "android/utils/bufprint.h"
#include "android/utils/debug.h"
#include "android/utils/filelock.h"
#include "android/utils/path.h"
#include "android/utils/stralloc.h"
#include "android/utils/tempfile.h"
#include "android/display-core.h"
#include "android/utils/timezone.h"
#include "android/snapshot.h"
#include "android/opengles.h"
#include "android/multitouch-screen.h"
#include "exec/hwaddr.h"
#include "android/tcpdump.h"

#ifdef CONFIG_MEMCHECK
#include "memcheck/memcheck.h"
#endif  // CONFIG_MEMCHECK

#include <unistd.h>
#include <fcntl.h>
#include <signal.h>
#include <time.h>
#include <errno.h>
#include <sys/time.h>
#include <zlib.h>

/* Needed early for CONFIG_BSD etc. */
#include "config-host.h"

#ifndef _WIN32
#include <libgen.h>
#include <sys/times.h>
#include <sys/wait.h>
#include <termios.h>
#include <sys/mman.h>
#include <sys/ioctl.h>
#include <sys/resource.h>
#include <sys/socket.h>
#include <netinet/in.h>
#include <net/if.h>
#if defined(__NetBSD__)
#include <net/if_tap.h>
#endif
#ifdef __linux__
#include <linux/if_tun.h>
#endif
#include <arpa/inet.h>
#include <dirent.h>
#include <netdb.h>
#include <sys/select.h>
#ifdef CONFIG_BSD
#include <sys/stat.h>
#if defined(__FreeBSD__) || defined(__DragonFly__)
#include <libutil.h>
#else
#include <util.h>
#endif
#elif defined (__GLIBC__) && defined (__FreeBSD_kernel__)
#include <freebsd/stdlib.h>
#else
#ifdef __linux__
#include <pty.h>
#include <malloc.h>
#include <linux/rtc.h>

/* For the benefit of older linux systems which don't supply it,
   we use a local copy of hpet.h. */
/* #include <linux/hpet.h> */
#include "hw/timer/hpet.h"

#include <linux/ppdev.h>
#include <linux/parport.h>
#endif
#ifdef __sun__
#include <sys/stat.h>
#include <sys/ethernet.h>
#include <sys/sockio.h>
#include <netinet/arp.h>
#include <netinet/in.h>
#include <netinet/in_systm.h>
#include <netinet/ip.h>
#include <netinet/ip_icmp.h> // must come after ip.h
#include <netinet/udp.h>
#include <netinet/tcp.h>
#include <net/if.h>
#include <syslog.h>
#include <stropts.h>
#endif
#endif
#endif

#if defined(__OpenBSD__)
#include <util.h>
#endif

#if defined(CONFIG_VDE)
#include <libvdeplug.h>
#endif

#ifdef _WIN32
#include <windows.h>
#include <malloc.h>
#include <sys/timeb.h>
#include <mmsystem.h>
#define getopt_long_only getopt_long
#define memalign(align, size) malloc(size)
#endif

#include "sysemu/cpus.h"
#include "sysemu/arch_init.h"

#ifdef CONFIG_COCOA
int qemu_main(int argc, char **argv, char **envp);
#undef main
#define main qemu_main
#endif /* CONFIG_COCOA */

#include "hw/hw.h"
#include "hw/boards.h"
#include "hw/usb.h"
#include "hw/pcmcia.h"
#include "hw/i386/pc.h"
#include "hw/isa/isa.h"
#include "hw/baum.h"
#include "hw/bt.h"
#include "sysemu/watchdog.h"
#include "hw/i386/smbios.h"
#include "hw/xen/xen.h"
#include "sysemu/bt.h"
#include "net/net.h"
#include "monitor/monitor.h"
#include "ui/console.h"
#include "sysemu/sysemu.h"
#include "exec/gdbstub.h"
#include "qemu/timer.h"
#include "sysemu/char.h"
#include "qemu/cache-utils.h"
#include "block/block.h"
#include "sysemu/dma.h"
#include "audio/audio.h"
#include "migration/migration.h"
#include "sysemu/kvm.h"
#include "exec/hax.h"
#ifdef CONFIG_KVM
#include "android/kvm.h"
#endif
#include "sysemu/balloon.h"
#include "android/hw-lcd.h"
#include "android/boot-properties.h"
#include "android/hw-control.h"
#include "android/core-init-utils.h"
#include "android/audio-test.h"

#include "android/snaphost-android.h"

#if !defined(CONFIG_STANDALONE_CORE)
/* in android/qemulator.c */
extern void  android_emulator_set_base_port(int  port);
#endif

#if defined(CONFIG_SKINS) && !defined(CONFIG_STANDALONE_CORE)
#undef main
#define main qemu_main
#endif

#include "disas/disas.h"

#include "qemu/sockets.h"

#if defined(CONFIG_SLIRP)
#include "libslirp.h"
#endif

#define DEFAULT_RAM_SIZE 128

/* Max number of USB devices that can be specified on the commandline.  */
#define MAX_USB_CMDLINE 8

/* Max number of bluetooth switches on the commandline.  */
#define MAX_BT_CMDLINE 10

/* XXX: use a two level table to limit memory usage */

static const char *data_dir;
const char *bios_name = NULL;
static void *ioport_opaque[MAX_IOPORTS];
static IOPortReadFunc *ioport_read_table[3][MAX_IOPORTS];
static IOPortWriteFunc *ioport_write_table[3][MAX_IOPORTS];
#ifdef MAX_DRIVES
/* Note: drives_table[MAX_DRIVES] is a dummy block driver if none available
   to store the VM snapshots */
DriveInfo drives_table[MAX_DRIVES+1];
int nb_drives;
#endif
enum vga_retrace_method vga_retrace_method = VGA_RETRACE_DUMB;
DisplayType display_type = DT_DEFAULT;
const char* keyboard_layout = NULL;
int64_t ticks_per_sec;
ram_addr_t ram_size;
bool xen_allowed;
const char *mem_path = NULL;
#ifdef MAP_POPULATE
int mem_prealloc = 0; /* force preallocation of physical target memory */
#endif
int nb_nics;
NICInfo nd_table[MAX_NICS];
int vm_running;
int autostart;
static int rtc_utc = 1;
static int rtc_date_offset = -1; /* -1 means no change */
int cirrus_vga_enabled = 1;
int std_vga_enabled = 0;
int vmsvga_enabled = 0;
int xenfb_enabled = 0;
static int full_screen = 0;
#ifdef CONFIG_SDL
static int no_frame = 0;
#endif
int no_quit = 0;
CharDriverState *serial_hds[MAX_SERIAL_PORTS];
int              serial_hds_count;

CharDriverState *parallel_hds[MAX_PARALLEL_PORTS];
CharDriverState *virtcon_hds[MAX_VIRTIO_CONSOLES];
#ifdef TARGET_I386
int win2k_install_hack = 0;
int rtc_td_hack = 0;
#endif
int usb_enabled = 0;
int singlestep = 0;
int smp_cpus = 1;
const char *vnc_display;
int acpi_enabled = 1;
int no_hpet = 0;
int hax_disabled = 0;
int no_virtio_balloon = 0;
int fd_bootchk = 1;
int no_reboot = 0;
int no_shutdown = 0;
int cursor_hide = 1;
int graphic_rotate = 0;
WatchdogTimerModel *watchdog = NULL;
int watchdog_action = WDT_RESET;
const char *option_rom[MAX_OPTION_ROMS];
int nb_option_roms;
int semihosting_enabled = 0;
#ifdef TARGET_ARM
int old_param = 0;
#endif
const char *qemu_name;
int alt_grab = 0;
#if defined(TARGET_SPARC) || defined(TARGET_PPC)
unsigned int nb_prom_envs = 0;
const char *prom_envs[MAX_PROM_ENVS];
#endif
#ifdef MAX_DRIVES
int nb_drives_opt;
struct drive_opt drives_opt[MAX_DRIVES];
#endif
int nb_numa_nodes;
uint64_t node_mem[MAX_NODES];
uint64_t node_cpumask[MAX_NODES];

static QEMUTimer *nographic_timer;

uint8_t qemu_uuid[16];


int   qemu_cpu_delay;
extern char* audio_input_source;

extern char* android_op_ports;
extern char* android_op_port;
extern char* android_op_report_console;
extern char* op_http_proxy;
// Path to the file containing specific key character map.
char* op_charmap_file = NULL;

/* Path to hardware initialization file passed with -android-hw option. */
char* android_op_hwini = NULL;

/* Memory checker options. */
char* android_op_memcheck = NULL;

/* -dns-server option value. */
char* android_op_dns_server = NULL;

/* -radio option value. */
char* android_op_radio = NULL;

/* -gps option value. */
char* android_op_gps = NULL;

/* -audio option value. */
char* android_op_audio = NULL;

/* -cpu-delay option value. */
char* android_op_cpu_delay = NULL;

#ifdef CONFIG_NAND_LIMITS
/* -nand-limits option value. */
char* android_op_nand_limits = NULL;
#endif  // CONFIG_NAND_LIMITS

/* -netspeed option value. */
char* android_op_netspeed = NULL;

/* -netdelay option value. */
char* android_op_netdelay = NULL;

/* -netfast option value. */
int android_op_netfast = 0;

/* -tcpdump option value. */
char* android_op_tcpdump = NULL;

/* -lcd-density option value. */
char* android_op_lcd_density = NULL;

/* -ui-port option value. This port will be used to report the core
 * initialization completion.
 */
char* android_op_ui_port = NULL;

/* -ui-settings option value. This value will be passed to the UI when new UI
 * process is attaching to the core.
 */
char* android_op_ui_settings = NULL;

/* -android-avdname option value. */
char* android_op_avd_name = "unknown";

extern int android_display_width;
extern int android_display_height;
extern int android_display_bpp;

extern void  dprint( const char* format, ... );

const char* dns_log_filename = NULL;
const char* drop_log_filename = NULL;

const char* savevm_on_exit = NULL;

#define TFR(expr) do { if ((expr) != -1) break; } while (errno == EINTR)

/* Reports the core initialization failure to the error stdout and to the UI
 * socket before exiting the application.
 * Parameters that are passed to this macro are used to format the error
 * mesage using sprintf routine.
 */
#ifdef CONFIG_ANDROID
#define  PANIC(...) android_core_init_failure(__VA_ARGS__)
#else
#define  PANIC(...) do { fprintf(stderr, __VA_ARGS__);  \
                         exit(1);                       \
                    } while (0)
#endif  // CONFIG_ANDROID

/* Exits the core during initialization. */
#ifdef CONFIG_ANDROID
#define  QEMU_EXIT(exit_code) android_core_init_exit(exit_code)
#else
#define  QEMU_EXIT(exit_code) exit(exit_code)
#endif  // CONFIG_ANDROID

/***********************************************************/
/* x86 ISA bus support */

hwaddr isa_mem_base = 0;
PicState2 *isa_pic;

static IOPortReadFunc default_ioport_readb, default_ioport_readw, default_ioport_readl;
static IOPortWriteFunc default_ioport_writeb, default_ioport_writew, default_ioport_writel;

static uint32_t ioport_read(int index, uint32_t address)
{
    static IOPortReadFunc *default_func[3] = {
        default_ioport_readb,
        default_ioport_readw,
        default_ioport_readl
    };
    IOPortReadFunc *func = ioport_read_table[index][address];
    if (!func)
        func = default_func[index];
    return func(ioport_opaque[address], address);
}

static void ioport_write(int index, uint32_t address, uint32_t data)
{
    static IOPortWriteFunc *default_func[3] = {
        default_ioport_writeb,
        default_ioport_writew,
        default_ioport_writel
    };
    IOPortWriteFunc *func = ioport_write_table[index][address];
    if (!func)
        func = default_func[index];
    func(ioport_opaque[address], address, data);
}

static uint32_t default_ioport_readb(void *opaque, uint32_t address)
{
#ifdef DEBUG_UNUSED_IOPORT
    fprintf(stderr, "unused inb: port=0x%04x\n", address);
#endif
    return 0xff;
}

static void default_ioport_writeb(void *opaque, uint32_t address, uint32_t data)
{
#ifdef DEBUG_UNUSED_IOPORT
    fprintf(stderr, "unused outb: port=0x%04x data=0x%02x\n", address, data);
#endif
}

/* default is to make two byte accesses */
static uint32_t default_ioport_readw(void *opaque, uint32_t address)
{
    uint32_t data;
    data = ioport_read(0, address);
    address = (address + 1) & (MAX_IOPORTS - 1);
    data |= ioport_read(0, address) << 8;
    return data;
}

static void default_ioport_writew(void *opaque, uint32_t address, uint32_t data)
{
    ioport_write(0, address, data & 0xff);
    address = (address + 1) & (MAX_IOPORTS - 1);
    ioport_write(0, address, (data >> 8) & 0xff);
}

static uint32_t default_ioport_readl(void *opaque, uint32_t address)
{
#ifdef DEBUG_UNUSED_IOPORT
    fprintf(stderr, "unused inl: port=0x%04x\n", address);
#endif
    return 0xffffffff;
}

static void default_ioport_writel(void *opaque, uint32_t address, uint32_t data)
{
#ifdef DEBUG_UNUSED_IOPORT
    fprintf(stderr, "unused outl: port=0x%04x data=0x%02x\n", address, data);
#endif
}

/***************/
/* ballooning */

static QEMUBalloonEvent *qemu_balloon_event;
void *qemu_balloon_event_opaque;

void qemu_add_balloon_handler(QEMUBalloonEvent *func, void *opaque)
{
    qemu_balloon_event = func;
    qemu_balloon_event_opaque = opaque;
}

void qemu_balloon(ram_addr_t target)
{
    if (qemu_balloon_event)
        qemu_balloon_event(qemu_balloon_event_opaque, target);
}

ram_addr_t qemu_balloon_status(void)
{
    if (qemu_balloon_event)
        return qemu_balloon_event(qemu_balloon_event_opaque, 0);
    return 0;
}

/***********************************************************/
/* host time/date access */
void qemu_get_timedate(struct tm *tm, int offset)
{
    time_t ti;
    struct tm *ret;

    time(&ti);
    ti += offset;
    if (rtc_date_offset == -1) {
        if (rtc_utc)
            ret = gmtime(&ti);
        else
            ret = localtime(&ti);
    } else {
        ti -= rtc_date_offset;
        ret = gmtime(&ti);
    }

    memcpy(tm, ret, sizeof(struct tm));
}

int qemu_timedate_diff(struct tm *tm)
{
    time_t seconds;

    if (rtc_date_offset == -1)
        if (rtc_utc)
            seconds = mktimegm(tm);
        else
            seconds = mktime(tm);
    else
        seconds = mktimegm(tm) + rtc_date_offset;

    return seconds - time(NULL);
}

/***********************************************************/
/* Bluetooth support */
static int nb_hcis;
static int cur_hci;
static struct HCIInfo *hci_table[MAX_NICS];

static struct bt_vlan_s {
    struct bt_scatternet_s net;
    int id;
    struct bt_vlan_s *next;
} *first_bt_vlan;

/* find or alloc a new bluetooth "VLAN" */
static struct bt_scatternet_s *qemu_find_bt_vlan(int id)
{
    struct bt_vlan_s **pvlan, *vlan;
    for (vlan = first_bt_vlan; vlan != NULL; vlan = vlan->next) {
        if (vlan->id == id)
            return &vlan->net;
    }
    vlan = g_malloc0(sizeof(struct bt_vlan_s));
    vlan->id = id;
    pvlan = &first_bt_vlan;
    while (*pvlan != NULL)
        pvlan = &(*pvlan)->next;
    *pvlan = vlan;
    return &vlan->net;
}

static void null_hci_send(struct HCIInfo *hci, const uint8_t *data, int len)
{
}

static int null_hci_addr_set(struct HCIInfo *hci, const uint8_t *bd_addr)
{
    return -ENOTSUP;
}

static struct HCIInfo null_hci = {
    .cmd_send = null_hci_send,
    .sco_send = null_hci_send,
    .acl_send = null_hci_send,
    .bdaddr_set = null_hci_addr_set,
};

struct HCIInfo *qemu_next_hci(void)
{
    if (cur_hci == nb_hcis)
        return &null_hci;

    return hci_table[cur_hci++];
}

static struct HCIInfo *hci_init(const char *str)
{
    char *endp;
    struct bt_scatternet_s *vlan = 0;

    if (!strcmp(str, "null"))
        /* null */
        return &null_hci;
    else if (!strncmp(str, "host", 4) && (str[4] == '\0' || str[4] == ':'))
        /* host[:hciN] */
        return bt_host_hci(str[4] ? str + 5 : "hci0");
    else if (!strncmp(str, "hci", 3)) {
        /* hci[,vlan=n] */
        if (str[3]) {
            if (!strncmp(str + 3, ",vlan=", 6)) {
                vlan = qemu_find_bt_vlan(strtol(str + 9, &endp, 0));
                if (*endp)
                    vlan = 0;
            }
        } else
            vlan = qemu_find_bt_vlan(0);
        if (vlan)
           return bt_new_hci(vlan);
    }

    fprintf(stderr, "qemu: Unknown bluetooth HCI `%s'.\n", str);

    return 0;
}

static int bt_hci_parse(const char *str)
{
    struct HCIInfo *hci;
    bdaddr_t bdaddr;

    if (nb_hcis >= MAX_NICS) {
        fprintf(stderr, "qemu: Too many bluetooth HCIs (max %i).\n", MAX_NICS);
        return -1;
    }

    hci = hci_init(str);
    if (!hci)
        return -1;

    bdaddr.b[0] = 0x52;
    bdaddr.b[1] = 0x54;
    bdaddr.b[2] = 0x00;
    bdaddr.b[3] = 0x12;
    bdaddr.b[4] = 0x34;
    bdaddr.b[5] = 0x56 + nb_hcis;
    hci->bdaddr_set(hci, bdaddr.b);

    hci_table[nb_hcis++] = hci;

    return 0;
}

static void bt_vhci_add(int vlan_id)
{
    struct bt_scatternet_s *vlan = qemu_find_bt_vlan(vlan_id);

    if (!vlan->slave)
        fprintf(stderr, "qemu: warning: adding a VHCI to "
                        "an empty scatternet %i\n", vlan_id);

    bt_vhci_init(bt_new_hci(vlan));
}

static struct bt_device_s *bt_device_add(const char *opt)
{
    struct bt_scatternet_s *vlan;
    int vlan_id = 0;
    char *endp = strstr(opt, ",vlan=");
    int len = (endp ? endp - opt : strlen(opt)) + 1;
    char devname[10];

    pstrcpy(devname, MIN(sizeof(devname), len), opt);

    if (endp) {
        vlan_id = strtol(endp + 6, &endp, 0);
        if (*endp) {
            fprintf(stderr, "qemu: unrecognised bluetooth vlan Id\n");
            return 0;
        }
    }

    vlan = qemu_find_bt_vlan(vlan_id);

    if (!vlan->slave)
        fprintf(stderr, "qemu: warning: adding a slave device to "
                        "an empty scatternet %i\n", vlan_id);

    if (!strcmp(devname, "keyboard"))
        return bt_keyboard_init(vlan);

    fprintf(stderr, "qemu: unsupported bluetooth device `%s'\n", devname);
    return 0;
}

static int bt_parse(const char *opt)
{
    const char *endp, *p;
    int vlan;

    if (strstart(opt, "hci", &endp)) {
        if (!*endp || *endp == ',') {
            if (*endp)
                if (!strstart(endp, ",vlan=", 0))
                    opt = endp + 1;

            return bt_hci_parse(opt);
       }
    } else if (strstart(opt, "vhci", &endp)) {
        if (!*endp || *endp == ',') {
            if (*endp) {
                if (strstart(endp, ",vlan=", &p)) {
                    vlan = strtol(p, (char **) &endp, 0);
                    if (*endp) {
                        fprintf(stderr, "qemu: bad scatternet '%s'\n", p);
                        return 1;
                    }
                } else {
                    fprintf(stderr, "qemu: bad parameter '%s'\n", endp + 1);
                    return 1;
                }
            } else
                vlan = 0;

            bt_vhci_add(vlan);
            return 0;
        }
    } else if (strstart(opt, "device:", &endp))
        return !bt_device_add(endp);

    fprintf(stderr, "qemu: bad bluetooth parameter '%s'\n", opt);
    return 1;
}

/***********************************************************/
/* QEMU Block devices */

#define HD_ALIAS "index=%d,media=disk"
#define CDROM_ALIAS "index=2,media=cdrom"
#define FD_ALIAS "index=%d,if=floppy"
#define PFLASH_ALIAS "if=pflash"
#define MTD_ALIAS "if=mtd"
#define SD_ALIAS "index=0,if=sd"

static int drive_init_func(QemuOpts *opts, void *opaque)
{
    int *use_scsi = opaque;
    int fatal_error = 0;

    if (drive_init(opts, *use_scsi, &fatal_error) == NULL) {
        if (fatal_error)
            return 1;
    }
    return 0;
}

static int drive_enable_snapshot(QemuOpts *opts, void *opaque)
{
    if (NULL == qemu_opt_get(opts, "snapshot")) {
        qemu_opt_set(opts, "snapshot", "on");
    }
    return 0;
}

#ifdef MAX_DRIVES
static int drive_opt_get_free_idx(void)
{
    int index;

    for (index = 0; index < MAX_DRIVES; index++)
        if (!drives_opt[index].used) {
            drives_opt[index].used = 1;
            return index;
        }

    return -1;
}

static int drive_get_free_idx(void)
{
    int index;

    for (index = 0; index < MAX_DRIVES; index++)
        if (!drives_table[index].used) {
            drives_table[index].used = 1;
            return index;
        }

    return -1;
}

int drive_add(const char *file, const char *fmt, ...)
{
    va_list ap;
    int index = drive_opt_get_free_idx();

    if (nb_drives_opt >= MAX_DRIVES || index == -1) {
        fprintf(stderr, "qemu: too many drives\n");
        return -1;
    }

    drives_opt[index].file = file;
    va_start(ap, fmt);
    vsnprintf(drives_opt[index].opt,
              sizeof(drives_opt[0].opt), fmt, ap);
    va_end(ap);

    nb_drives_opt++;
    return index;
}

void drive_remove(int index)
{
    drives_opt[index].used = 0;
    nb_drives_opt--;
}

int drive_get_index(BlockInterfaceType type, int bus, int unit)
{
    int index;

    /* seek interface, bus and unit */

    for (index = 0; index < MAX_DRIVES; index++)
        if (drives_table[index].type == type &&
	    drives_table[index].bus == bus &&
	    drives_table[index].unit == unit &&
	    drives_table[index].used)
        return index;

    return -1;
}

int drive_get_max_bus(BlockInterfaceType type)
{
    int max_bus;
    int index;

    max_bus = -1;
    for (index = 0; index < nb_drives; index++) {
        if(drives_table[index].type == type &&
           drives_table[index].bus > max_bus)
            max_bus = drives_table[index].bus;
    }
    return max_bus;
}

const char *drive_get_serial(BlockDriverState *bdrv)
{
    int index;

    for (index = 0; index < nb_drives; index++)
        if (drives_table[index].bdrv == bdrv)
            return drives_table[index].serial;

    return "\0";
}

BlockInterfaceErrorAction drive_get_onerror(BlockDriverState *bdrv)
{
    int index;

    for (index = 0; index < nb_drives; index++)
        if (drives_table[index].bdrv == bdrv)
            return drives_table[index].onerror;

    return BLOCK_ERR_STOP_ENOSPC;
}

static void bdrv_format_print(void *opaque, const char *name)
{
    fprintf(stderr, " %s", name);
}

void drive_uninit(BlockDriverState *bdrv)
{
    int i;

    for (i = 0; i < MAX_DRIVES; i++)
        if (drives_table[i].bdrv == bdrv) {
            drives_table[i].bdrv = NULL;
            drives_table[i].used = 0;
            drive_remove(drives_table[i].drive_opt_idx);
            nb_drives--;
            break;
        }
}

int drive_init(struct drive_opt *arg, int snapshot, void *opaque)
{
    char buf[128];
    char file[1024];
    char devname[128];
    char serial[21];
    const char *mediastr = "";
    BlockInterfaceType type;
    enum { MEDIA_DISK, MEDIA_CDROM } media;
    int bus_id, unit_id;
    int cyls, heads, secs, translation;
    BlockDriverState *bdrv;
    BlockDriver *drv = NULL;
    QEMUMachine *machine = opaque;
    int max_devs;
    int index;
    int cache;
    int bdrv_flags, onerror;
    int drives_table_idx;
    char *str = arg->opt;
    static const char * const params[] = { "bus", "unit", "if", "index",
                                           "cyls", "heads", "secs", "trans",
                                           "media", "snapshot", "file",
                                           "cache", "format", "serial", "werror",
                                           NULL };

    if (check_params(buf, sizeof(buf), params, str) < 0) {
         fprintf(stderr, "qemu: unknown parameter '%s' in '%s'\n",
                         buf, str);
         return -1;
    }

    file[0] = 0;
    cyls = heads = secs = 0;
    bus_id = 0;
    unit_id = -1;
    translation = BIOS_ATA_TRANSLATION_AUTO;
    index = -1;
    cache = 3;

    if (machine->use_scsi) {
        type = IF_SCSI;
        max_devs = MAX_SCSI_DEVS;
        pstrcpy(devname, sizeof(devname), "scsi");
    } else {
        type = IF_IDE;
        max_devs = MAX_IDE_DEVS;
        pstrcpy(devname, sizeof(devname), "ide");
    }
    media = MEDIA_DISK;

    /* extract parameters */

    if (get_param_value(buf, sizeof(buf), "bus", str)) {
        bus_id = strtol(buf, NULL, 0);
	if (bus_id < 0) {
	    fprintf(stderr, "qemu: '%s' invalid bus id\n", str);
	    return -1;
	}
    }

    if (get_param_value(buf, sizeof(buf), "unit", str)) {
        unit_id = strtol(buf, NULL, 0);
	if (unit_id < 0) {
	    fprintf(stderr, "qemu: '%s' invalid unit id\n", str);
	    return -1;
	}
    }

    if (get_param_value(buf, sizeof(buf), "if", str)) {
        pstrcpy(devname, sizeof(devname), buf);
        if (!strcmp(buf, "ide")) {
	    type = IF_IDE;
            max_devs = MAX_IDE_DEVS;
        } else if (!strcmp(buf, "scsi")) {
	    type = IF_SCSI;
            max_devs = MAX_SCSI_DEVS;
        } else if (!strcmp(buf, "floppy")) {
	    type = IF_FLOPPY;
            max_devs = 0;
        } else if (!strcmp(buf, "pflash")) {
	    type = IF_PFLASH;
            max_devs = 0;
	} else if (!strcmp(buf, "mtd")) {
	    type = IF_MTD;
            max_devs = 0;
	} else if (!strcmp(buf, "sd")) {
	    type = IF_SD;
            max_devs = 0;
        } else if (!strcmp(buf, "virtio")) {
            type = IF_VIRTIO;
            max_devs = 0;
	} else if (!strcmp(buf, "xen")) {
	    type = IF_XEN;
            max_devs = 0;
	} else {
            fprintf(stderr, "qemu: '%s' unsupported bus type '%s'\n", str, buf);
            return -1;
	}
    }

    if (get_param_value(buf, sizeof(buf), "index", str)) {
        index = strtol(buf, NULL, 0);
	if (index < 0) {
	    fprintf(stderr, "qemu: '%s' invalid index\n", str);
	    return -1;
	}
    }

    if (get_param_value(buf, sizeof(buf), "cyls", str)) {
        cyls = strtol(buf, NULL, 0);
    }

    if (get_param_value(buf, sizeof(buf), "heads", str)) {
        heads = strtol(buf, NULL, 0);
    }

    if (get_param_value(buf, sizeof(buf), "secs", str)) {
        secs = strtol(buf, NULL, 0);
    }

    if (cyls || heads || secs) {
        if (cyls < 1 || cyls > 16383) {
            fprintf(stderr, "qemu: '%s' invalid physical cyls number\n", str);
	    return -1;
	}
        if (heads < 1 || heads > 16) {
            fprintf(stderr, "qemu: '%s' invalid physical heads number\n", str);
	    return -1;
	}
        if (secs < 1 || secs > 63) {
            fprintf(stderr, "qemu: '%s' invalid physical secs number\n", str);
	    return -1;
	}
    }

    if (get_param_value(buf, sizeof(buf), "trans", str)) {
        if (!cyls) {
            fprintf(stderr,
                    "qemu: '%s' trans must be used with cyls,heads and secs\n",
                    str);
            return -1;
        }
        if (!strcmp(buf, "none"))
            translation = BIOS_ATA_TRANSLATION_NONE;
        else if (!strcmp(buf, "lba"))
            translation = BIOS_ATA_TRANSLATION_LBA;
        else if (!strcmp(buf, "auto"))
            translation = BIOS_ATA_TRANSLATION_AUTO;
	else {
            fprintf(stderr, "qemu: '%s' invalid translation type\n", str);
	    return -1;
	}
    }

    if (get_param_value(buf, sizeof(buf), "media", str)) {
        if (!strcmp(buf, "disk")) {
	    media = MEDIA_DISK;
	} else if (!strcmp(buf, "cdrom")) {
            if (cyls || secs || heads) {
                fprintf(stderr,
                        "qemu: '%s' invalid physical CHS format\n", str);
	        return -1;
            }
	    media = MEDIA_CDROM;
	} else {
	    fprintf(stderr, "qemu: '%s' invalid media\n", str);
	    return -1;
	}
    }

    if (get_param_value(buf, sizeof(buf), "snapshot", str)) {
        if (!strcmp(buf, "on"))
	    snapshot = 1;
        else if (!strcmp(buf, "off"))
	    snapshot = 0;
	else {
	    fprintf(stderr, "qemu: '%s' invalid snapshot option\n", str);
	    return -1;
	}
    }

    if (get_param_value(buf, sizeof(buf), "cache", str)) {
        if (!strcmp(buf, "off") || !strcmp(buf, "none"))
            cache = 0;
        else if (!strcmp(buf, "writethrough"))
            cache = 1;
        else if (!strcmp(buf, "writeback"))
            cache = 2;
        else {
           fprintf(stderr, "qemu: invalid cache option\n");
           return -1;
        }
    }

    if (get_param_value(buf, sizeof(buf), "format", str)) {
       if (strcmp(buf, "?") == 0) {
            fprintf(stderr, "qemu: Supported formats:");
            bdrv_iterate_format(bdrv_format_print, NULL);
            fprintf(stderr, "\n");
	    return -1;
        }
        drv = bdrv_find_format(buf);
        if (!drv) {
            fprintf(stderr, "qemu: '%s' invalid format\n", buf);
            return -1;
        }
    }

    if (arg->file == NULL)
        get_param_value(file, sizeof(file), "file", str);
    else
        pstrcpy(file, sizeof(file), arg->file);

    if (!get_param_value(serial, sizeof(serial), "serial", str))
	    memset(serial, 0,  sizeof(serial));

    onerror = BLOCK_ERR_STOP_ENOSPC;
    if (get_param_value(buf, sizeof(serial), "werror", str)) {
        if (type != IF_IDE && type != IF_SCSI && type != IF_VIRTIO) {
            fprintf(stderr, "werror is no supported by this format\n");
            return -1;
        }
        if (!strcmp(buf, "ignore"))
            onerror = BLOCK_ERR_IGNORE;
        else if (!strcmp(buf, "enospc"))
            onerror = BLOCK_ERR_STOP_ENOSPC;
        else if (!strcmp(buf, "stop"))
            onerror = BLOCK_ERR_STOP_ANY;
        else if (!strcmp(buf, "report"))
            onerror = BLOCK_ERR_REPORT;
        else {
            fprintf(stderr, "qemu: '%s' invalid write error action\n", buf);
            return -1;
        }
    }

    /* compute bus and unit according index */

    if (index != -1) {
        if (bus_id != 0 || unit_id != -1) {
            fprintf(stderr,
                    "qemu: '%s' index cannot be used with bus and unit\n", str);
            return -1;
        }
        if (max_devs == 0)
        {
            unit_id = index;
            bus_id = 0;
        } else {
            unit_id = index % max_devs;
            bus_id = index / max_devs;
        }
    }

    /* if user doesn't specify a unit_id,
     * try to find the first free
     */

    if (unit_id == -1) {
       unit_id = 0;
       while (drive_get_index(type, bus_id, unit_id) != -1) {
           unit_id++;
           if (max_devs && unit_id >= max_devs) {
               unit_id -= max_devs;
               bus_id++;
           }
       }
    }

    /* check unit id */

    if (max_devs && unit_id >= max_devs) {
        fprintf(stderr, "qemu: '%s' unit %d too big (max is %d)\n",
                        str, unit_id, max_devs - 1);
        return -1;
    }

    /*
     * ignore multiple definitions
     */

    if (drive_get_index(type, bus_id, unit_id) != -1)
        return -2;

    /* init */

    if (type == IF_IDE || type == IF_SCSI)
        mediastr = (media == MEDIA_CDROM) ? "-cd" : "-hd";
    if (max_devs)
        snprintf(buf, sizeof(buf), "%s%i%s%i",
                 devname, bus_id, mediastr, unit_id);
    else
        snprintf(buf, sizeof(buf), "%s%s%i",
                 devname, mediastr, unit_id);
    bdrv = bdrv_new(buf);
    drives_table_idx = drive_get_free_idx();
    drives_table[drives_table_idx].bdrv = bdrv;
    drives_table[drives_table_idx].type = type;
    drives_table[drives_table_idx].bus = bus_id;
    drives_table[drives_table_idx].unit = unit_id;
    drives_table[drives_table_idx].onerror = onerror;
    drives_table[drives_table_idx].drive_opt_idx = arg - drives_opt;
    strncpy(drives_table[drives_table_idx].serial, serial, sizeof(serial));
    nb_drives++;

    switch(type) {
    case IF_IDE:
    case IF_SCSI:
    case IF_XEN:
        switch(media) {
	case MEDIA_DISK:
            if (cyls != 0) {
                bdrv_set_geometry_hint(bdrv, cyls, heads, secs);
                bdrv_set_translation_hint(bdrv, translation);
            }
	    break;
	case MEDIA_CDROM:
            bdrv_set_type_hint(bdrv, BDRV_TYPE_CDROM);
	    break;
	}
        break;
    case IF_SD:
        /* FIXME: This isn't really a floppy, but it's a reasonable
           approximation.  */
    case IF_FLOPPY:
        bdrv_set_type_hint(bdrv, BDRV_TYPE_FLOPPY);
        break;
    case IF_PFLASH:
    case IF_MTD:
    case IF_VIRTIO:
        break;
    case IF_COUNT:
    case IF_NONE:
        abort();
    }
    if (!file[0])
        return -2;
    bdrv_flags = 0;
    if (snapshot) {
        bdrv_flags |= BDRV_O_SNAPSHOT;
        cache = 2; /* always use write-back with snapshot */
    }
    if (cache == 0) /* no caching */
        bdrv_flags |= BDRV_O_NOCACHE;
    else if (cache == 2) /* write-back */
        bdrv_flags |= BDRV_O_CACHE_WB;
    else if (cache == 3) /* not specified */
        bdrv_flags |= BDRV_O_CACHE_DEF;
    if (bdrv_open2(bdrv, file, bdrv_flags, drv) < 0) {
        fprintf(stderr, "qemu: could not open disk image %s\n",
                        file);
        return -1;
    }
    if (bdrv_key_required(bdrv))
        autostart = 0;
    return drives_table_idx;
}
#endif /* MAX_DRIVES */

static void numa_add(const char *optarg)
{
    char option[128];
    char *endptr;
    unsigned long long value, endvalue;
    int nodenr;

    optarg = get_opt_name(option, 128, optarg, ',') + 1;
    if (!strcmp(option, "node")) {
        if (get_param_value(option, 128, "nodeid", optarg) == 0) {
            nodenr = nb_numa_nodes;
        } else {
            nodenr = strtoull(option, NULL, 10);
        }

        if (get_param_value(option, 128, "mem", optarg) == 0) {
            node_mem[nodenr] = 0;
        } else {
            value = strtoull(option, &endptr, 0);
            switch (*endptr) {
            case 0: case 'M': case 'm':
                value <<= 20;
                break;
            case 'G': case 'g':
                value <<= 30;
                break;
            }
            node_mem[nodenr] = value;
        }
        if (get_param_value(option, 128, "cpus", optarg) == 0) {
            node_cpumask[nodenr] = 0;
        } else {
            value = strtoull(option, &endptr, 10);
            if (value >= 64) {
                value = 63;
                fprintf(stderr, "only 64 CPUs in NUMA mode supported.\n");
            } else {
                if (*endptr == '-') {
                    endvalue = strtoull(endptr+1, &endptr, 10);
                    if (endvalue >= 63) {
                        endvalue = 62;
                        fprintf(stderr,
                            "only 63 CPUs in NUMA mode supported.\n");
                    }
                    value = (1 << (endvalue + 1)) - (1 << value);
                } else {
                    value = 1 << value;
                }
            }
            node_cpumask[nodenr] = value;
        }
        nb_numa_nodes++;
    }
    return;
}

/***********************************************************/
/* USB devices */

static USBPort *used_usb_ports;
static USBPort *free_usb_ports;

/* ??? Maybe change this to register a hub to keep track of the topology.  */
void qemu_register_usb_port(USBPort *port, void *opaque, int index,
                            usb_attachfn attach)
{
    port->opaque = opaque;
    port->index = index;
    port->attach = attach;
    port->next = free_usb_ports;
    free_usb_ports = port;
}

int usb_device_add_dev(USBDevice *dev)
{
    USBPort *port;

    /* Find a USB port to add the device to.  */
    port = free_usb_ports;
    if (!port){
        USBDevice *hub = usb_hub_init(VM_USB_HUB_SIZE);
        port = free_usb_ports;
        usb_attach(port, hub);
    }
    else if (!port->next){
        USBDevice *hub;

        /* Create a new hub and chain it on.  */
        free_usb_ports = NULL;
        port->next = used_usb_ports;
        used_usb_ports = port;

        hub = usb_hub_init(VM_USB_HUB_SIZE);
        usb_attach(port, hub);
        port = free_usb_ports;
    }

    free_usb_ports = port->next;
    port->next = used_usb_ports;
    used_usb_ports = port;
    usb_attach(port, dev);
    return 0;
}

#if 0
static void usb_msd_password_cb(void *opaque, int err)
{
    USBDevice *dev = opaque;

    if (!err)
        usb_device_add_dev(dev);
    else
        dev->handle_destroy(dev);
}
#endif

static int usb_device_add(const char *devname, int is_hotplug)
{
    const char *p;
    USBDevice *dev;

    if (strstart(devname, "host:", &p)) {
        dev = usb_host_device_open(p);
    } else if (!strcmp(devname, "mouse")) {
        dev = usb_mouse_init();
    } else if (!strcmp(devname, "tablet")) {
        dev = usb_tablet_init();
    } else if (!strcmp(devname, "keyboard")) {
        dev = usb_keyboard_init();
    } else if (strstart(devname, "disk:", &p)) {
#if 0
        BlockDriverState *bs;
#endif
        dev = usb_msd_init(p);
        if (!dev)
            return -1;
#if 0
        bs = usb_msd_get_bdrv(dev);
        if (bdrv_key_required(bs)) {
            autostart = 0;
            if (is_hotplug) {
                monitor_read_bdrv_key_start(cur_mon, bs, usb_msd_password_cb,
                                            dev);
                return 0;
            }
        }
    } else if (!strcmp(devname, "wacom-tablet")) {
        dev = usb_wacom_init();
    } else if (strstart(devname, "serial:", &p)) {
        dev = usb_serial_init(p);
#ifdef CONFIG_BRLAPI
    } else if (!strcmp(devname, "braille")) {
        dev = usb_baum_init();
#endif
    } else if (strstart(devname, "net:", &p)) {
        int nic = nb_nics;

        if (net_client_init("nic", p) < 0)
            return -1;
        nd_table[nic].model = "usb";
        dev = usb_net_init(&nd_table[nic]);
    } else if (!strcmp(devname, "bt") || strstart(devname, "bt:", &p)) {
        dev = usb_bt_init(devname[2] ? hci_init(p) :
                        bt_new_hci(qemu_find_bt_vlan(0)));
#endif
    } else {
        return -1;
    }
    if (!dev)
        return -1;

    return usb_device_add_dev(dev);
}

int usb_device_del_addr(int bus_num, int addr)
{
    USBPort *port;
    USBPort **lastp;
    USBDevice *dev;

    if (!used_usb_ports)
        return -1;

    if (bus_num != 0)
        return -1;

    lastp = &used_usb_ports;
    port = used_usb_ports;
    while (port && port->dev->addr != addr) {
        lastp = &port->next;
        port = port->next;
    }

    if (!port)
        return -1;

    dev = port->dev;
    *lastp = port->next;
    usb_attach(port, NULL);
    dev->handle_destroy(dev);
    port->next = free_usb_ports;
    free_usb_ports = port;
    return 0;
}

static int usb_device_del(const char *devname)
{
    int bus_num, addr;
    const char *p;

    if (strstart(devname, "host:", &p))
        return usb_host_device_close(p);

    if (!used_usb_ports)
        return -1;

    p = strchr(devname, '.');
    if (!p)
        return -1;
    bus_num = strtoul(devname, NULL, 0);
    addr = strtoul(p + 1, NULL, 0);

    return usb_device_del_addr(bus_num, addr);
}

void do_usb_add(Monitor *mon, const char *devname)
{
    usb_device_add(devname, 1);
}

void do_usb_del(Monitor *mon, const char *devname)
{
    usb_device_del(devname);
}

void usb_info(Monitor *mon)
{
    USBDevice *dev;
    USBPort *port;
    const char *speed_str;

    if (!usb_enabled) {
        monitor_printf(mon, "USB support not enabled\n");
        return;
    }

    for (port = used_usb_ports; port; port = port->next) {
        dev = port->dev;
        if (!dev)
            continue;
        switch(dev->speed) {
        case USB_SPEED_LOW:
            speed_str = "1.5";
            break;
        case USB_SPEED_FULL:
            speed_str = "12";
            break;
        case USB_SPEED_HIGH:
            speed_str = "480";
            break;
        default:
            speed_str = "?";
            break;
        }
        monitor_printf(mon, "  Device %d.%d, Speed %s Mb/s, Product %s\n",
                       0, dev->addr, speed_str, dev->devname);
    }
}

/***********************************************************/
/* PCMCIA/Cardbus */

static struct pcmcia_socket_entry_s {
    PCMCIASocket *socket;
    struct pcmcia_socket_entry_s *next;
} *pcmcia_sockets = 0;

void pcmcia_socket_register(PCMCIASocket *socket)
{
    struct pcmcia_socket_entry_s *entry;

    entry = g_malloc(sizeof(struct pcmcia_socket_entry_s));
    entry->socket = socket;
    entry->next = pcmcia_sockets;
    pcmcia_sockets = entry;
}

void pcmcia_socket_unregister(PCMCIASocket *socket)
{
    struct pcmcia_socket_entry_s *entry, **ptr;

    ptr = &pcmcia_sockets;
    for (entry = *ptr; entry; ptr = &entry->next, entry = *ptr)
        if (entry->socket == socket) {
            *ptr = entry->next;
            g_free(entry);
        }
}

void pcmcia_info(Monitor *mon)
{
    struct pcmcia_socket_entry_s *iter;

    if (!pcmcia_sockets)
        monitor_printf(mon, "No PCMCIA sockets\n");

    for (iter = pcmcia_sockets; iter; iter = iter->next)
        monitor_printf(mon, "%s: %s\n", iter->socket->slot_string,
                       iter->socket->attached ? iter->socket->card_string :
                       "Empty");
}

/***********************************************************/
/* machine registration */

static QEMUMachine *first_machine = NULL;
QEMUMachine *current_machine = NULL;

int qemu_register_machine(QEMUMachine *m)
{
    QEMUMachine **pm;
    pm = &first_machine;
    while (*pm != NULL)
        pm = &(*pm)->next;
    m->next = NULL;
    *pm = m;
    return 0;
}

static QEMUMachine *find_machine(const char *name)
{
    QEMUMachine *m;

    for(m = first_machine; m != NULL; m = m->next) {
        if (!strcmp(m->name, name))
            return m;
    }
    return NULL;
}

static QEMUMachine *find_default_machine(void)
{
    QEMUMachine *m;

    for(m = first_machine; m != NULL; m = m->next) {
        if (m->is_default) {
            return m;
        }
    }
    return NULL;
}

/***********************************************************/
/* main execution loop */

static void gui_update(void *opaque)
{
    uint64_t interval = GUI_REFRESH_INTERVAL;
    DisplayState *ds = opaque;
    DisplayChangeListener *dcl = ds->listeners;

    dpy_refresh(ds);

    while (dcl != NULL) {
        if (dcl->gui_timer_interval &&
            dcl->gui_timer_interval < interval)
            interval = dcl->gui_timer_interval;
        dcl = dcl->next;
    }
    timer_mod(ds->gui_timer, interval + qemu_clock_get_ms(QEMU_CLOCK_REALTIME));
}

static void nographic_update(void *opaque)
{
    uint64_t interval = GUI_REFRESH_INTERVAL;

    timer_mod(nographic_timer, interval + qemu_clock_get_ms(QEMU_CLOCK_REALTIME));
}

struct vm_change_state_entry {
    VMChangeStateHandler *cb;
    void *opaque;
    QLIST_ENTRY (vm_change_state_entry) entries;
};

static QLIST_HEAD(vm_change_state_head, vm_change_state_entry) vm_change_state_head;

VMChangeStateEntry *qemu_add_vm_change_state_handler(VMChangeStateHandler *cb,
                                                     void *opaque)
{
    VMChangeStateEntry *e;

    e = g_malloc0(sizeof (*e));

    e->cb = cb;
    e->opaque = opaque;
    QLIST_INSERT_HEAD(&vm_change_state_head, e, entries);
    return e;
}

void qemu_del_vm_change_state_handler(VMChangeStateEntry *e)
{
    QLIST_REMOVE (e, entries);
    g_free (e);
}

void vm_state_notify(int running, int reason)
{
    VMChangeStateEntry *e;

    for (e = vm_change_state_head.lh_first; e; e = e->entries.le_next) {
        e->cb(e->opaque, running, reason);
    }
}

void vm_start(void)
{
    if (!vm_running) {
        cpu_enable_ticks();
        vm_running = 1;
        vm_state_notify(1, 0);
        //qemu_rearm_alarm_timer(alarm_timer);
        resume_all_vcpus();
    }
}

/* reset/shutdown handler */

typedef struct QEMUResetEntry {
    QEMUResetHandler *func;
    void *opaque;
    int order;
    struct QEMUResetEntry *next;
} QEMUResetEntry;

static QEMUResetEntry *first_reset_entry;
static int reset_requested;
static int shutdown_requested, shutdown_signal = -1;
static pid_t shutdown_pid;
static int powerdown_requested;
int debug_requested;
static int vmstop_requested;

int qemu_shutdown_requested(void)
{
    int r = shutdown_requested;
    shutdown_requested = 0;
    return r;
}

int qemu_reset_requested(void)
{
    int r = reset_requested;
    reset_requested = 0;
    return r;
}

int qemu_powerdown_requested(void)
{
    int r = powerdown_requested;
    powerdown_requested = 0;
    return r;
}

int qemu_debug_requested(void)
{
    int r = debug_requested;
    debug_requested = 0;
    return r;
}

int qemu_vmstop_requested(void)
{
    int r = vmstop_requested;
    vmstop_requested = 0;
    return r;
}

void qemu_register_reset(QEMUResetHandler *func, int order, void *opaque)
{
    QEMUResetEntry **pre, *re;

    pre = &first_reset_entry;
    while (*pre != NULL && (*pre)->order >= order) {
        pre = &(*pre)->next;
    }
    re = g_malloc0(sizeof(QEMUResetEntry));
    re->func = func;
    re->opaque = opaque;
    re->order = order;
    re->next = NULL;
    *pre = re;
}

void qemu_system_reset(void)
{
    QEMUResetEntry *re;

    /* reset all devices */
    for(re = first_reset_entry; re != NULL; re = re->next) {
        re->func(re->opaque);
    }
}

void qemu_system_reset_request(void)
{
    if (no_reboot) {
        shutdown_requested = 1;
    } else {
        reset_requested = 1;
    }
    qemu_notify_event();
}

void qemu_system_killed(int signal, pid_t pid)
{
    shutdown_signal = signal;
    shutdown_pid = pid;
    qemu_system_shutdown_request();
}

void qemu_system_shutdown_request(void)
{
    shutdown_requested = 1;
    qemu_notify_event();
}

void qemu_system_powerdown_request(void)
{
    powerdown_requested = 1;
    qemu_notify_event();
}

int vm_can_run(void)
{
    if (powerdown_requested)
        return 0;
    if (reset_requested)
        return 0;
    if (shutdown_requested)
        return 0;
    if (debug_requested)
        return 0;
    return 1;
}

void version(void)
{
    printf("QEMU PC emulator version " QEMU_VERSION QEMU_PKGVERSION ", Copyright (c) 2003-2008 Fabrice Bellard\n");
}

void qemu_help(int exitcode)
{
    version();
    printf("usage: %s [options] [disk_image]\n"
           "\n"
           "'disk_image' is a raw hard image image for IDE hard disk 0\n"
           "\n"
#define DEF(option, opt_arg, opt_enum, opt_help)        \
           opt_help
#define DEFHEADING(text) stringify(text) "\n"
#include "qemu-options.def"
#undef DEF
#undef DEFHEADING
#undef GEN_DOCS
           "\n"
           "During emulation, the following keys are useful:\n"
           "ctrl-alt-f      toggle full screen\n"
           "ctrl-alt-n      switch to virtual console 'n'\n"
           "ctrl-alt        toggle mouse and keyboard grab\n"
           "\n"
           "When using -nographic, press 'ctrl-a h' to get some help.\n"
           ,
           "qemu",
           DEFAULT_RAM_SIZE,
#ifndef _WIN32
           DEFAULT_NETWORK_SCRIPT,
           DEFAULT_NETWORK_DOWN_SCRIPT,
#endif
           DEFAULT_GDBSTUB_PORT,
           "/tmp/qemu.log");
    QEMU_EXIT(exitcode);
}

#define HAS_ARG 0x0001

enum {
#define DEF(option, opt_arg, opt_enum, opt_help)        \
    opt_enum,
#define DEFHEADING(text)
#include "qemu-options.def"
#undef DEF
#undef DEFHEADING
#undef GEN_DOCS
};

typedef struct QEMUOption {
    const char *name;
    int flags;
    int index;
} QEMUOption;

static const QEMUOption qemu_options[] = {
    { "h", 0, QEMU_OPTION_h },
#define DEF(option, opt_arg, opt_enum, opt_help)        \
    { option, opt_arg, opt_enum },
#define DEFHEADING(text)
#include "qemu-options.def"
#undef DEF
#undef DEFHEADING
#undef GEN_DOCS
    { NULL, 0, 0 },
};

static void select_vgahw (const char *p)
{
    const char *opts;

    cirrus_vga_enabled = 0;
    std_vga_enabled = 0;
    vmsvga_enabled = 0;
    xenfb_enabled = 0;
    if (strstart(p, "std", &opts)) {
        std_vga_enabled = 1;
    } else if (strstart(p, "cirrus", &opts)) {
        cirrus_vga_enabled = 1;
    } else if (strstart(p, "vmware", &opts)) {
        vmsvga_enabled = 1;
    } else if (strstart(p, "xenfb", &opts)) {
        xenfb_enabled = 1;
    } else if (!strstart(p, "none", &opts)) {
    invalid_vga:
        PANIC("Unknown vga type: %s", p);
    }
    while (*opts) {
        const char *nextopt;

        if (strstart(opts, ",retrace=", &nextopt)) {
            opts = nextopt;
            if (strstart(opts, "dumb", &nextopt))
                vga_retrace_method = VGA_RETRACE_DUMB;
            else if (strstart(opts, "precise", &nextopt))
                vga_retrace_method = VGA_RETRACE_PRECISE;
            else goto invalid_vga;
        } else goto invalid_vga;
        opts = nextopt;
    }
}

#define MAX_NET_CLIENTS 32

#ifdef _WIN32
/* Look for support files in the same directory as the executable.  */
static char *find_datadir(const char *argv0)
{
    char *p;
    char buf[MAX_PATH];
    DWORD len;

    len = GetModuleFileName(NULL, buf, sizeof(buf) - 1);
    if (len == 0) {
        return NULL;
    }

    buf[len] = 0;
    p = buf + len - 1;
    while (p != buf && *p != '\\')
        p--;
    *p = 0;
    if (access(buf, R_OK) == 0) {
        return g_strdup(buf);
    }
    return NULL;
}
#else /* !_WIN32 */

/* Similarly, return the location of the executable */
static char *find_datadir(const char *argv0)
{
    char *p = NULL;
    char buf[PATH_MAX];

#if defined(__linux__)
    {
        int len;
        len = readlink("/proc/self/exe", buf, sizeof(buf) - 1);
        if (len > 0) {
            buf[len] = 0;
            p = buf;
        }
    }
#elif defined(__FreeBSD__)
    {
        int len;
        len = readlink("/proc/curproc/file", buf, sizeof(buf) - 1);
        if (len > 0) {
            buf[len] = 0;
            p = buf;
        }
    }
#endif
    /* If we don't have any way of figuring out the actual executable
       location then try argv[0].  */
    if (!p) {
        p = realpath(argv0, buf);
        if (!p) {
            return NULL;
        }
    }

    return g_strdup(dirname(buf));
}
#endif

static char*
qemu_find_file_with_subdir(const char* data_dir, const char* subdir, const char* name)
{
    int   len = strlen(data_dir) + strlen(name) + strlen(subdir) + 2;
    char* buf = g_malloc0(len);

    snprintf(buf, len, "%s/%s%s", data_dir, subdir, name);
    VERBOSE_PRINT(init,"    trying to find: %s\n", buf);
    if (access(buf, R_OK)) {
        g_free(buf);
        return NULL;
    }
    return buf;
}

char *qemu_find_file(int type, const char *name)
{
    const char *subdir;
    char *buf;

    /* If name contains path separators then try it as a straight path.  */
    if ((strchr(name, '/') || strchr(name, '\\'))
        && access(name, R_OK) == 0) {
        return strdup(name);
    }
    switch (type) {
    case QEMU_FILE_TYPE_BIOS:
        subdir = "";
        break;
    case QEMU_FILE_TYPE_KEYMAP:
        subdir = "keymaps/";
        break;
    default:
        abort();
    }
    buf = qemu_find_file_with_subdir(data_dir, subdir, name);
#ifdef CONFIG_ANDROID
    if (type == QEMU_FILE_TYPE_BIOS) {
        /* This case corresponds to the emulator being used as part of an
         * SDK installation. NOTE: data_dir is really $bindir. */
        if (buf == NULL)
            buf = qemu_find_file_with_subdir(data_dir, "lib/pc-bios/", name);
        /* This case corresponds to platform builds. */
        if (buf == NULL)
            buf = qemu_find_file_with_subdir(data_dir, "../usr/share/pc-bios/", name);
        /* Finally, try this for standalone builds under external/qemu */
        if (buf == NULL)
            buf = qemu_find_file_with_subdir(data_dir, "../../../prebuilts/qemu-kernel/x86/pc-bios/", name);
    }
#endif
    return buf;
}

static int
add_dns_server( const char*  server_name )
{
    SockAddress   addr;

    if (sock_address_init_resolve( &addr, server_name, 55, 0 ) < 0) {
        fprintf(stdout,
                "### WARNING: can't resolve DNS server name '%s'\n",
                server_name );
        return -1;
    }

    fprintf(stderr,
            "DNS server name '%s' resolved to %s\n", server_name, sock_address_to_string(&addr) );

    if ( slirp_add_dns_server( &addr ) < 0 ) {
        fprintf(stderr,
                "### WARNING: could not add DNS server '%s' to the network stack\n", server_name);
        return -1;
    }
    return 0;
}

/* Parses an integer
 * Pararm:
 *  str      String containing a number to be parsed.
 *  result   Passes the parsed integer in this argument
 *  returns  0 if ok, -1 if failed
 */
int
parse_int(const char *str, int *result)
{
    char* r;
    *result = strtol(str, &r, 0);
    if (r == NULL || *r != '\0')
      return -1;

    return 0;
}

/* parses a null-terminated string specifying a network port (e.g., "80") or
 * port range (e.g., "[6666-7000]"). In case of a single port, lport and hport
 * are the same. Returns 0 on success, -1 on error. */

int parse_port_range(const char *str, unsigned short *lport,
                     unsigned short *hport) {

  unsigned int low = 0, high = 0;
  char *p, *arg = strdup(str);

  if ((*arg == '[') && ((p = strrchr(arg, ']')) != NULL)) {
    p = arg + 1;   /* skip '[' */
    low  = atoi(strtok(p, "-"));
    high = atoi(strtok(NULL, "-"));
    if ((low > 0) && (high > 0) && (low < high) && (high < 65535)) {
      *lport = low;
      *hport = high;
    }
  }
  else {
    low = atoi(arg);
    if ((0 < low) && (low < 65535)) {
      *lport = low;
      *hport = low;
    }
  }
  free(arg);
  if (low != 0)
    return 0;
  return -1;
}

/*
 * Implements the generic port forwarding option
 */
void
net_slirp_forward(const char *optarg)
{
    /*
     * we expect the following format:
     * dst_net:dst_mask:dst_port:redirect_ip:redirect_port OR
     * dst_net:dst_mask:[dp_range_start-dp_range_end]:redirect_ip:redirect_port
     */
    char *argument = strdup(optarg), *p = argument;
    char *dst_net, *dst_mask, *dst_port;
    char *redirect_ip, *redirect_port;
    uint32_t dnet, dmask, rip;
    unsigned short dlport = 0, dhport = 0, rport;


    dst_net = strtok(p, ":");
    dst_mask = strtok(NULL, ":");
    dst_port = strtok(NULL, ":");
    redirect_ip = strtok(NULL, ":");
    redirect_port = strtok(NULL, ":");

    if (dst_net == NULL || dst_mask == NULL || dst_port == NULL ||
        redirect_ip == NULL || redirect_port == NULL) {
        fprintf(stderr,
                "Invalid argument for -net-forward, we expect "
                "dst_net:dst_mask:dst_port:redirect_ip:redirect_port or "
                "dst_net:dst_mask:[dp_range_start-dp_range_end]"
                ":redirect_ip:redirect_port: %s\n",
                optarg);
        exit(1);
    }

    /* inet_strtoip converts dotted address to host byte order */
    if (inet_strtoip(dst_net, &dnet) == -1) {
        fprintf(stderr, "Invalid destination IP net: %s\n", dst_net);
        exit(1);
    }
    if (inet_strtoip(dst_mask, &dmask) == -1) {
        fprintf(stderr, "Invalid destination IP mask: %s\n", dst_mask);
        exit(1);
    }
    if (inet_strtoip(redirect_ip, &rip) == -1) {
        fprintf(stderr, "Invalid redirect IP address: %s\n", redirect_ip);
        exit(1);
    }

    if (parse_port_range(dst_port, &dlport, &dhport) == -1) {
        fprintf(stderr, "Invalid destination port or port range\n");
        exit(1);
    }

    rport = atoi(redirect_port);
    if (!rport) {
        fprintf(stderr, "Invalid redirect port: %s\n", redirect_port);
        exit(1);
    }

    dnet &= dmask;

    slirp_add_net_forward(dnet, dmask, dlport, dhport,
                          rip, rport);

    free(argument);
}


/* Parses an -allow-tcp or -allow-udp argument and inserts a corresponding
 * entry in the allows list */
void
slirp_allow(const char *optarg, u_int8_t proto)
{
  /*
   * we expect the following format:
   * dst_ip:dst_port OR dst_ip:[dst_lport-dst_hport]
   */
  char *argument = strdup(optarg), *p = argument;
  char *dst_ip_str, *dst_port_str;
  uint32_t dst_ip;
  unsigned short dst_lport = 0, dst_hport = 0;

  dst_ip_str = strtok(p, ":");
  dst_port_str = strtok(NULL, ":");

  if (dst_ip_str == NULL || dst_port_str == NULL) {
    fprintf(stderr,
            "Invalid argument %s for -allow. We expect "
            "dst_ip:dst_port or dst_ip:[dst_lport-dst_hport]\n",
            optarg);
    exit(1);
  }

  if (inet_strtoip(dst_ip_str, &dst_ip) == -1) {
    fprintf(stderr, "Invalid destination IP address: %s\n", dst_ip_str);
    exit(1);
  }
  if (parse_port_range(dst_port_str, &dst_lport, &dst_hport) == -1) {
    fprintf(stderr, "Invalid destination port or port range\n");
    exit(1);
  }

  slirp_add_allow(dst_ip, dst_lport, dst_hport, proto);

  free(argument);
}

/* Add a serial device at a given location in the emulated hardware table.
 * On failure, this function aborts the program with an error message.
 */
static void
serial_hds_add_at(int  index, const char* devname)
{
    char label[32];

    if (!devname || !strcmp(devname,"none"))
        return;

    if (index >= MAX_SERIAL_PORTS) {
        PANIC("qemu: invalid serial index for %s (%d >= %d)",
              devname, index, MAX_SERIAL_PORTS);
    }
    if (serial_hds[index] != NULL) {
        PANIC("qemu: invalid serial index for %s (%d: already taken!)",
              devname, index);
    }
    snprintf(label, sizeof(label), "serial%d", index);
    serial_hds[index] = qemu_chr_open(label, devname, NULL);
    if (!serial_hds[index]) {
        PANIC("qemu: could not open serial device '%s'", devname);
    }
}


/* Find a free slot in the emulated serial device table, and register
 * it. Return the allocated table index.
 */
static int
serial_hds_add(const char* devname)
{
    int  index;

    /* Find first free slot */
    for (index = 0; index < MAX_SERIAL_PORTS; index++) {
        if (serial_hds[index] == NULL) {
            serial_hds_add_at(index, devname);
            return index;
        }
    }

    PANIC("qemu: too many serial devices registered (%d)", index);
    return -1;  /* shouldn't happen */
}

int main(int argc, char **argv, char **envp)
{
    const char *gdbstub_dev = NULL;
    uint32_t boot_devices_bitmap = 0;
    int i;
    int snapshot, linux_boot, __attribute__((unused)) net_boot;
    const char *icount_option = NULL;
    const char *initrd_filename;
    const char *kernel_filename, *kernel_cmdline;
    const char *boot_devices = "";
    DisplayState *ds;
    DisplayChangeListener *dcl;
    int cyls, heads, secs, translation;
    QemuOpts *hda_opts = NULL;
    QemuOpts *hdb_opts = NULL;
    const char *net_clients[MAX_NET_CLIENTS];
    int nb_net_clients;
    const char *bt_opts[MAX_BT_CMDLINE];
    int nb_bt_opts;
    int optind;
    const char *r, *optarg;
    CharDriverState *monitor_hd = NULL;
    const char *monitor_device;
    const char *serial_devices[MAX_SERIAL_PORTS];
    int serial_device_index;
    const char *parallel_devices[MAX_PARALLEL_PORTS];
    int parallel_device_index;
    const char *virtio_consoles[MAX_VIRTIO_CONSOLES];
    int virtio_console_index;
    const char *loadvm = NULL;
    QEMUMachine *machine;
    const char *cpu_model;
    const char *usb_devices[MAX_USB_CMDLINE];
    int usb_devices_index;
    int tb_size;
    const char *pid_file = NULL;
    const char *incoming = NULL;
    const char* log_mask = NULL;
    const char* log_file = NULL;
    CPUOldState *env;
    int show_vnc_port = 0;
    IniFile*  hw_ini = NULL;
    STRALLOC_DEFINE(kernel_params);
    STRALLOC_DEFINE(kernel_config);
    int    dns_count = 0;

    /* Initialize sockets before anything else, so we can properly report
     * initialization failures back to the UI. */
#ifdef _WIN32
    socket_init();
#endif

    init_clocks();

    qemu_cache_utils_init();

    QLIST_INIT (&vm_change_state_head);
    os_setup_early_signal_handling();

    module_call_init(MODULE_INIT_MACHINE);
    machine = find_default_machine();
    cpu_model = NULL;
    initrd_filename = NULL;
    ram_size = 0;
    snapshot = 0;
    kernel_filename = NULL;
    kernel_cmdline = "";

    cyls = heads = secs = 0;
    translation = BIOS_ATA_TRANSLATION_AUTO;
    monitor_device = "vc:80Cx24C";

    serial_devices[0] = "vc:80Cx24C";
    for(i = 1; i < MAX_SERIAL_PORTS; i++)
        serial_devices[i] = NULL;
    serial_device_index = 0;

    parallel_devices[0] = "vc:80Cx24C";
    for(i = 1; i < MAX_PARALLEL_PORTS; i++)
        parallel_devices[i] = NULL;
    parallel_device_index = 0;

    for(i = 0; i < MAX_VIRTIO_CONSOLES; i++)
        virtio_consoles[i] = NULL;
    virtio_console_index = 0;

    for (i = 0; i < MAX_NODES; i++) {
        node_mem[i] = 0;
        node_cpumask[i] = 0;
    }

    usb_devices_index = 0;

    nb_net_clients = 0;
    nb_bt_opts = 0;
#ifdef MAX_DRIVES
    nb_drives = 0;
    nb_drives_opt = 0;
#endif
    nb_numa_nodes = 0;

    nb_nics = 0;

    tb_size = 0;
    autostart= 1;

    register_watchdogs();

    /* Initialize boot properties. */
    boot_property_init_service();
    android_hw_control_init();
    android_net_pipes_init();

#ifdef CONFIG_KVM
    /* By default, force auto-detection for kvm */
    kvm_allowed = -1;
#endif

    optind = 1;
    for(;;) {
        if (optind >= argc)
            break;
        r = argv[optind];
        if (r[0] != '-') {
            hda_opts = drive_add(argv[optind++], HD_ALIAS, 0);
        } else {
            const QEMUOption *popt;

            optind++;
            /* Treat --foo the same as -foo.  */
            if (r[1] == '-')
                r++;
            popt = qemu_options;
            for(;;) {
                if (!popt->name) {
                    PANIC("%s: invalid option -- '%s'",
                                      argv[0], r);
                }
                if (!strcmp(popt->name, r + 1))
                    break;
                popt++;
            }
            if (popt->flags & HAS_ARG) {
                if (optind >= argc) {
                    PANIC("%s: option '%s' requires an argument",
                                      argv[0], r);
                }
                optarg = argv[optind++];
            } else {
                optarg = NULL;
            }

            switch(popt->index) {
            case QEMU_OPTION_M:
                machine = find_machine(optarg);
                if (!machine) {
                    QEMUMachine *m;
                    printf("Supported machines are:\n");
                    for(m = first_machine; m != NULL; m = m->next) {
                        printf("%-10s %s%s\n",
                               m->name, m->desc,
                               m->is_default ? " (default)" : "");
                    }
                    if (*optarg != '?') {
                        PANIC("Invalid machine parameter: %s",
                                          optarg);
                    } else {
                        QEMU_EXIT(0);
                    }
                }
                break;
            case QEMU_OPTION_cpu:
                /* hw initialization will check this */
                if (*optarg == '?') {
/* XXX: implement xxx_cpu_list for targets that still miss it */
#if defined(cpu_list)
                    cpu_list(stdout, &fprintf);
#endif
                    QEMU_EXIT(0);
                } else {
                    cpu_model = optarg;
                }
                break;
            case QEMU_OPTION_initrd:
                initrd_filename = optarg;
                break;
            case QEMU_OPTION_hda:
                if (cyls == 0)
                    hda_opts = drive_add(optarg, HD_ALIAS, 0);
                else
                    hda_opts = drive_add(optarg, HD_ALIAS
			     ",cyls=%d,heads=%d,secs=%d%s",
                             0, cyls, heads, secs,
                             translation == BIOS_ATA_TRANSLATION_LBA ?
                                 ",trans=lba" :
                             translation == BIOS_ATA_TRANSLATION_NONE ?
                                 ",trans=none" : "");
                 break;
            case QEMU_OPTION_hdb:
                hdb_opts = drive_add(optarg, HD_ALIAS, 1);
                break;

            case QEMU_OPTION_hdc:
            case QEMU_OPTION_hdd:
                drive_add(optarg, HD_ALIAS, popt->index - QEMU_OPTION_hda);
                break;
            case QEMU_OPTION_drive:
                drive_add(NULL, "%s", optarg);
	        break;
            case QEMU_OPTION_mtdblock:
                drive_add(optarg, MTD_ALIAS);
                break;
            case QEMU_OPTION_sd:
                drive_add(optarg, SD_ALIAS);
                break;
            case QEMU_OPTION_pflash:
                drive_add(optarg, PFLASH_ALIAS);
                break;
            case QEMU_OPTION_snapshot:
                snapshot = 1;
                break;
            case QEMU_OPTION_hdachs:
                {
                    const char *p;
                    p = optarg;
                    cyls = strtol(p, (char **)&p, 0);
                    if (cyls < 1 || cyls > 16383)
                        goto chs_fail;
                    if (*p != ',')
                        goto chs_fail;
                    p++;
                    heads = strtol(p, (char **)&p, 0);
                    if (heads < 1 || heads > 16)
                        goto chs_fail;
                    if (*p != ',')
                        goto chs_fail;
                    p++;
                    secs = strtol(p, (char **)&p, 0);
                    if (secs < 1 || secs > 63)
                        goto chs_fail;
                    if (*p == ',') {
                        p++;
                        if (!strcmp(p, "none"))
                            translation = BIOS_ATA_TRANSLATION_NONE;
                        else if (!strcmp(p, "lba"))
                            translation = BIOS_ATA_TRANSLATION_LBA;
                        else if (!strcmp(p, "auto"))
                            translation = BIOS_ATA_TRANSLATION_AUTO;
                        else
                            goto chs_fail;
                    } else if (*p != '\0') {
                    chs_fail:
                        PANIC("qemu: invalid physical CHS format");
                    }
		    if (hda_opts != NULL) {
                        char num[16];
                        snprintf(num, sizeof(num), "%d", cyls);
                        qemu_opt_set(hda_opts, "cyls", num);
                        snprintf(num, sizeof(num), "%d", heads);
                        qemu_opt_set(hda_opts, "heads", num);
                        snprintf(num, sizeof(num), "%d", secs);
                        qemu_opt_set(hda_opts, "secs", num);
                        if (translation == BIOS_ATA_TRANSLATION_LBA)
                            qemu_opt_set(hda_opts, "trans", "lba");
                        if (translation == BIOS_ATA_TRANSLATION_NONE)
                            qemu_opt_set(hda_opts, "trans", "none");
                    }
                }
                break;
            case QEMU_OPTION_numa:
                if (nb_numa_nodes >= MAX_NODES) {
                    PANIC("qemu: too many NUMA nodes");
                }
                numa_add(optarg);
                break;
            case QEMU_OPTION_nographic:
                display_type = DT_NOGRAPHIC;
                break;
#ifdef CONFIG_CURSES
            case QEMU_OPTION_curses:
                display_type = DT_CURSES;
                break;
#endif
            case QEMU_OPTION_portrait:
                graphic_rotate = 1;
                break;
            case QEMU_OPTION_kernel:
                kernel_filename = optarg;
                break;
            case QEMU_OPTION_append:
                kernel_cmdline = optarg;
                break;
            case QEMU_OPTION_cdrom:
                drive_add(optarg, CDROM_ALIAS);
                break;
            case QEMU_OPTION_boot:
                boot_devices = optarg;
                /* We just do some generic consistency checks */
                {
                    /* Could easily be extended to 64 devices if needed */
                    const char *p;

                    boot_devices_bitmap = 0;
                    for (p = boot_devices; *p != '\0'; p++) {
                        /* Allowed boot devices are:
                         * a b     : floppy disk drives
                         * c ... f : IDE disk drives
                         * g ... m : machine implementation dependant drives
                         * n ... p : network devices
                         * It's up to each machine implementation to check
                         * if the given boot devices match the actual hardware
                         * implementation and firmware features.
                         */
                        if (*p < 'a' || *p > 'q') {
                            PANIC("Invalid boot device '%c'", *p);
                        }
                        if (boot_devices_bitmap & (1 << (*p - 'a'))) {
                            PANIC(
                                    "Boot device '%c' was given twice",*p);
                        }
                        boot_devices_bitmap |= 1 << (*p - 'a');
                    }
                }
                break;
            case QEMU_OPTION_fda:
            case QEMU_OPTION_fdb:
                drive_add(optarg, FD_ALIAS, popt->index - QEMU_OPTION_fda);
                break;
#ifdef TARGET_I386
            case QEMU_OPTION_no_fd_bootchk:
                fd_bootchk = 0;
                break;
#endif
            case QEMU_OPTION_net:
                if (nb_net_clients >= MAX_NET_CLIENTS) {
                    PANIC("qemu: too many network clients");
                }
                net_clients[nb_net_clients] = optarg;
                nb_net_clients++;
                break;
#ifdef CONFIG_SLIRP
            case QEMU_OPTION_tftp:
		tftp_prefix = optarg;
                break;
            case QEMU_OPTION_bootp:
                bootp_filename = optarg;
                break;
            case QEMU_OPTION_redir:
                net_slirp_redir(NULL, optarg, NULL);
                break;
#endif
            case QEMU_OPTION_bt:
                if (nb_bt_opts >= MAX_BT_CMDLINE) {
                    PANIC("qemu: too many bluetooth options");
                }
                bt_opts[nb_bt_opts++] = optarg;
                break;
#ifdef HAS_AUDIO
            case QEMU_OPTION_audio_help:
                AUD_help ();
                QEMU_EXIT(0);
                break;
            case QEMU_OPTION_soundhw:
                select_soundhw (optarg);
                break;
#endif
            case QEMU_OPTION_h:
                qemu_help(0);
                break;
            case QEMU_OPTION_version:
                version();
                QEMU_EXIT(0);
                break;
            case QEMU_OPTION_m: {
                uint64_t value;
                char *ptr;

                value = strtoul(optarg, &ptr, 10);
                switch (*ptr) {
                case 0: case 'M': case 'm':
                    value <<= 20;
                    break;
                case 'G': case 'g':
                    value <<= 30;
                    break;
                default:
                    PANIC("qemu: invalid ram size: %s", optarg);
                }

                /* On 32-bit hosts, QEMU is limited by virtual address space */
                if (value > (2047 << 20) && HOST_LONG_BITS == 32) {
                    PANIC("qemu: at most 2047 MB RAM can be simulated");
                }
                if (value != (uint64_t)(ram_addr_t)value) {
                    PANIC("qemu: ram size too large");
                }
                ram_size = value;
                break;
            }
            case QEMU_OPTION_d:
                log_mask = optarg;
                break;
            case QEMU_OPTION_s:
                gdbstub_dev = "tcp::" DEFAULT_GDBSTUB_PORT;
                break;
            case QEMU_OPTION_gdb:
                gdbstub_dev = optarg;
                break;
            case QEMU_OPTION_L:
                data_dir = optarg;
                break;
            case QEMU_OPTION_bios:
                bios_name = optarg;
                break;
            case QEMU_OPTION_singlestep:
                singlestep = 1;
                break;
            case QEMU_OPTION_S:
                autostart = 0;
                break;
#ifndef _WIN32
	    case QEMU_OPTION_k:
		keyboard_layout = optarg;
		break;
#endif
            case QEMU_OPTION_localtime:
                rtc_utc = 0;
                break;
            case QEMU_OPTION_vga:
                select_vgahw (optarg);
                break;
#if defined(TARGET_PPC) || defined(TARGET_SPARC)
            case QEMU_OPTION_g:
                {
                    const char *p;
                    int w, h, depth;
                    p = optarg;
                    w = strtol(p, (char **)&p, 10);
                    if (w <= 0) {
                    graphic_error:
                        PANIC("qemu: invalid resolution or depth");
                    }
                    if (*p != 'x')
                        goto graphic_error;
                    p++;
                    h = strtol(p, (char **)&p, 10);
                    if (h <= 0)
                        goto graphic_error;
                    if (*p == 'x') {
                        p++;
                        depth = strtol(p, (char **)&p, 10);
                        if (depth != 8 && depth != 15 && depth != 16 &&
                            depth != 24 && depth != 32)
                            goto graphic_error;
                    } else if (*p == '\0') {
                        depth = graphic_depth;
                    } else {
                        goto graphic_error;
                    }

                    graphic_width = w;
                    graphic_height = h;
                    graphic_depth = depth;
                }
                break;
#endif
            case QEMU_OPTION_echr:
                {
                    char *r;
                    term_escape_char = strtol(optarg, &r, 0);
                    if (r == optarg)
                        printf("Bad argument to echr\n");
                    break;
                }
            case QEMU_OPTION_monitor:
                monitor_device = optarg;
                break;
            case QEMU_OPTION_serial:
                if (serial_device_index >= MAX_SERIAL_PORTS) {
                    PANIC("qemu: too many serial ports");
                }
                serial_devices[serial_device_index] = optarg;
                serial_device_index++;
                break;
            case QEMU_OPTION_watchdog:
                i = select_watchdog(optarg);
                if (i > 0) {
                    if (i == 1) {
                        PANIC("Invalid watchdog parameter: %s",
                                          optarg);
                    } else {
                        QEMU_EXIT(0);
                    }
                }
                break;
            case QEMU_OPTION_watchdog_action:
                if (select_watchdog_action(optarg) == -1) {
                    PANIC("Unknown -watchdog-action parameter");
                }
                break;
            case QEMU_OPTION_virtiocon:
                if (virtio_console_index >= MAX_VIRTIO_CONSOLES) {
                    PANIC("qemu: too many virtio consoles");
                }
                virtio_consoles[virtio_console_index] = optarg;
                virtio_console_index++;
                break;
            case QEMU_OPTION_parallel:
                if (parallel_device_index >= MAX_PARALLEL_PORTS) {
                    PANIC("qemu: too many parallel ports");
                }
                parallel_devices[parallel_device_index] = optarg;
                parallel_device_index++;
                break;
            case QEMU_OPTION_loadvm:
                loadvm = optarg;
                break;
            case QEMU_OPTION_savevm_on_exit:
                savevm_on_exit = optarg;
                break;
            case QEMU_OPTION_full_screen:
                full_screen = 1;
                break;
#ifdef CONFIG_SDL
            case QEMU_OPTION_no_frame:
                no_frame = 1;
                break;
            case QEMU_OPTION_alt_grab:
                alt_grab = 1;
                break;
            case QEMU_OPTION_no_quit:
                no_quit = 1;
                break;
            case QEMU_OPTION_sdl:
                display_type = DT_SDL;
                break;
#endif
            case QEMU_OPTION_pidfile:
                pid_file = optarg;
                break;
#ifdef TARGET_I386
            case QEMU_OPTION_win2k_hack:
                win2k_install_hack = 1;
                break;
            case QEMU_OPTION_rtc_td_hack:
                rtc_td_hack = 1;
                break;
#ifndef CONFIG_ANDROID
            case QEMU_OPTION_acpitable:
                if(acpi_table_add(optarg) < 0) {
                    PANIC("Wrong acpi table provided");
                }
                break;
#endif
            case QEMU_OPTION_smbios:
                do_smbios_option(optarg);
                break;
#endif
#ifdef CONFIG_KVM
            case QEMU_OPTION_enable_kvm:
                kvm_allowed = 1;
                break;
            case QEMU_OPTION_disable_kvm:
                kvm_allowed = 0;
                break;
#endif /* CONFIG_KVM */
            case QEMU_OPTION_usb:
                usb_enabled = 1;
                break;
            case QEMU_OPTION_usbdevice:
                usb_enabled = 1;
                if (usb_devices_index >= MAX_USB_CMDLINE) {
                    PANIC("Too many USB devices");
                }
                usb_devices[usb_devices_index] = optarg;
                usb_devices_index++;
                break;
            case QEMU_OPTION_smp:
                smp_cpus = atoi(optarg);
                if (smp_cpus < 1) {
                    PANIC("Invalid number of CPUs");
                }
                break;
	    case QEMU_OPTION_vnc:
                display_type = DT_VNC;
		vnc_display = optarg;
		break;
#ifdef TARGET_I386
            case QEMU_OPTION_no_acpi:
                acpi_enabled = 0;
                break;
            case QEMU_OPTION_no_hpet:
                no_hpet = 1;
                break;
            case QEMU_OPTION_no_virtio_balloon:
                no_virtio_balloon = 1;
                break;
#endif
            case QEMU_OPTION_no_reboot:
                no_reboot = 1;
                break;
            case QEMU_OPTION_no_shutdown:
                no_shutdown = 1;
                break;
            case QEMU_OPTION_show_cursor:
                cursor_hide = 0;
                break;
            case QEMU_OPTION_uuid:
                if(qemu_uuid_parse(optarg, qemu_uuid) < 0) {
                    PANIC("Fail to parse UUID string. Wrong format.");
                }
                break;
	    case QEMU_OPTION_option_rom:
		if (nb_option_roms >= MAX_OPTION_ROMS) {
		    PANIC("Too many option ROMs");
		}
		option_rom[nb_option_roms] = optarg;
		nb_option_roms++;
		break;
#if defined(TARGET_ARM) || defined(TARGET_M68K)
            case QEMU_OPTION_semihosting:
                semihosting_enabled = 1;
                break;
#endif
            case QEMU_OPTION_name:
                qemu_name = optarg;
                break;
#if defined(TARGET_SPARC) || defined(TARGET_PPC)
            case QEMU_OPTION_prom_env:
                if (nb_prom_envs >= MAX_PROM_ENVS) {
                    PANIC("Too many prom variables");
                }
                prom_envs[nb_prom_envs] = optarg;
                nb_prom_envs++;
                break;
#endif
#ifdef TARGET_ARM
            case QEMU_OPTION_old_param:
                old_param = 1;
                break;
#endif
            case QEMU_OPTION_clock:
                configure_alarms(optarg);
                break;
            case QEMU_OPTION_startdate:
                {
                    struct tm tm;
                    time_t rtc_start_date = 0;
                    if (!strcmp(optarg, "now")) {
                        rtc_date_offset = -1;
                    } else {
                        if (sscanf(optarg, "%d-%d-%dT%d:%d:%d",
                               &tm.tm_year,
                               &tm.tm_mon,
                               &tm.tm_mday,
                               &tm.tm_hour,
                               &tm.tm_min,
                               &tm.tm_sec) == 6) {
                            /* OK */
                        } else if (sscanf(optarg, "%d-%d-%d",
                                          &tm.tm_year,
                                          &tm.tm_mon,
                                          &tm.tm_mday) == 3) {
                            tm.tm_hour = 0;
                            tm.tm_min = 0;
                            tm.tm_sec = 0;
                        } else {
                            goto date_fail;
                        }
                        tm.tm_year -= 1900;
                        tm.tm_mon--;
                        rtc_start_date = mktimegm(&tm);
                        if (rtc_start_date == -1) {
                        date_fail:
                            PANIC("Invalid date format. Valid format are:\n"
                                    "'now' or '2006-06-17T16:01:21' or '2006-06-17'");
                        }
                        rtc_date_offset = time(NULL) - rtc_start_date;
                    }
                }
                break;

            /* -------------------------------------------------------*/
            /* User mode network stack restrictions */
            case QEMU_OPTION_drop_udp:
                slirp_drop_udp();
                break;
            case QEMU_OPTION_drop_tcp:
                slirp_drop_tcp();
                break;
            case QEMU_OPTION_allow_tcp:
                slirp_allow(optarg, IPPROTO_TCP);
                break;
            case QEMU_OPTION_allow_udp:
                slirp_allow(optarg, IPPROTO_UDP);
                break;
             case QEMU_OPTION_drop_log:
                {
                    FILE* drop_log_fd;
                    drop_log_filename = optarg;
                    drop_log_fd = fopen(optarg, "w+");

                    if (!drop_log_fd) {
                        fprintf(stderr, "Cannot open drop log: %s\n", optarg);
                        exit(1);
                    }

                    slirp_drop_log_fd(drop_log_fd);
                }
                break;

            case QEMU_OPTION_dns_log:
                {
                    FILE* dns_log_fd;
                    dns_log_filename = optarg;
                    dns_log_fd = fopen(optarg, "wb+");

                    if (dns_log_fd == NULL) {
                        fprintf(stderr, "Cannot open dns log: %s\n", optarg);
                        exit(1);
                    }

                    slirp_dns_log_fd(dns_log_fd);
                }
                break;


            case QEMU_OPTION_max_dns_conns:
                {
                    int max_dns_conns = 0;
                    if (parse_int(optarg, &max_dns_conns)) {
                      fprintf(stderr,
                              "qemu: syntax: -max-dns-conns max_connections\n");
                      exit(1);
                    }
                    if (max_dns_conns <= 0 ||  max_dns_conns == LONG_MAX) {
                      fprintf(stderr,
                              "Invalid arg for max dns connections: %s\n",
                              optarg);
                      exit(1);
                    }
                    slirp_set_max_dns_conns(max_dns_conns);
                }
                break;

            case QEMU_OPTION_net_forward:
                net_slirp_forward(optarg);
                break;
            case QEMU_OPTION_net_forward_tcp2sink:
                {
                    SockAddress saddr;

                    if (parse_host_port(&saddr, optarg)) {
                        fprintf(stderr,
                                "Invalid ip/port %s for "
                                "-forward-dropped-tcp2sink. "
                                "We expect 'sink_ip:sink_port'\n",
                                optarg);
                        exit(1);
                    }
                    slirp_forward_dropped_tcp2sink(saddr.u.inet.address,
                                                   saddr.u.inet.port);
                }
                break;
            /* -------------------------------------------------------*/

            case QEMU_OPTION_tb_size:
                tb_size = strtol(optarg, NULL, 0);
                if (tb_size < 0)
                    tb_size = 0;
                break;
            case QEMU_OPTION_icount:
                icount_option = optarg;
                break;
            case QEMU_OPTION_incoming:
                incoming = optarg;
                break;
#ifdef CONFIG_XEN
            case QEMU_OPTION_xen_domid:
                xen_domid = atoi(optarg);
                break;
            case QEMU_OPTION_xen_create:
                xen_mode = XEN_CREATE;
                break;
            case QEMU_OPTION_xen_attach:
                xen_mode = XEN_ATTACH;
                break;
#endif


            case QEMU_OPTION_mic:
                audio_input_source = (char*)optarg;
                break;
#ifdef CONFIG_NAND
            case QEMU_OPTION_nand:
                nand_add_dev(optarg);
                break;

#endif
            case QEMU_OPTION_disable_hax:
                hax_disabled = 1;
                break;
            case QEMU_OPTION_android_ports:
                android_op_ports = (char*)optarg;
                break;

            case QEMU_OPTION_android_port:
                android_op_port = (char*)optarg;
                break;

            case QEMU_OPTION_android_report_console:
                android_op_report_console = (char*)optarg;
                break;

            case QEMU_OPTION_http_proxy:
                op_http_proxy = (char*)optarg;
                break;

            case QEMU_OPTION_charmap:
                op_charmap_file = (char*)optarg;
                break;

            case QEMU_OPTION_android_hw:
                android_op_hwini = (char*)optarg;
                break;

            case QEMU_OPTION_dns_server:
                android_op_dns_server = (char*)optarg;
                break;

            case QEMU_OPTION_radio:
                android_op_radio = (char*)optarg;
                break;

            case QEMU_OPTION_gps:
                android_op_gps = (char*)optarg;
                break;

            case QEMU_OPTION_audio:
                android_op_audio = (char*)optarg;
                break;

            case QEMU_OPTION_cpu_delay:
                android_op_cpu_delay = (char*)optarg;
                break;

            case QEMU_OPTION_show_kernel:
                android_kmsg_init(ANDROID_KMSG_PRINT_MESSAGES);
                break;

#ifdef CONFIG_NAND_LIMITS
            case QEMU_OPTION_nand_limits:
                android_op_nand_limits = (char*)optarg;
                break;
#endif  // CONFIG_NAND_LIMITS

            case QEMU_OPTION_netspeed:
                android_op_netspeed = (char*)optarg;
                break;

            case QEMU_OPTION_netdelay:
                android_op_netdelay = (char*)optarg;
                break;

            case QEMU_OPTION_netfast:
                android_op_netfast = 1;
                break;

            case QEMU_OPTION_tcpdump:
                android_op_tcpdump = (char*)optarg;
                break;

            case QEMU_OPTION_boot_property:
                boot_property_parse_option((char*)optarg);
                break;

            case QEMU_OPTION_lcd_density:
                android_op_lcd_density = (char*)optarg;
                break;

            case QEMU_OPTION_ui_port:
                android_op_ui_port = (char*)optarg;
                break;

            case QEMU_OPTION_ui_settings:
                android_op_ui_settings = (char*)optarg;
                break;

            case QEMU_OPTION_audio_test_out:
                android_audio_test_start_out();
                break;

            case QEMU_OPTION_android_avdname:
                android_op_avd_name = (char*)optarg;
                break;

            case QEMU_OPTION_timezone:
                if (timezone_set((char*)optarg)) {
                    fprintf(stderr, "emulator: it seems the timezone '%s' is not in zoneinfo format\n",
                            (char*)optarg);
                }
                break;

#ifdef CONFIG_MEMCHECK
            case QEMU_OPTION_android_memcheck:
                android_op_memcheck = (char*)optarg;
                /* This will set ro.kernel.memcheck system property
                 * to memcheck's tracing flags. */
                stralloc_add_format(kernel_config, " memcheck=%s", android_op_memcheck);
                break;
#endif // CONFIG_MEMCHECK

            case QEMU_OPTION_snapshot_no_time_update:
                android_snapshot_update_time = 0;
                break;

            case QEMU_OPTION_list_webcam:
                android_list_web_cameras();
                exit(0);

            default:
                os_parse_cmd_args(popt->index, optarg);
            }
        }
    }

    /* Initialize character map. */
    if (android_charmap_setup(op_charmap_file)) {
        if (op_charmap_file) {
            PANIC(
                    "Unable to initialize character map from file %s.",
                    op_charmap_file);
        } else {
            PANIC(
                    "Unable to initialize default character map.");
        }
    }

    /* If no data_dir is specified then try to find it relative to the
       executable path.  */
    if (!data_dir) {
        data_dir = find_datadir(argv[0]);
    }
    /* If all else fails use the install patch specified when building.  */
    if (!data_dir) {
        data_dir = CONFIG_QEMU_SHAREDIR;
    }

    if (!android_op_hwini) {
        PANIC("Missing -android-hw <file> option!");
    }
    hw_ini = iniFile_newFromFile(android_op_hwini);
    if (hw_ini == NULL) {
        PANIC("Could not find %s file.", android_op_hwini);
    }

    androidHwConfig_init(android_hw, 0);
    androidHwConfig_read(android_hw, hw_ini);

    /* If we're loading VM from a snapshot, make sure that the current HW config
     * matches the one with which the VM has been saved. */
    if (loadvm && *loadvm && !snaphost_match_configs(hw_ini, loadvm)) {
        exit(0);
    }

    iniFile_free(hw_ini);

    const char* kernelSerialDevicePrefix =
            androidHwConfig_getKernelSerialPrefix(android_hw);
    VERBOSE_PRINT(init, "Using kernel serial device prefix: %s",
                  kernelSerialDevicePrefix);

    {
        int width  = android_hw->hw_lcd_width;
        int height = android_hw->hw_lcd_height;
        int depth  = android_hw->hw_lcd_depth;

        /* A bit of sanity checking */
        if (width <= 0 || height <= 0    ||
            (depth != 16 && depth != 32) ||
            (((width|height) & 3) != 0)  )
        {
            PANIC("Invalid display configuration (%d,%d,%d)",
                  width, height, depth);
        }
        android_display_width  = width;
        android_display_height = height;
        android_display_bpp    = depth;
    }

#ifdef CONFIG_NAND_LIMITS
    /* Init nand stuff. */
    if (android_op_nand_limits) {
        parse_nand_limits(android_op_nand_limits);
    }
#endif  // CONFIG_NAND_LIMITS

    /* Initialize AVD name from hardware configuration if needed */
    if (!android_op_avd_name) {
        if (android_hw->avd_name && *android_hw->avd_name) {
            android_op_avd_name = android_hw->avd_name;
            VERBOSE_PRINT(init,"AVD Name: %s", android_op_avd_name);
        }
    }

    bool systemImageIsExt4 = false;
    bool dataImageIsExt4 = false;
    bool cacheImageIsExt4 = false;

    /* Initialize system partition image */
    {
        char        tmp[PATH_MAX+32];
        const char* sysImage = android_hw->disk_systemPartition_path;
        const char* initImage = android_hw->disk_systemPartition_initPath;
        uint64_t    sysBytes = android_hw->disk_systemPartition_size;

        if (sysBytes == 0) {
            PANIC("Invalid system partition size: %" PRIu64, sysBytes);
        }

        snprintf(tmp,sizeof(tmp),"system,size=0x%" PRIx64, sysBytes);

        const char* imageFile = NULL;
        if (sysImage && *sysImage) {
            imageFile = sysImage;
            if (filelock_create(sysImage) == NULL) {
                fprintf(stderr,"WARNING: System image already in use, changes will not persist!\n");
                /* If there is no file= parameters, nand_add_dev will create
                 * a temporary file to back the partition image. */
            } else {
                pstrcat(tmp,sizeof(tmp),",file=");
                pstrcat(tmp,sizeof(tmp),sysImage);
            }
        }
        if (initImage && *initImage) {
            imageFile = initImage;
            if (!path_exists(initImage)) {
                PANIC("Invalid initial system image path: %s", initImage);
            }
            pstrcat(tmp,sizeof(tmp),",initfile=");
            pstrcat(tmp,sizeof(tmp),initImage);
        } else {
            PANIC("Missing initial system image path!");
        }
        systemImageIsExt4 = imageFile && android_pathIsExt4PartitionImage(imageFile);
        if (systemImageIsExt4) {
            /* Using a nand device to approximate a block device until full
             * support is added */
            pstrcat(tmp,sizeof(tmp),",pagesize=512,extrasize=0");
        }
        VERBOSE_PRINT(init, "System partition format: %s",
               systemImageIsExt4 ? "ext4" : "yaffs2");
        nand_add_dev(tmp);
    }

    /* Initialize data partition image */
    {
        char        tmp[PATH_MAX+32];
        const char* dataImage = android_hw->disk_dataPartition_path;
        const char* initImage = android_hw->disk_dataPartition_initPath;
        uint64_t    dataBytes = android_hw->disk_dataPartition_size;

        if (dataBytes == 0) {
            PANIC("Invalid data partition size: %" PRIu64, dataBytes);
        }

        snprintf(tmp,sizeof(tmp),"userdata,size=0x%" PRIx64, dataBytes);

        const char* imageFile = dataImage;
        if (dataImage && *dataImage) {
            if (filelock_create(dataImage) == NULL) {
                fprintf(stderr, "WARNING: Data partition already in use. Changes will not persist!\n");
                /* Note: if there is no file= parameters, nand_add_dev() will
                 *       create a temporary file to back the partition image. */
            } else {
                /* Create the file if needed */
                if (!path_exists(dataImage)) {
                    if (path_empty_file(dataImage) < 0) {
                        PANIC("Could not create data image file %s: %s", dataImage, strerror(errno));
                    }
                }
                pstrcat(tmp, sizeof(tmp), ",file=");
                pstrcat(tmp, sizeof(tmp), dataImage);
            }
        }
        if (initImage && *initImage) {
            imageFile = initImage;
            pstrcat(tmp, sizeof(tmp), ",initfile=");
            pstrcat(tmp, sizeof(tmp), initImage);
        }
        dataImageIsExt4 = imageFile && android_pathIsExt4PartitionImage(imageFile);
        if (dataImageIsExt4) {
            /* Using a nand device to approximate a block device until full
             * support is added */
            pstrcat(tmp, sizeof(tmp), ",pagesize=512,extrasize=0");
        }
        VERBOSE_PRINT(init, "Data partition format: %s",
               dataImageIsExt4 ? "ext4" : "yaffs2");
        nand_add_dev(tmp);
    }

    /* Init SD-Card stuff. For Android, it is always hda */
    /* If the -hda option was used, ignore the Android-provided one */
    if (hda_opts == NULL) {
        const char* sdPath = android_hw->hw_sdCard_path;
        if (sdPath && *sdPath) {
            if (!path_exists(sdPath)) {
                fprintf(stderr, "WARNING: SD Card image is missing: %s\n", sdPath);
            } else if (filelock_create(sdPath) == NULL) {
                fprintf(stderr, "WARNING: SD Card image already in use: %s\n", sdPath);
            } else {
                /* Successful locking */
                hda_opts = drive_add(sdPath, HD_ALIAS, 0);
                /* Set this property of any operation involving the SD Card
                 * will be x100 slower, due to the corresponding file being
                 * mounted as O_DIRECT. Note that this is only 'unsafe' in
                 * the context of an emulator crash. The data is already
                 * synced properly when the emulator exits (either normally or through ^C).
                 */
                qemu_opt_set(hda_opts, "cache", "unsafe");
            }
        }
    }

    if (hdb_opts == NULL) {
        const char* spath = android_hw->disk_snapStorage_path;
        if (spath && *spath) {
            if (!path_exists(spath)) {
                PANIC("Snapshot storage file does not exist: %s", spath);
            }
            if (filelock_create(spath) == NULL) {
                PANIC("Snapshot storage already in use: %s", spath);
            }
            hdb_opts = drive_add(spath, HD_ALIAS, 1);
            /* See comment above to understand why this is needed. */
            qemu_opt_set(hdb_opts, "cache", "unsafe");
        }
    }

    /* Set the VM's max heap size, passed as a boot property */
    if (android_hw->vm_heapSize > 0) {
        char  tmp[64];
        snprintf(tmp, sizeof(tmp), "%dm", android_hw->vm_heapSize);
        boot_property_add("dalvik.vm.heapsize",tmp);
    }

    /* From API 19 and above, the platform provides an explicit property for low memory devices. */
    if (android_hw->hw_ramSize <= 512) {
        boot_property_add("ro.config.low_ram", "true");
    }

    /* Initialize net speed and delays stuff. */
    if (android_parse_network_speed(android_op_netspeed) < 0 ) {
        PANIC("invalid -netspeed parameter '%s'",
                android_op_netspeed);
    }

    if ( android_parse_network_latency(android_op_netdelay) < 0 ) {
        PANIC("invalid -netdelay parameter '%s'",
                android_op_netdelay);
    }

    if (android_op_netfast) {
        qemu_net_download_speed = 0;
        qemu_net_upload_speed = 0;
        qemu_net_min_latency = 0;
        qemu_net_max_latency = 0;
    }

    /* Initialize LCD density */
    if (android_hw->hw_lcd_density) {
        long density = android_hw->hw_lcd_density;
        if (density <= 0) {
            PANIC("Invalid hw.lcd.density value: %ld", density);
        }
        hwLcd_setBootProperty(density);
    }

    /* Initialize presence of hardware nav button */
    boot_property_add("qemu.hw.mainkeys", android_hw->hw_mainKeys ? "1" : "0");

    /* Initialize TCP dump */
    if (android_op_tcpdump) {
        if (qemu_tcpdump_start(android_op_tcpdump) < 0) {
            fprintf(stdout, "could not start packet capture: %s\n", strerror(errno));
        }
    }

    /* Initialize modem */
    if (android_op_radio) {
        CharDriverState*  cs = qemu_chr_open("radio", android_op_radio, NULL);
        if (cs == NULL) {
            PANIC("unsupported character device specification: %s\n"
                        "used -help-char-devices for list of available formats",
                    android_op_radio);
        }
        android_qemud_set_channel( ANDROID_QEMUD_GSM, cs);
    } else if (android_hw->hw_gsmModem != 0 ) {
        if ( android_qemud_get_channel( ANDROID_QEMUD_GSM, &android_modem_cs ) < 0 ) {
            PANIC("could not initialize qemud 'gsm' channel");
        }
    }

    /* Initialize GPS */
    if (android_op_gps) {
        CharDriverState*  cs = qemu_chr_open("gps", android_op_gps, NULL);
        if (cs == NULL) {
            PANIC("unsupported character device specification: %s\n"
                        "used -help-char-devices for list of available formats",
                    android_op_gps);
        }
        android_qemud_set_channel( ANDROID_QEMUD_GPS, cs);
    } else if (android_hw->hw_gps != 0) {
        if ( android_qemud_get_channel( "gps", &android_gps_cs ) < 0 ) {
            PANIC("could not initialize qemud 'gps' channel");
        }
    }

    /* Initialize audio. */
    if (android_op_audio) {
        if ( !audio_check_backend_name( 0, android_op_audio ) ) {
            PANIC("'%s' is not a valid audio output backend. see -help-audio-out",
                    android_op_audio);
        }
        setenv("QEMU_AUDIO_DRV", android_op_audio, 1);
    }

    /* Initialize OpenGLES emulation */
    //android_hw_opengles_init();

    /* Initialize fake camera */
    if (strcmp(android_hw->hw_camera_back, "emulated") &&
        strcmp(android_hw->hw_camera_front, "emulated")) {
        /* Fake camera is not used for camera emulation. */
        boot_property_add("qemu.sf.fake_camera", "none");
    } else {
        /* Fake camera is used for at least one camera emulation. */
        if (!strcmp(android_hw->hw_camera_back, "emulated") &&
            !strcmp(android_hw->hw_camera_front, "emulated")) {
            /* Fake camera is used for both, front and back camera emulation. */
            boot_property_add("qemu.sf.fake_camera", "both");
        } else if (!strcmp(android_hw->hw_camera_back, "emulated")) {
            boot_property_add("qemu.sf.fake_camera", "back");
        } else {
            boot_property_add("qemu.sf.fake_camera", "front");
        }
    }

    /* Set LCD density (if required by -qemu, and AVD is missing it. */
    if (android_op_lcd_density && !android_hw->hw_lcd_density) {
        int density;
        if (parse_int(android_op_lcd_density, &density) || density <= 0) {
            PANIC("-lcd-density : %d", density);
        }
        hwLcd_setBootProperty(density);
    }

    /* Initialize camera emulation. */
    android_camera_service_init();

    if (android_op_cpu_delay) {
        char*   end;
        long    delay = strtol(android_op_cpu_delay, &end, 0);
        if (end == NULL || *end || delay < 0 || delay > 1000 ) {
            PANIC("option -cpu-delay must be an integer between 0 and 1000" );
        }
        if (delay > 0)
            delay = (1000-delay);

        qemu_cpu_delay = (int) delay;
    }

    if (android_op_dns_server) {
        char*  x = strchr(android_op_dns_server, ',');
        dns_count = 0;
        if (x == NULL)
        {
            if ( add_dns_server( android_op_dns_server ) == 0 )
                dns_count = 1;
        }
        else
        {
            x = android_op_dns_server;
            while (*x) {
                char*  y = strchr(x, ',');

                if (y != NULL) {
                    *y = 0;
                    y++;
                } else {
                    y = x + strlen(x);
                }

                if (y > x && add_dns_server( x ) == 0) {
                    dns_count += 1;
                }
                x = y;
            }
        }
        if (dns_count == 0)
            fprintf( stdout, "### WARNING: will use system default DNS server\n" );
    }

    if (dns_count == 0)
        dns_count = slirp_get_system_dns_servers();
    if (dns_count) {
        stralloc_add_format(kernel_config, " ndns=%d", dns_count);
    }

#ifdef CONFIG_MEMCHECK
    if (android_op_memcheck) {
        memcheck_init(android_op_memcheck);
    }
#endif  // CONFIG_MEMCHECK

    /* Initialize cache partition, if any */
    if (android_hw->disk_cachePartition != 0) {
        char        tmp[PATH_MAX+32];
        const char* partPath = android_hw->disk_cachePartition_path;
        uint64_t    partSize = android_hw->disk_cachePartition_size;

        snprintf(tmp,sizeof(tmp),"cache,size=0x%" PRIx64, partSize);

<<<<<<< HEAD
        // NOTE: Assume the /cache and /data partitions have the same format
        // DON'T. WRONG.

=======
>>>>>>> 496eabed
        if (partPath && *partPath && strcmp(partPath, "<temp>") != 0) {
            if (filelock_create(partPath) == NULL) {
                fprintf(stderr, "WARNING: Cache partition already in use. Changes will not persist!\n");
                /* Note: if there is no file= parameters, nand_add_dev() will
                 *       create a temporary file to back the partition image. */
            } else {
                /* Create the file if needed */
                if (!path_exists(partPath)) {
                    // TODO(digit): For EXT4, create a real empty ext4 partition image.
                    if (path_empty_file(partPath) < 0) {
                        PANIC("Could not create cache image file %s: %s", partPath, strerror(errno));
                    }
                }
                pstrcat(tmp, sizeof(tmp), ",file=");
                pstrcat(tmp, sizeof(tmp), partPath);
            }
        }
        // NOTE: The following line is commented to avoid problems with the
        // current state of the emulator and AOSP/master. In a nutshell,
        // take it out of the comment once proper support for generating
        // EXT4 partitions on demand is added to the emulator, and
        //  /etc/fstab.goldfish is modified to mount an EXT4, not YAFFS2,
        // partition for /cache.
        //
        // cacheImageIsExt4 = partPath && android_pathIsExt4PartitionImage(partPath);
        if (cacheImageIsExt4) {
            /* Using a nand device to approximate a block device until full
             * support is added */
            pstrcat(tmp, sizeof(tmp), ",pagesize=512,extrasize=0");
        }
        VERBOSE_PRINT(init, "Cache partition format: %s",
               cacheImageIsExt4 ? "ext4" : "yaffs2");
        nand_add_dev(tmp);
    }

    /* qemu.gles will be read by the OpenGL ES emulation libraries.
     * If set to 0, the software GL ES renderer will be used as a fallback.
     * If the parameter is undefined, this means the system image runs
     * inside an emulator that doesn't support GPU emulation at all.
     *
     * We always start the GL ES renderer so we can gather stats on the
     * underlying GL implementation. If GL ES acceleration is disabled,
     * we just shut it down again once we have the strings. */
    {
        int qemu_gles = 0;
        if (android_initOpenglesEmulation() == 0 &&
            android_startOpenglesRenderer(android_hw->hw_lcd_width, android_hw->hw_lcd_height) == 0)
        {
            android_getOpenglesHardwareStrings(
                    android_gl_vendor, sizeof(android_gl_vendor),
                    android_gl_renderer, sizeof(android_gl_renderer),
                    android_gl_version, sizeof(android_gl_version));
            if (android_hw->hw_gpu_enabled) {
                qemu_gles = 1;
            } else {
                android_stopOpenglesRenderer();
                qemu_gles = 0;
            }
        } else {
            dwarning("Could not initialize OpenglES emulation, using software renderer.");
        }
        if (qemu_gles) {
            stralloc_add_str(kernel_params, " qemu.gles=1");
        } else {
            stralloc_add_str(kernel_params, " qemu.gles=0");
        }
    }

    /* We always force qemu=1 when running inside QEMU */
    stralloc_add_str(kernel_params, " qemu=1");

    /* We always initialize the first serial port for the android-kmsg
     * character device (used to send kernel messages) */
    serial_hds_add_at(0, "android-kmsg");
    stralloc_add_format(kernel_params,
                        " console=%s0",
                        kernelSerialDevicePrefix);

    /* We always initialize the second serial port for the android-qemud
     * character device as well */
    serial_hds_add_at(1, "android-qemud");
    stralloc_add_format(kernel_params,
                        " android.qemud=%s1",
                        kernelSerialDevicePrefix);

    if (pid_file && qemu_create_pidfile(pid_file) != 0) {
        os_pidfile_error();
        exit(1);
    }

    /* Open the logfile at this point, if necessary. We can't open the logfile
     * when encountering either of the logging options (-d or -D) because the
     * other one may be encountered later on the command line, changing the
     * location or level of logging.
     */
    if (log_mask) {
        int mask;
        if (log_file) {
            qemu_set_log_filename(log_file);
        }

        mask = qemu_str_to_log_mask(log_mask);
        if (!mask) {
            qemu_print_log_usage(stdout);
            exit(1);
        }
        qemu_set_log(mask);
    }

#if defined(CONFIG_KVM)
    if (kvm_allowed < 0) {
        kvm_allowed = kvm_check_allowed();
    }
#endif

    machine->max_cpus = machine->max_cpus ?: 1; /* Default to UP */
    if (smp_cpus > machine->max_cpus) {
        PANIC("Number of SMP cpus requested (%d), exceeds max cpus "
                "supported by machine `%s' (%d)", smp_cpus,  machine->name,
                machine->max_cpus);
    }

    if (display_type == DT_NOGRAPHIC) {
       if (serial_device_index == 0)
           serial_devices[0] = "stdio";
       if (parallel_device_index == 0)
           parallel_devices[0] = "null";
       if (strncmp(monitor_device, "vc", 2) == 0)
           monitor_device = "stdio";
    }

    if (qemu_init_main_loop()) {
        PANIC("qemu_init_main_loop failed");
    }

    if (kernel_filename == NULL) {
        kernel_filename = android_hw->kernel_path;
    }
    if (initrd_filename == NULL) {
        initrd_filename = android_hw->disk_ramdisk_path;
    }

    linux_boot = (kernel_filename != NULL);
    net_boot = (boot_devices_bitmap >> ('n' - 'a')) & 0xF;

    if (!linux_boot && *kernel_cmdline != '\0') {
        PANIC("-append only allowed with -kernel option");
    }

    if (!linux_boot && initrd_filename != NULL) {
        PANIC("-initrd only allowed with -kernel option");
    }

    /* boot to floppy or the default cd if no hard disk defined yet */
    if (!boot_devices[0]) {
        boot_devices = "cad";
    }
    os_set_line_buffering();

    if (init_timer_alarm() < 0) {
        PANIC("could not initialize alarm timer");
    }
    configure_icount(icount_option);

    /* init network clients */
    if (nb_net_clients == 0) {
        /* if no clients, we use a default config */
        net_clients[nb_net_clients++] = "nic";
#ifdef CONFIG_SLIRP
        net_clients[nb_net_clients++] = "user";
#endif
    }

    for(i = 0;i < nb_net_clients; i++) {
        if (net_client_parse(net_clients[i]) < 0) {
            PANIC("Unable to parse net clients");
        }
    }
    net_client_check();

#ifdef TARGET_I386
    /* XXX: this should be moved in the PC machine instantiation code */
    if (net_boot != 0) {
        int netroms = 0;
	for (i = 0; i < nb_nics && i < 4; i++) {
	    const char *model = nd_table[i].model;
	    char buf[1024];
            char *filename;
            if (net_boot & (1 << i)) {
                if (model == NULL)
                    model = "ne2k_pci";
                snprintf(buf, sizeof(buf), "pxe-%s.bin", model);
                filename = qemu_find_file(QEMU_FILE_TYPE_BIOS, buf);
                if (filename && get_image_size(filename) > 0) {
                    if (nb_option_roms >= MAX_OPTION_ROMS) {
                        PANIC("Too many option ROMs");
                    }
                    option_rom[nb_option_roms] = g_strdup(buf);
                    nb_option_roms++;
                    netroms++;
                }
                if (filename) {
                    g_free(filename);
                }
            }
	}
	if (netroms == 0) {
	    PANIC("No valid PXE rom found for network device");
	}
    }
#endif

    /* init the bluetooth world */
    for (i = 0; i < nb_bt_opts; i++)
        if (bt_parse(bt_opts[i])) {
            PANIC("Unable to parse bluetooth options");
        }

    /* init the memory */
    if (ram_size == 0) {
        ram_size = android_hw->hw_ramSize * 1024LL * 1024;
        if (ram_size == 0) {
            ram_size = DEFAULT_RAM_SIZE * 1024 * 1024;
        }
    }

    /* Quite often (especially on older XP machines) attempts to allocate large
     * VM RAM is going to fail, and crash the emulator. Since it's failing deep
     * inside QEMU, it's not really possible to provide the user with a
     * meaningful explanation for the crash. So, lets see if QEMU is going to be
     * able to allocate requested amount of RAM, and if not, lets try to come up
     * with a recomendation. */
    {
        ram_addr_t r_ram = ram_size;
        void* alloc_check = malloc(r_ram);
        while (alloc_check == NULL && r_ram > 1024 * 1024) {
        /* Make it 25% less */
            r_ram -= r_ram / 4;
            alloc_check = malloc(r_ram);
        }
        if (alloc_check != NULL) {
            free(alloc_check);
        }
        if (r_ram != ram_size) {
            /* Requested RAM is too large. Report this, as well as calculated
             * recomendation. */
            dwarning("Requested RAM size of %dMB is too large for your environment, and is reduced to %dMB.",
                     (int)(ram_size / 1024 / 1024), (int)(r_ram / 1024 / 1024));
            ram_size = r_ram;
        }
    }

#ifndef _WIN32
    qemu_log_rotation_init();
#endif

    /* init the dynamic translator */
    cpu_exec_init_all(tb_size * 1024 * 1024);

    bdrv_init();

    /* we always create the cdrom drive, even if no disk is there */
#if 0
    if (nb_drives_opt < MAX_DRIVES)
        drive_add(NULL, CDROM_ALIAS);

    /* we always create at least one floppy */

    if (nb_drives_opt < MAX_DRIVES)
        drive_add(NULL, FD_ALIAS, 0);
    /* we always create one sd slot, even if no card is in it */

    if (1) {
        drive_add(NULL, SD_ALIAS);
    }
#endif

    /* open the virtual block devices */
    if (snapshot)
        qemu_opts_foreach(qemu_find_opts("drive"), drive_enable_snapshot, NULL, 0);
    if (qemu_opts_foreach(qemu_find_opts("drive"), drive_init_func, &machine->use_scsi, 1) != 0)
        exit(1);

    //register_savevm(NULL, "timer", 0, 2, timer_save, timer_load, &timers_state);

    SaveVMHandlers* ops = g_malloc0(sizeof(*ops));
    ops->save_live_state = ram_save_live;
    ops->load_state = ram_load;

    register_savevm_live(NULL,
                         "ram",
                         0,
                         3,
                         ops,
                         NULL);

    /* must be after terminal init, SDL library changes signal handlers */
    os_setup_signal_handling();

    /* Maintain compatibility with multiple stdio monitors */
    if (!strcmp(monitor_device,"stdio")) {
        for (i = 0; i < MAX_SERIAL_PORTS; i++) {
            const char *devname = serial_devices[i];
            if (devname && !strcmp(devname,"mon:stdio")) {
                monitor_device = NULL;
                break;
            } else if (devname && !strcmp(devname,"stdio")) {
                monitor_device = NULL;
                serial_devices[i] = "mon:stdio";
                break;
            }
        }
    }

    if (nb_numa_nodes > 0) {
        int i;

        if (nb_numa_nodes > smp_cpus) {
            nb_numa_nodes = smp_cpus;
        }

        /* If no memory size if given for any node, assume the default case
         * and distribute the available memory equally across all nodes
         */
        for (i = 0; i < nb_numa_nodes; i++) {
            if (node_mem[i] != 0)
                break;
        }
        if (i == nb_numa_nodes) {
            uint64_t usedmem = 0;

            /* On Linux, the each node's border has to be 8MB aligned,
             * the final node gets the rest.
             */
            for (i = 0; i < nb_numa_nodes - 1; i++) {
                node_mem[i] = (ram_size / nb_numa_nodes) & ~((1 << 23UL) - 1);
                usedmem += node_mem[i];
            }
            node_mem[i] = ram_size - usedmem;
        }

        for (i = 0; i < nb_numa_nodes; i++) {
            if (node_cpumask[i] != 0)
                break;
        }
        /* assigning the VCPUs round-robin is easier to implement, guest OSes
         * must cope with this anyway, because there are BIOSes out there in
         * real machines which also use this scheme.
         */
        if (i == nb_numa_nodes) {
            for (i = 0; i < smp_cpus; i++) {
                node_cpumask[i % nb_numa_nodes] |= 1 << i;
            }
        }
    }

    if (kvm_enabled()) {
        int ret;

        ret = kvm_init(smp_cpus);
        if (ret < 0) {
            PANIC("failed to initialize KVM");
        }
    }

#ifdef CONFIG_HAX
    if (!hax_disabled)
    {
        int ret;

        hax_set_ramsize(ram_size);
        ret = hax_init(smp_cpus);
        fprintf(stderr, "HAX is %s and emulator runs in %s mode\n",
            !ret ? "working" :"not working", !ret ? "fast virt" : "emulation");
    }
#endif

    if (monitor_device) {
        monitor_hd = qemu_chr_open("monitor", monitor_device, NULL);
        if (!monitor_hd) {
            PANIC("qemu: could not open monitor device '%s'",
                              monitor_device);
        }
    }

    for(i = 0; i < MAX_SERIAL_PORTS; i++) {
        serial_hds_add(serial_devices[i]);
    }

    for(i = 0; i < MAX_PARALLEL_PORTS; i++) {
        const char *devname = parallel_devices[i];
        if (devname && strcmp(devname, "none")) {
            char label[32];
            snprintf(label, sizeof(label), "parallel%d", i);
            parallel_hds[i] = qemu_chr_open(label, devname, NULL);
            if (!parallel_hds[i]) {
                PANIC("qemu: could not open parallel device '%s'",
                        devname);
            }
        }
    }

    for(i = 0; i < MAX_VIRTIO_CONSOLES; i++) {
        const char *devname = virtio_consoles[i];
        if (devname && strcmp(devname, "none")) {
            char label[32];
            snprintf(label, sizeof(label), "virtcon%d", i);
            virtcon_hds[i] = qemu_chr_open(label, devname, NULL);
            if (!virtcon_hds[i]) {
                PANIC("qemu: could not open virtio console '%s'",
                        devname);
            }
        }
    }

    module_call_init(MODULE_INIT_DEVICE);


    /* Check the CPU Architecture value */
#if defined(TARGET_ARM)
    if (strcmp(android_hw->hw_cpu_arch,"arm") != 0) {
        fprintf(stderr, "-- Invalid CPU architecture: %s, expected 'arm'\n",
                android_hw->hw_cpu_arch);
        exit(1);
    }
#elif defined(TARGET_I386)
    if (strcmp(android_hw->hw_cpu_arch,"x86") != 0) {
        fprintf(stderr, "-- Invalid CPU architecture: %s, expected 'x86'\n",
                android_hw->hw_cpu_arch);
        exit(1);
    }
#endif

    /* Grab CPU model if provided in hardware.ini */
    if (    !cpu_model
         && android_hw->hw_cpu_model
         && android_hw->hw_cpu_model[0] != '\0')
    {
        cpu_model = android_hw->hw_cpu_model;
    }

    /* Combine kernel command line passed from the UI with parameters
     * collected during initialization.
     *
     * The order is the following:
     * - parameters from the hw configuration (kernel.parameters)
     * - additionnal parameters from options (e.g. -memcheck)
     * - the -append parameters.
     */
    {
        const char* kernel_parameters;

        if (android_hw->kernel_parameters) {
            stralloc_add_c(kernel_params, ' ');
            stralloc_add_str(kernel_params, android_hw->kernel_parameters);
        }

        /* If not empty, kernel_config always contains a leading space */
        stralloc_append(kernel_params, kernel_config);

        if (*kernel_cmdline) {
            stralloc_add_c(kernel_params, ' ');
            stralloc_add_str(kernel_params, kernel_cmdline);
        }

        /* Remove any leading/trailing spaces */
        stralloc_strip(kernel_params);

        kernel_parameters = stralloc_cstr(kernel_params);
        VERBOSE_PRINT(init, "Kernel parameters: %s", kernel_parameters);

        machine->init(ram_size,
                      boot_devices,
                      kernel_filename,
                      kernel_parameters,
                      initrd_filename,
                      cpu_model);

        /* Initialize multi-touch emulation. */
        if (androidHwConfig_isScreenMultiTouch(android_hw)) {
            mts_port_create(NULL);
        }

        stralloc_reset(kernel_params);
        stralloc_reset(kernel_config);
    }

    for (env = first_cpu; env != NULL; env = env->next_cpu) {
        for (i = 0; i < nb_numa_nodes; i++) {
            if (node_cpumask[i] & (1 << env->cpu_index)) {
                env->numa_node = i;
            }
        }
    }

    current_machine = machine;

    /* Set KVM's vcpu state to qemu's initial CPUOldState. */
    if (kvm_enabled()) {
        int ret;

        ret = kvm_sync_vcpus();
        if (ret < 0) {
            PANIC("failed to initialize vcpus");
        }
    }

#ifdef CONFIG_HAX
    if (hax_enabled())
        hax_sync_vcpus();
#endif

    /* init USB devices */
    if (usb_enabled) {
        for(i = 0; i < usb_devices_index; i++) {
            if (usb_device_add(usb_devices[i], 0) < 0) {
                fprintf(stderr, "Warning: could not add USB device %s\n",
                        usb_devices[i]);
            }
        }
    }

    /* just use the first displaystate for the moment */
    ds = get_displaystate();

    /* Initialize display from the command line parameters. */
    android_display_reset(ds,
                          android_display_width,
                          android_display_height,
                          android_display_bpp);

    if (display_type == DT_DEFAULT) {
#if defined(CONFIG_SDL) || defined(CONFIG_COCOA)
        display_type = DT_SDL;
#else
        display_type = DT_VNC;
        vnc_display = "localhost:0,to=99";
        show_vnc_port = 1;
#endif
    }


    switch (display_type) {
    case DT_NOGRAPHIC:
        break;
#if defined(CONFIG_CURSES)
    case DT_CURSES:
        curses_display_init(ds, full_screen);
        break;
#endif
#if defined(CONFIG_SDL) && !defined(CONFIG_STANDALONE_CORE)
    case DT_SDL:
        sdl_display_init(ds, full_screen, no_frame);
        break;
#elif defined(CONFIG_COCOA)
    case DT_SDL:
        cocoa_display_init(ds, full_screen);
        break;
#elif defined(CONFIG_STANDALONE_CORE)
    case DT_SDL:
        coredisplay_init(ds);
        break;
#endif
    case DT_VNC:
        vnc_display_init(ds);
        if (vnc_display_open(ds, vnc_display) < 0) {
            PANIC("Unable to initialize VNC display");
        }

        if (show_vnc_port) {
            printf("VNC server running on `%s'\n", vnc_display_local_addr(ds));
        }
        break;
    default:
        break;
    }
    dpy_resize(ds);

    dcl = ds->listeners;
    while (dcl != NULL) {
        if (dcl->dpy_refresh != NULL) {
            ds->gui_timer = timer_new(QEMU_CLOCK_REALTIME, SCALE_MS, gui_update, ds);
            timer_mod(ds->gui_timer, qemu_clock_get_ms(QEMU_CLOCK_REALTIME));
        }
        dcl = dcl->next;
    }

    if (display_type == DT_NOGRAPHIC || display_type == DT_VNC) {
        nographic_timer = timer_new(QEMU_CLOCK_REALTIME, SCALE_MS, nographic_update, NULL);
        timer_mod(nographic_timer, qemu_clock_get_ms(QEMU_CLOCK_REALTIME));
    }

    text_consoles_set_display(ds);
    qemu_chr_initial_reset();

    if (monitor_device && monitor_hd)
        monitor_init(monitor_hd, MONITOR_USE_READLINE | MONITOR_IS_DEFAULT);

    for(i = 0; i < MAX_SERIAL_PORTS; i++) {
        const char *devname = serial_devices[i];
        if (devname && strcmp(devname, "none")) {
            if (strstart(devname, "vc", 0))
                qemu_chr_printf(serial_hds[i], "serial%d console\r\n", i);
        }
    }

    for(i = 0; i < MAX_PARALLEL_PORTS; i++) {
        const char *devname = parallel_devices[i];
        if (devname && strcmp(devname, "none")) {
            if (strstart(devname, "vc", 0))
                qemu_chr_printf(parallel_hds[i], "parallel%d console\r\n", i);
        }
    }

    for(i = 0; i < MAX_VIRTIO_CONSOLES; i++) {
        const char *devname = virtio_consoles[i];
        if (virtcon_hds[i] && devname) {
            if (strstart(devname, "vc", 0))
                qemu_chr_printf(virtcon_hds[i], "virtio console%d\r\n", i);
        }
    }

    if (gdbstub_dev && gdbserver_start(gdbstub_dev) < 0) {
        PANIC("qemu: could not open gdbserver on device '%s'",
                gdbstub_dev);
    }

    /* call android-specific setup function */
    android_emulation_setup();

#if !defined(CONFIG_STANDALONE_CORE)
    // For the standalone emulator (UI+core in one executable) we need to
    // set the window title here.
    android_emulator_set_base_port(android_base_port);
#endif

    if (loadvm)
        do_loadvm(cur_mon, loadvm);

    if (incoming) {
        autostart = 0; /* fixme how to deal with -daemonize */
        qemu_start_incoming_migration(incoming);
    }

    if (autostart)
        vm_start();

    os_setup_post();

#ifdef CONFIG_ANDROID
    // This will notify the UI that the core is successfuly initialized
    android_core_init_completed();
#endif  // CONFIG_ANDROID

    main_loop();
    quit_timers();
    net_cleanup();
    android_emulation_teardown();
    return 0;
}

void
android_emulation_teardown(void)
{
    android_charmap_done();
}<|MERGE_RESOLUTION|>--- conflicted
+++ resolved
@@ -3593,12 +3593,6 @@
 
         snprintf(tmp,sizeof(tmp),"cache,size=0x%" PRIx64, partSize);
 
-<<<<<<< HEAD
-        // NOTE: Assume the /cache and /data partitions have the same format
-        // DON'T. WRONG.
-
-=======
->>>>>>> 496eabed
         if (partPath && *partPath && strcmp(partPath, "<temp>") != 0) {
             if (filelock_create(partPath) == NULL) {
                 fprintf(stderr, "WARNING: Cache partition already in use. Changes will not persist!\n");
