--- conflicted
+++ resolved
@@ -806,42 +806,7 @@
         .xlevel = 0x8000000A,
         .model_id = "Android virtual processor"
     },
-<<<<<<< HEAD
-#ifdef CONFIG_ANDROID
-    {
-        /* A variant of qemu64 for Android emulation.
-         * According to Table 1 of NDK Programmer's Guide, section "ABI
-         * Management" (https://developer.android.com/ndk/guides/abis.html),
-         * Android requires the following additional instruction sets for the
-         * x86_64 ABI that are not supported by qemu64:
-         *  SSSE3, SSE4.1, SSE4.2
-         */
-        .name = "android64",
-        .level = 4,  /* may be modified later if KVM is enabled */
-        .vendor = CPUID_VENDOR_INTEL,
-        .family = 6,
-        .model = 6,
-        .stepping = 3,
-        .features[FEAT_1_EDX] =
-            PPRO_FEATURES |
-            CPUID_MTRR | CPUID_CLFLUSH | CPUID_MCA |
-            CPUID_PSE36,
-        .features[FEAT_1_ECX] =
-            CPUID_EXT_POPCNT | CPUID_EXT_SSE42 | CPUID_EXT_SSE41 |
-            CPUID_EXT_CX16 | CPUID_EXT_SSSE3 | CPUID_EXT_SSE3,
-        .features[FEAT_8000_0001_EDX] =
-            (PPRO_FEATURES & CPUID_EXT2_AMD_ALIASES) |
-            CPUID_EXT2_LM | CPUID_EXT2_SYSCALL | CPUID_EXT2_NX,
-        .features[FEAT_8000_0001_ECX] =
-            CPUID_EXT3_LAHF_LM | CPUID_EXT3_SVM |
-            CPUID_EXT3_ABM | CPUID_EXT3_SSE4A,
-        .xlevel = 0x8000000A,  /* may be modified later if KVM is enabled */
-        .model_id = "Android virtual processor"
-    },
-#endif
-=======
 // ANDROID_END
->>>>>>> b01ff82c
     {
         .name = "phenom",
         .level = 5,
@@ -963,35 +928,7 @@
         .xlevel = 0x80000004,
         .model_id = "Android 32-bit virtual processor"
     },
-<<<<<<< HEAD
-#ifdef CONFIG_ANDROID
-    {
-        /* A variant of qemu32 for Android emulation.
-         * According to Table 1 of NDK Programmer's Guide, section "ABI
-         * Management" (https://developer.android.com/ndk/guides/abis.html),
-         * Android requires the following additional instruction sets for the
-         * x86 ABI that are not supported by qemu32:
-         *  SSSE3
-         * Another change from qemu32 is the removal of POPCNT, which is not
-         * required by Android and usually comes alongside SSE4.2.
-         */
-        .name = "android32",
-        .level = 4,  /* may be modified later if KVM is enabled */
-        .vendor = CPUID_VENDOR_INTEL,
-        .family = 6,
-        .model = 6,
-        .stepping = 3,
-        .features[FEAT_1_EDX] =
-            PPRO_FEATURES,
-        .features[FEAT_1_ECX] =
-            CPUID_EXT_SSE3 | CPUID_EXT_SSSE3,
-        .xlevel = 0x80000004,  /* may be modified later if KVM is enabled */
-        .model_id = "Android 32-bit virtual processor"
-    },
-#endif
-=======
 // ANDROID_END
->>>>>>> b01ff82c
     {
         .name = "kvm32",
         .level = 5,
@@ -2353,91 +2290,6 @@
 
 }
 
-<<<<<<< HEAD
-X86CPU *cpu_x86_create(const char *cpu_model, DeviceState *icc_bridge,
-                       Error **errp)
-{
-    X86CPU *cpu = NULL;
-    X86CPUClass *xcc;
-    ObjectClass *oc;
-    gchar **model_pieces;
-    char *name, *features;
-    Error *error = NULL;
-
-    model_pieces = g_strsplit(cpu_model, ",", 2);
-    if (!model_pieces[0]) {
-        error_setg(&error, "Invalid/empty CPU model name");
-        goto out;
-    }
-    name = model_pieces[0];
-    features = model_pieces[1];
-
-    oc = x86_cpu_class_by_name(name);
-    if (oc == NULL) {
-        error_setg(&error, "Unable to find CPU definition: %s", name);
-        goto out;
-    }
-    xcc = X86_CPU_CLASS(oc);
-
-    if (xcc->kvm_required && !kvm_enabled()) {
-        error_setg(&error, "CPU model '%s' requires KVM", name);
-        goto out;
-    }
-
-    cpu = X86_CPU(object_new(object_class_get_name(oc)));
-
-#ifndef CONFIG_USER_ONLY
-    if (icc_bridge == NULL) {
-        error_setg(&error, "Invalid icc-bridge value");
-        goto out;
-    }
-    qdev_set_parent_bus(DEVICE(cpu), qdev_get_child_bus(icc_bridge, "icc"));
-    object_unref(OBJECT(cpu));
-#endif
-
-    x86_cpu_parse_featurestr(CPU(cpu), features, &error);
-    if (error) {
-        goto out;
-    }
-
-#ifdef CONFIG_ANDROID
-    char* intel_pmu_enabled =
-        getenv("ANDROID_EMU_FEATURE_IntelPerformanceMonitoringUnit");
-    if (kvm_enabled() &&
-        intel_pmu_enabled &&
-        !strcmp("on", intel_pmu_enabled)) {
-
-        CPUX86State *env = &cpu->env;
-        KVMState *s = kvm_state;
-
-        /* Use the host/KVM CPUID level in order to enable additional features
-         * supported by the host CPU, such as PMU. Cf. host_x86_cpu_initfn().
-         */
-        env->cpuid_level = kvm_arch_get_supported_cpuid(s, 0x0, 0, R_EAX);
-        env->cpuid_xlevel = kvm_arch_get_supported_cpuid(s, 0x80000000, 0,
-                                                         R_EAX);
-        env->cpuid_xlevel2 = kvm_arch_get_supported_cpuid(s, 0xC0000000, 0,
-                                                          R_EAX);
-
-        /* Enable PMU (this has no effect if env->cpuid_level < 0xA) */
-        object_property_set_bool(OBJECT(cpu), true, "pmu", &error_abort);
-    }
-#endif
-
-out:
-    if (error != NULL) {
-        error_propagate(errp, error);
-        if (cpu) {
-            object_unref(OBJECT(cpu));
-            cpu = NULL;
-        }
-    }
-    g_strfreev(model_pieces);
-    return cpu;
-}
-
-=======
->>>>>>> b01ff82c
 X86CPU *cpu_x86_init(const char *cpu_model)
 {
     return X86_CPU(cpu_generic_init(TYPE_X86_CPU, cpu_model));
