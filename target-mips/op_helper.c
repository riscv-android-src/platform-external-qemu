/*
 *  MIPS emulation helpers for qemu.
 *
 *  Copyright (c) 2004-2005 Jocelyn Mayer
 *
 * This library is free software; you can redistribute it and/or
 * modify it under the terms of the GNU Lesser General Public
 * License as published by the Free Software Foundation; either
 * version 2 of the License, or (at your option) any later version.
 *
 * This library is distributed in the hope that it will be useful,
 * but WITHOUT ANY WARRANTY; without even the implied warranty of
 * MERCHANTABILITY or FITNESS FOR A PARTICULAR PURPOSE.  See the GNU
 * Lesser General Public License for more details.
 *
 * You should have received a copy of the GNU Lesser General Public
 * License along with this library; if not, see <http://www.gnu.org/licenses/>.
 */
#include "qemu/osdep.h"
#include "cpu.h"
#include "qemu/host-utils.h"
#include "exec/helper-proto.h"
#include "exec/exec-all.h"
#include "exec/cpu_ldst.h"
#include "sysemu/kvm.h"

/*****************************************************************************/
/* Exceptions processing helpers */

void helper_raise_exception_err(CPUMIPSState *env, uint32_t exception,
                                int error_code)
{
    do_raise_exception_err(env, exception, error_code, 0);
}

void helper_raise_exception(CPUMIPSState *env, uint32_t exception)
{
    do_raise_exception(env, exception, GETPC());
}

void helper_raise_exception_debug(CPUMIPSState *env)
{
    do_raise_exception(env, EXCP_DEBUG, 0);
}

static void raise_exception(CPUMIPSState *env, uint32_t exception)
{
    do_raise_exception(env, exception, 0);
}

#if defined(CONFIG_USER_ONLY)
#define HELPER_LD(name, insn, type)                                     \
static inline type do_##name(CPUMIPSState *env, target_ulong addr,      \
                             int mem_idx, uintptr_t retaddr)            \
{                                                                       \
    return (type) cpu_##insn##_data_ra(env, addr, retaddr);             \
}
#else
#define HELPER_LD(name, insn, type)                                     \
static inline type do_##name(CPUMIPSState *env, target_ulong addr,      \
                             int mem_idx, uintptr_t retaddr)            \
{                                                                       \
    switch (mem_idx)                                                    \
    {                                                                   \
    case 0: return (type) cpu_##insn##_kernel_ra(env, addr, retaddr);   \
    case 1: return (type) cpu_##insn##_super_ra(env, addr, retaddr);    \
    default:                                                            \
    case 2: return (type) cpu_##insn##_user_ra(env, addr, retaddr);     \
    }                                                                   \
}
#endif
HELPER_LD(lw, ldl, int32_t)
#if defined(TARGET_MIPS64)
HELPER_LD(ld, ldq, int64_t)
#endif
#undef HELPER_LD

#if defined(CONFIG_USER_ONLY)
#define HELPER_ST(name, insn, type)                                     \
static inline void do_##name(CPUMIPSState *env, target_ulong addr,      \
                             type val, int mem_idx, uintptr_t retaddr)  \
{                                                                       \
    cpu_##insn##_data_ra(env, addr, val, retaddr);                      \
}
#else
#define HELPER_ST(name, insn, type)                                     \
static inline void do_##name(CPUMIPSState *env, target_ulong addr,      \
                             type val, int mem_idx, uintptr_t retaddr)  \
{                                                                       \
    switch (mem_idx)                                                    \
    {                                                                   \
    case 0: cpu_##insn##_kernel_ra(env, addr, val, retaddr); break;     \
    case 1: cpu_##insn##_super_ra(env, addr, val, retaddr); break;      \
    default:                                                            \
    case 2: cpu_##insn##_user_ra(env, addr, val, retaddr); break;       \
    }                                                                   \
}
#endif
HELPER_ST(sb, stb, uint8_t)
HELPER_ST(sw, stl, uint32_t)
#if defined(TARGET_MIPS64)
HELPER_ST(sd, stq, uint64_t)
#endif
#undef HELPER_ST

target_ulong helper_clo (target_ulong arg1)
{
    return clo32(arg1);
}

target_ulong helper_clz (target_ulong arg1)
{
    return clz32(arg1);
}

#if defined(TARGET_MIPS64)
target_ulong helper_dclo (target_ulong arg1)
{
    return clo64(arg1);
}

target_ulong helper_dclz (target_ulong arg1)
{
    return clz64(arg1);
}
#endif /* TARGET_MIPS64 */

/* 64 bits arithmetic for 32 bits hosts */
static inline uint64_t get_HILO(CPUMIPSState *env)
{
    return ((uint64_t)(env->active_tc.HI[0]) << 32) | (uint32_t)env->active_tc.LO[0];
}

static inline target_ulong set_HIT0_LO(CPUMIPSState *env, uint64_t HILO)
{
    env->active_tc.LO[0] = (int32_t)(HILO & 0xFFFFFFFF);
    return env->active_tc.HI[0] = (int32_t)(HILO >> 32);
}

static inline target_ulong set_HI_LOT0(CPUMIPSState *env, uint64_t HILO)
{
    target_ulong tmp = env->active_tc.LO[0] = (int32_t)(HILO & 0xFFFFFFFF);
    env->active_tc.HI[0] = (int32_t)(HILO >> 32);
    return tmp;
}

/* Multiplication variants of the vr54xx. */
target_ulong helper_muls(CPUMIPSState *env, target_ulong arg1,
                         target_ulong arg2)
{
    return set_HI_LOT0(env, 0 - ((int64_t)(int32_t)arg1 *
                                 (int64_t)(int32_t)arg2));
}

target_ulong helper_mulsu(CPUMIPSState *env, target_ulong arg1,
                          target_ulong arg2)
{
    return set_HI_LOT0(env, 0 - (uint64_t)(uint32_t)arg1 *
                       (uint64_t)(uint32_t)arg2);
}

target_ulong helper_macc(CPUMIPSState *env, target_ulong arg1,
                         target_ulong arg2)
{
    return set_HI_LOT0(env, (int64_t)get_HILO(env) + (int64_t)(int32_t)arg1 *
                       (int64_t)(int32_t)arg2);
}

target_ulong helper_macchi(CPUMIPSState *env, target_ulong arg1,
                           target_ulong arg2)
{
    return set_HIT0_LO(env, (int64_t)get_HILO(env) + (int64_t)(int32_t)arg1 *
                       (int64_t)(int32_t)arg2);
}

target_ulong helper_maccu(CPUMIPSState *env, target_ulong arg1,
                          target_ulong arg2)
{
    return set_HI_LOT0(env, (uint64_t)get_HILO(env) +
                       (uint64_t)(uint32_t)arg1 * (uint64_t)(uint32_t)arg2);
}

target_ulong helper_macchiu(CPUMIPSState *env, target_ulong arg1,
                            target_ulong arg2)
{
    return set_HIT0_LO(env, (uint64_t)get_HILO(env) +
                       (uint64_t)(uint32_t)arg1 * (uint64_t)(uint32_t)arg2);
}

target_ulong helper_msac(CPUMIPSState *env, target_ulong arg1,
                         target_ulong arg2)
{
    return set_HI_LOT0(env, (int64_t)get_HILO(env) - (int64_t)(int32_t)arg1 *
                       (int64_t)(int32_t)arg2);
}

target_ulong helper_msachi(CPUMIPSState *env, target_ulong arg1,
                           target_ulong arg2)
{
    return set_HIT0_LO(env, (int64_t)get_HILO(env) - (int64_t)(int32_t)arg1 *
                       (int64_t)(int32_t)arg2);
}

target_ulong helper_msacu(CPUMIPSState *env, target_ulong arg1,
                          target_ulong arg2)
{
    return set_HI_LOT0(env, (uint64_t)get_HILO(env) -
                       (uint64_t)(uint32_t)arg1 * (uint64_t)(uint32_t)arg2);
}

target_ulong helper_msachiu(CPUMIPSState *env, target_ulong arg1,
                            target_ulong arg2)
{
    return set_HIT0_LO(env, (uint64_t)get_HILO(env) -
                       (uint64_t)(uint32_t)arg1 * (uint64_t)(uint32_t)arg2);
}

target_ulong helper_mulhi(CPUMIPSState *env, target_ulong arg1,
                          target_ulong arg2)
{
    return set_HIT0_LO(env, (int64_t)(int32_t)arg1 * (int64_t)(int32_t)arg2);
}

target_ulong helper_mulhiu(CPUMIPSState *env, target_ulong arg1,
                           target_ulong arg2)
{
    return set_HIT0_LO(env, (uint64_t)(uint32_t)arg1 *
                       (uint64_t)(uint32_t)arg2);
}

target_ulong helper_mulshi(CPUMIPSState *env, target_ulong arg1,
                           target_ulong arg2)
{
    return set_HIT0_LO(env, 0 - (int64_t)(int32_t)arg1 *
                       (int64_t)(int32_t)arg2);
}

target_ulong helper_mulshiu(CPUMIPSState *env, target_ulong arg1,
                            target_ulong arg2)
{
    return set_HIT0_LO(env, 0 - (uint64_t)(uint32_t)arg1 *
                       (uint64_t)(uint32_t)arg2);
}

static inline target_ulong bitswap(target_ulong v)
{
    v = ((v >> 1) & (target_ulong)0x5555555555555555ULL) |
              ((v & (target_ulong)0x5555555555555555ULL) << 1);
    v = ((v >> 2) & (target_ulong)0x3333333333333333ULL) |
              ((v & (target_ulong)0x3333333333333333ULL) << 2);
    v = ((v >> 4) & (target_ulong)0x0F0F0F0F0F0F0F0FULL) |
              ((v & (target_ulong)0x0F0F0F0F0F0F0F0FULL) << 4);
    return v;
}

#ifdef TARGET_MIPS64
target_ulong helper_dbitswap(target_ulong rt)
{
    return bitswap(rt);
}
#endif

target_ulong helper_bitswap(target_ulong rt)
{
    return (int32_t)bitswap(rt);
}

#ifndef CONFIG_USER_ONLY

static inline hwaddr do_translate_address(CPUMIPSState *env,
                                                      target_ulong address,
                                                      int rw, uintptr_t retaddr)
{
    hwaddr lladdr;
    CPUState *cs = CPU(mips_env_get_cpu(env));

    lladdr = cpu_mips_translate_address(env, address, rw);

    if (lladdr == -1LL) {
        cpu_loop_exit_restore(cs, retaddr);
    } else {
        return lladdr;
    }
}

#define HELPER_LD_ATOMIC(name, insn, almask)                                  \
target_ulong helper_##name(CPUMIPSState *env, target_ulong arg, int mem_idx)  \
{                                                                             \
    if (arg & almask) {                                                       \
        env->CP0_BadVAddr = arg;                                              \
        do_raise_exception(env, EXCP_AdEL, GETPC());                          \
    }                                                                         \
    env->lladdr = do_translate_address(env, arg, 0, GETPC());                 \
    env->llval = do_##insn(env, arg, mem_idx, GETPC());                       \
    return env->llval;                                                        \
}
HELPER_LD_ATOMIC(ll, lw, 0x3)
#ifdef TARGET_MIPS64
HELPER_LD_ATOMIC(lld, ld, 0x7)
#endif
#undef HELPER_LD_ATOMIC

#define HELPER_ST_ATOMIC(name, ld_insn, st_insn, almask)                      \
target_ulong helper_##name(CPUMIPSState *env, target_ulong arg1,              \
                           target_ulong arg2, int mem_idx)                    \
{                                                                             \
    target_long tmp;                                                          \
                                                                              \
    if (arg2 & almask) {                                                      \
        env->CP0_BadVAddr = arg2;                                             \
        do_raise_exception(env, EXCP_AdES, GETPC());                          \
    }                                                                         \
    if (do_translate_address(env, arg2, 1, GETPC()) == env->lladdr) {         \
        tmp = do_##ld_insn(env, arg2, mem_idx, GETPC());                      \
        if (tmp == env->llval) {                                              \
            do_##st_insn(env, arg2, arg1, mem_idx, GETPC());                  \
            return 1;                                                         \
        }                                                                     \
    }                                                                         \
    return 0;                                                                 \
}
HELPER_ST_ATOMIC(sc, lw, sw, 0x3)
#ifdef TARGET_MIPS64
HELPER_ST_ATOMIC(scd, ld, sd, 0x7)
#endif
#undef HELPER_ST_ATOMIC
#endif

#ifdef TARGET_WORDS_BIGENDIAN
#define GET_LMASK(v) ((v) & 3)
#define GET_OFFSET(addr, offset) (addr + (offset))
#else
#define GET_LMASK(v) (((v) & 3) ^ 3)
#define GET_OFFSET(addr, offset) (addr - (offset))
#endif

void helper_swl(CPUMIPSState *env, target_ulong arg1, target_ulong arg2,
                int mem_idx)
{
    do_sb(env, arg2, (uint8_t)(arg1 >> 24), mem_idx, GETPC());

    if (GET_LMASK(arg2) <= 2) {
        do_sb(env, GET_OFFSET(arg2, 1), (uint8_t)(arg1 >> 16), mem_idx,
              GETPC());
    }

    if (GET_LMASK(arg2) <= 1) {
        do_sb(env, GET_OFFSET(arg2, 2), (uint8_t)(arg1 >> 8), mem_idx,
              GETPC());
    }

    if (GET_LMASK(arg2) == 0) {
        do_sb(env, GET_OFFSET(arg2, 3), (uint8_t)arg1, mem_idx,
              GETPC());
    }
}

void helper_swr(CPUMIPSState *env, target_ulong arg1, target_ulong arg2,
                int mem_idx)
{
    do_sb(env, arg2, (uint8_t)arg1, mem_idx, GETPC());

    if (GET_LMASK(arg2) >= 1) {
        do_sb(env, GET_OFFSET(arg2, -1), (uint8_t)(arg1 >> 8), mem_idx,
              GETPC());
    }

    if (GET_LMASK(arg2) >= 2) {
        do_sb(env, GET_OFFSET(arg2, -2), (uint8_t)(arg1 >> 16), mem_idx,
              GETPC());
    }

    if (GET_LMASK(arg2) == 3) {
        do_sb(env, GET_OFFSET(arg2, -3), (uint8_t)(arg1 >> 24), mem_idx,
              GETPC());
    }
}

#if defined(TARGET_MIPS64)
/* "half" load and stores.  We must do the memory access inline,
   or fault handling won't work.  */

#ifdef TARGET_WORDS_BIGENDIAN
#define GET_LMASK64(v) ((v) & 7)
#else
#define GET_LMASK64(v) (((v) & 7) ^ 7)
#endif

void helper_sdl(CPUMIPSState *env, target_ulong arg1, target_ulong arg2,
                int mem_idx)
{
    do_sb(env, arg2, (uint8_t)(arg1 >> 56), mem_idx, GETPC());

    if (GET_LMASK64(arg2) <= 6) {
        do_sb(env, GET_OFFSET(arg2, 1), (uint8_t)(arg1 >> 48), mem_idx,
              GETPC());
    }

    if (GET_LMASK64(arg2) <= 5) {
        do_sb(env, GET_OFFSET(arg2, 2), (uint8_t)(arg1 >> 40), mem_idx,
              GETPC());
    }

    if (GET_LMASK64(arg2) <= 4) {
        do_sb(env, GET_OFFSET(arg2, 3), (uint8_t)(arg1 >> 32), mem_idx,
              GETPC());
    }

    if (GET_LMASK64(arg2) <= 3) {
        do_sb(env, GET_OFFSET(arg2, 4), (uint8_t)(arg1 >> 24), mem_idx,
              GETPC());
    }

    if (GET_LMASK64(arg2) <= 2) {
        do_sb(env, GET_OFFSET(arg2, 5), (uint8_t)(arg1 >> 16), mem_idx,
              GETPC());
    }

    if (GET_LMASK64(arg2) <= 1) {
        do_sb(env, GET_OFFSET(arg2, 6), (uint8_t)(arg1 >> 8), mem_idx,
              GETPC());
    }

    if (GET_LMASK64(arg2) <= 0) {
        do_sb(env, GET_OFFSET(arg2, 7), (uint8_t)arg1, mem_idx,
              GETPC());
    }
}

void helper_sdr(CPUMIPSState *env, target_ulong arg1, target_ulong arg2,
                int mem_idx)
{
    do_sb(env, arg2, (uint8_t)arg1, mem_idx, GETPC());

    if (GET_LMASK64(arg2) >= 1) {
        do_sb(env, GET_OFFSET(arg2, -1), (uint8_t)(arg1 >> 8), mem_idx,
              GETPC());
    }

    if (GET_LMASK64(arg2) >= 2) {
        do_sb(env, GET_OFFSET(arg2, -2), (uint8_t)(arg1 >> 16), mem_idx,
              GETPC());
    }

    if (GET_LMASK64(arg2) >= 3) {
        do_sb(env, GET_OFFSET(arg2, -3), (uint8_t)(arg1 >> 24), mem_idx,
              GETPC());
    }

    if (GET_LMASK64(arg2) >= 4) {
        do_sb(env, GET_OFFSET(arg2, -4), (uint8_t)(arg1 >> 32), mem_idx,
              GETPC());
    }

    if (GET_LMASK64(arg2) >= 5) {
        do_sb(env, GET_OFFSET(arg2, -5), (uint8_t)(arg1 >> 40), mem_idx,
              GETPC());
    }

    if (GET_LMASK64(arg2) >= 6) {
        do_sb(env, GET_OFFSET(arg2, -6), (uint8_t)(arg1 >> 48), mem_idx,
              GETPC());
    }

    if (GET_LMASK64(arg2) == 7) {
        do_sb(env, GET_OFFSET(arg2, -7), (uint8_t)(arg1 >> 56), mem_idx,
              GETPC());
    }
}
#endif /* TARGET_MIPS64 */

static const int multiple_regs[] = { 16, 17, 18, 19, 20, 21, 22, 23, 30 };

void helper_lwm(CPUMIPSState *env, target_ulong addr, target_ulong reglist,
                uint32_t mem_idx)
{
    target_ulong base_reglist = reglist & 0xf;
    target_ulong do_r31 = reglist & 0x10;

    if (base_reglist > 0 && base_reglist <= ARRAY_SIZE (multiple_regs)) {
        target_ulong i;

        for (i = 0; i < base_reglist; i++) {
            env->active_tc.gpr[multiple_regs[i]] =
                (target_long)do_lw(env, addr, mem_idx, GETPC());
            addr += 4;
        }
    }

    if (do_r31) {
        env->active_tc.gpr[31] = (target_long)do_lw(env, addr, mem_idx,
                                                    GETPC());
    }
}

void helper_swm(CPUMIPSState *env, target_ulong addr, target_ulong reglist,
                uint32_t mem_idx)
{
    target_ulong base_reglist = reglist & 0xf;
    target_ulong do_r31 = reglist & 0x10;

    if (base_reglist > 0 && base_reglist <= ARRAY_SIZE (multiple_regs)) {
        target_ulong i;

        for (i = 0; i < base_reglist; i++) {
            do_sw(env, addr, env->active_tc.gpr[multiple_regs[i]], mem_idx,
                  GETPC());
            addr += 4;
        }
    }

    if (do_r31) {
        do_sw(env, addr, env->active_tc.gpr[31], mem_idx, GETPC());
    }
}

#if defined(TARGET_MIPS64)
void helper_ldm(CPUMIPSState *env, target_ulong addr, target_ulong reglist,
                uint32_t mem_idx)
{
    target_ulong base_reglist = reglist & 0xf;
    target_ulong do_r31 = reglist & 0x10;

    if (base_reglist > 0 && base_reglist <= ARRAY_SIZE (multiple_regs)) {
        target_ulong i;

        for (i = 0; i < base_reglist; i++) {
            env->active_tc.gpr[multiple_regs[i]] = do_ld(env, addr, mem_idx,
                                                         GETPC());
            addr += 8;
        }
    }

    if (do_r31) {
        env->active_tc.gpr[31] = do_ld(env, addr, mem_idx, GETPC());
    }
}

void helper_sdm(CPUMIPSState *env, target_ulong addr, target_ulong reglist,
                uint32_t mem_idx)
{
    target_ulong base_reglist = reglist & 0xf;
    target_ulong do_r31 = reglist & 0x10;

    if (base_reglist > 0 && base_reglist <= ARRAY_SIZE (multiple_regs)) {
        target_ulong i;

        for (i = 0; i < base_reglist; i++) {
            do_sd(env, addr, env->active_tc.gpr[multiple_regs[i]], mem_idx,
                  GETPC());
            addr += 8;
        }
    }

    if (do_r31) {
        do_sd(env, addr, env->active_tc.gpr[31], mem_idx, GETPC());
    }
}
#endif

#ifndef CONFIG_USER_ONLY
/* SMP helpers.  */
static bool mips_vpe_is_wfi(MIPSCPU *c)
{
    CPUState *cpu = CPU(c);
    CPUMIPSState *env = &c->env;

    /* If the VPE is halted but otherwise active, it means it's waiting for
       an interrupt.  */
    return cpu->halted && mips_vpe_active(env);
}

static bool mips_vp_is_wfi(MIPSCPU *c)
{
    CPUState *cpu = CPU(c);
    CPUMIPSState *env = &c->env;

    return cpu->halted && mips_vp_active(env);
}

static inline void mips_vpe_wake(MIPSCPU *c)
{
    /* Don't set ->halted = 0 directly, let it be done via cpu_has_work
       because there might be other conditions that state that c should
       be sleeping.  */
    cpu_interrupt(CPU(c), CPU_INTERRUPT_WAKE);
}

static inline void mips_vpe_sleep(MIPSCPU *cpu)
{
    CPUState *cs = CPU(cpu);

    /* The VPE was shut off, really go to bed.
       Reset any old _WAKE requests.  */
    cs->halted = 1;
    cpu_reset_interrupt(cs, CPU_INTERRUPT_WAKE);
}

static inline void mips_tc_wake(MIPSCPU *cpu, int tc)
{
    CPUMIPSState *c = &cpu->env;

    /* FIXME: TC reschedule.  */
    if (mips_vpe_active(c) && !mips_vpe_is_wfi(cpu)) {
        mips_vpe_wake(cpu);
    }
}

static inline void mips_tc_sleep(MIPSCPU *cpu, int tc)
{
    CPUMIPSState *c = &cpu->env;

    /* FIXME: TC reschedule.  */
    if (!mips_vpe_active(c)) {
        mips_vpe_sleep(cpu);
    }
}

/**
 * mips_cpu_map_tc:
 * @env: CPU from which mapping is performed.
 * @tc: Should point to an int with the value of the global TC index.
 *
 * This function will transform @tc into a local index within the
 * returned #CPUMIPSState.
 */
/* FIXME: This code assumes that all VPEs have the same number of TCs,
          which depends on runtime setup. Can probably be fixed by
          walking the list of CPUMIPSStates.  */
static CPUMIPSState *mips_cpu_map_tc(CPUMIPSState *env, int *tc)
{
    MIPSCPU *cpu;
    CPUState *cs;
    CPUState *other_cs;
    int vpe_idx;
    int tc_idx = *tc;

    if (!(env->CP0_VPEConf0 & (1 << CP0VPEC0_MVP))) {
        /* Not allowed to address other CPUs.  */
        *tc = env->current_tc;
        return env;
    }

    cs = CPU(mips_env_get_cpu(env));
    vpe_idx = tc_idx / cs->nr_threads;
    *tc = tc_idx % cs->nr_threads;
    other_cs = qemu_get_cpu(vpe_idx);
    if (other_cs == NULL) {
        return env;
    }
    cpu = MIPS_CPU(other_cs);
    return &cpu->env;
}

/* The per VPE CP0_Status register shares some fields with the per TC
   CP0_TCStatus registers. These fields are wired to the same registers,
   so changes to either of them should be reflected on both registers.

   Also, EntryHi shares the bottom 8 bit ASID with TCStauts.

   These helper call synchronizes the regs for a given cpu.  */

/* Called for updates to CP0_Status.  Defined in "cpu.h" for gdbstub.c.  */
/* static inline void sync_c0_status(CPUMIPSState *env, CPUMIPSState *cpu,
                                     int tc);  */

/* Called for updates to CP0_TCStatus.  */
static void sync_c0_tcstatus(CPUMIPSState *cpu, int tc,
                             target_ulong v)
{
    uint32_t status;
    uint32_t tcu, tmx, tasid, tksu;
    uint32_t mask = ((1U << CP0St_CU3)
                       | (1 << CP0St_CU2)
                       | (1 << CP0St_CU1)
                       | (1 << CP0St_CU0)
                       | (1 << CP0St_MX)
                       | (3 << CP0St_KSU));

    tcu = (v >> CP0TCSt_TCU0) & 0xf;
    tmx = (v >> CP0TCSt_TMX) & 0x1;
    tasid = v & cpu->CP0_EntryHi_ASID_mask;
    tksu = (v >> CP0TCSt_TKSU) & 0x3;

    status = tcu << CP0St_CU0;
    status |= tmx << CP0St_MX;
    status |= tksu << CP0St_KSU;

    cpu->CP0_Status &= ~mask;
    cpu->CP0_Status |= status;

    /* Sync the TASID with EntryHi.  */
    cpu->CP0_EntryHi &= ~cpu->CP0_EntryHi_ASID_mask;
    cpu->CP0_EntryHi |= tasid;

    compute_hflags(cpu);
}

/* Called for updates to CP0_EntryHi.  */
static void sync_c0_entryhi(CPUMIPSState *cpu, int tc)
{
    int32_t *tcst;
    uint32_t asid, v = cpu->CP0_EntryHi;

    asid = v & cpu->CP0_EntryHi_ASID_mask;

    if (tc == cpu->current_tc) {
        tcst = &cpu->active_tc.CP0_TCStatus;
    } else {
        tcst = &cpu->tcs[tc].CP0_TCStatus;
    }

    *tcst &= ~cpu->CP0_EntryHi_ASID_mask;
    *tcst |= asid;
}

/* CP0 helpers */
target_ulong helper_mfc0_mvpcontrol(CPUMIPSState *env)
{
    return env->mvp->CP0_MVPControl;
}

target_ulong helper_mfc0_mvpconf0(CPUMIPSState *env)
{
    return env->mvp->CP0_MVPConf0;
}

target_ulong helper_mfc0_mvpconf1(CPUMIPSState *env)
{
    return env->mvp->CP0_MVPConf1;
}

target_ulong helper_mfc0_random(CPUMIPSState *env)
{
    return (int32_t)cpu_mips_get_random(env);
}

target_ulong helper_mfc0_tcstatus(CPUMIPSState *env)
{
    return env->active_tc.CP0_TCStatus;
}

target_ulong helper_mftc0_tcstatus(CPUMIPSState *env)
{
    int other_tc = env->CP0_VPEControl & (0xff << CP0VPECo_TargTC);
    CPUMIPSState *other = mips_cpu_map_tc(env, &other_tc);

    if (other_tc == other->current_tc)
        return other->active_tc.CP0_TCStatus;
    else
        return other->tcs[other_tc].CP0_TCStatus;
}

target_ulong helper_mfc0_tcbind(CPUMIPSState *env)
{
    return env->active_tc.CP0_TCBind;
}

target_ulong helper_mftc0_tcbind(CPUMIPSState *env)
{
    int other_tc = env->CP0_VPEControl & (0xff << CP0VPECo_TargTC);
    CPUMIPSState *other = mips_cpu_map_tc(env, &other_tc);

    if (other_tc == other->current_tc)
        return other->active_tc.CP0_TCBind;
    else
        return other->tcs[other_tc].CP0_TCBind;
}

target_ulong helper_mfc0_tcrestart(CPUMIPSState *env)
{
    return env->active_tc.PC;
}

target_ulong helper_mftc0_tcrestart(CPUMIPSState *env)
{
    int other_tc = env->CP0_VPEControl & (0xff << CP0VPECo_TargTC);
    CPUMIPSState *other = mips_cpu_map_tc(env, &other_tc);

    if (other_tc == other->current_tc)
        return other->active_tc.PC;
    else
        return other->tcs[other_tc].PC;
}

target_ulong helper_mfc0_tchalt(CPUMIPSState *env)
{
    return env->active_tc.CP0_TCHalt;
}

target_ulong helper_mftc0_tchalt(CPUMIPSState *env)
{
    int other_tc = env->CP0_VPEControl & (0xff << CP0VPECo_TargTC);
    CPUMIPSState *other = mips_cpu_map_tc(env, &other_tc);

    if (other_tc == other->current_tc)
        return other->active_tc.CP0_TCHalt;
    else
        return other->tcs[other_tc].CP0_TCHalt;
}

target_ulong helper_mfc0_tccontext(CPUMIPSState *env)
{
    return env->active_tc.CP0_TCContext;
}

target_ulong helper_mftc0_tccontext(CPUMIPSState *env)
{
    int other_tc = env->CP0_VPEControl & (0xff << CP0VPECo_TargTC);
    CPUMIPSState *other = mips_cpu_map_tc(env, &other_tc);

    if (other_tc == other->current_tc)
        return other->active_tc.CP0_TCContext;
    else
        return other->tcs[other_tc].CP0_TCContext;
}

target_ulong helper_mfc0_tcschedule(CPUMIPSState *env)
{
    return env->active_tc.CP0_TCSchedule;
}

target_ulong helper_mftc0_tcschedule(CPUMIPSState *env)
{
    int other_tc = env->CP0_VPEControl & (0xff << CP0VPECo_TargTC);
    CPUMIPSState *other = mips_cpu_map_tc(env, &other_tc);

    if (other_tc == other->current_tc)
        return other->active_tc.CP0_TCSchedule;
    else
        return other->tcs[other_tc].CP0_TCSchedule;
}

target_ulong helper_mfc0_tcschefback(CPUMIPSState *env)
{
    return env->active_tc.CP0_TCScheFBack;
}

target_ulong helper_mftc0_tcschefback(CPUMIPSState *env)
{
    int other_tc = env->CP0_VPEControl & (0xff << CP0VPECo_TargTC);
    CPUMIPSState *other = mips_cpu_map_tc(env, &other_tc);

    if (other_tc == other->current_tc)
        return other->active_tc.CP0_TCScheFBack;
    else
        return other->tcs[other_tc].CP0_TCScheFBack;
}

target_ulong helper_mfc0_count(CPUMIPSState *env)
{
    return (int32_t)cpu_mips_get_count(env);
}

target_ulong helper_mftc0_entryhi(CPUMIPSState *env)
{
    int other_tc = env->CP0_VPEControl & (0xff << CP0VPECo_TargTC);
    CPUMIPSState *other = mips_cpu_map_tc(env, &other_tc);

    return other->CP0_EntryHi;
}

target_ulong helper_mftc0_cause(CPUMIPSState *env)
{
    int other_tc = env->CP0_VPEControl & (0xff << CP0VPECo_TargTC);
    int32_t tccause;
    CPUMIPSState *other = mips_cpu_map_tc(env, &other_tc);

    if (other_tc == other->current_tc) {
        tccause = other->CP0_Cause;
    } else {
        tccause = other->CP0_Cause;
    }

    return tccause;
}

target_ulong helper_mftc0_status(CPUMIPSState *env)
{
    int other_tc = env->CP0_VPEControl & (0xff << CP0VPECo_TargTC);
    CPUMIPSState *other = mips_cpu_map_tc(env, &other_tc);

    return other->CP0_Status;
}

target_ulong helper_mfc0_lladdr(CPUMIPSState *env)
{
    return (int32_t)(env->lladdr >> env->CP0_LLAddr_shift);
}

target_ulong helper_mfc0_maar(CPUMIPSState *env)
{
    return (int32_t) env->CP0_MAAR[env->CP0_MAARI];
}

target_ulong helper_mfhc0_maar(CPUMIPSState *env)
{
    return env->CP0_MAAR[env->CP0_MAARI] >> 32;
}

target_ulong helper_mfc0_watchlo(CPUMIPSState *env, uint32_t sel)
{
    return (int32_t)env->CP0_WatchLo[sel];
}

target_ulong helper_mfc0_watchhi(CPUMIPSState *env, uint32_t sel)
{
    return env->CP0_WatchHi[sel];
}

target_ulong helper_mfc0_debug(CPUMIPSState *env)
{
    target_ulong t0 = env->CP0_Debug;
    if (env->hflags & MIPS_HFLAG_DM)
        t0 |= 1 << CP0DB_DM;

    return t0;
}

target_ulong helper_mftc0_debug(CPUMIPSState *env)
{
    int other_tc = env->CP0_VPEControl & (0xff << CP0VPECo_TargTC);
    int32_t tcstatus;
    CPUMIPSState *other = mips_cpu_map_tc(env, &other_tc);

    if (other_tc == other->current_tc)
        tcstatus = other->active_tc.CP0_Debug_tcstatus;
    else
        tcstatus = other->tcs[other_tc].CP0_Debug_tcstatus;

    /* XXX: Might be wrong, check with EJTAG spec. */
    return (other->CP0_Debug & ~((1 << CP0DB_SSt) | (1 << CP0DB_Halt))) |
            (tcstatus & ((1 << CP0DB_SSt) | (1 << CP0DB_Halt)));
}

#if defined(TARGET_MIPS64)
target_ulong helper_dmfc0_tcrestart(CPUMIPSState *env)
{
    return env->active_tc.PC;
}

target_ulong helper_dmfc0_tchalt(CPUMIPSState *env)
{
    return env->active_tc.CP0_TCHalt;
}

target_ulong helper_dmfc0_tccontext(CPUMIPSState *env)
{
    return env->active_tc.CP0_TCContext;
}

target_ulong helper_dmfc0_tcschedule(CPUMIPSState *env)
{
    return env->active_tc.CP0_TCSchedule;
}

target_ulong helper_dmfc0_tcschefback(CPUMIPSState *env)
{
    return env->active_tc.CP0_TCScheFBack;
}

target_ulong helper_dmfc0_lladdr(CPUMIPSState *env)
{
    return env->lladdr >> env->CP0_LLAddr_shift;
}

target_ulong helper_dmfc0_maar(CPUMIPSState *env)
{
    return env->CP0_MAAR[env->CP0_MAARI];
}

target_ulong helper_dmfc0_watchlo(CPUMIPSState *env, uint32_t sel)
{
    return env->CP0_WatchLo[sel];
}
#endif /* TARGET_MIPS64 */

void helper_mtc0_index(CPUMIPSState *env, target_ulong arg1)
{
    uint32_t index_p = env->CP0_Index & 0x80000000;
    uint32_t tlb_index = arg1 & 0x7fffffff;
    if (tlb_index < env->tlb->nb_tlb) {
        if (env->insn_flags & ISA_MIPS32R6) {
            index_p |= arg1 & 0x80000000;
        }
        env->CP0_Index = index_p | tlb_index;
    }
}

void helper_mtc0_mvpcontrol(CPUMIPSState *env, target_ulong arg1)
{
    uint32_t mask = 0;
    uint32_t newval;

    if (env->CP0_VPEConf0 & (1 << CP0VPEC0_MVP))
        mask |= (1 << CP0MVPCo_CPA) | (1 << CP0MVPCo_VPC) |
                (1 << CP0MVPCo_EVP);
    if (env->mvp->CP0_MVPControl & (1 << CP0MVPCo_VPC))
        mask |= (1 << CP0MVPCo_STLB);
    newval = (env->mvp->CP0_MVPControl & ~mask) | (arg1 & mask);

    // TODO: Enable/disable shared TLB, enable/disable VPEs.

    env->mvp->CP0_MVPControl = newval;
}

void helper_mtc0_vpecontrol(CPUMIPSState *env, target_ulong arg1)
{
    uint32_t mask;
    uint32_t newval;

    mask = (1 << CP0VPECo_YSI) | (1 << CP0VPECo_GSI) |
           (1 << CP0VPECo_TE) | (0xff << CP0VPECo_TargTC);
    newval = (env->CP0_VPEControl & ~mask) | (arg1 & mask);

    /* Yield scheduler intercept not implemented. */
    /* Gating storage scheduler intercept not implemented. */

    // TODO: Enable/disable TCs.

    env->CP0_VPEControl = newval;
}

void helper_mttc0_vpecontrol(CPUMIPSState *env, target_ulong arg1)
{
    int other_tc = env->CP0_VPEControl & (0xff << CP0VPECo_TargTC);
    CPUMIPSState *other = mips_cpu_map_tc(env, &other_tc);
    uint32_t mask;
    uint32_t newval;

    mask = (1 << CP0VPECo_YSI) | (1 << CP0VPECo_GSI) |
           (1 << CP0VPECo_TE) | (0xff << CP0VPECo_TargTC);
    newval = (other->CP0_VPEControl & ~mask) | (arg1 & mask);

    /* TODO: Enable/disable TCs.  */

    other->CP0_VPEControl = newval;
}

target_ulong helper_mftc0_vpecontrol(CPUMIPSState *env)
{
    int other_tc = env->CP0_VPEControl & (0xff << CP0VPECo_TargTC);
    CPUMIPSState *other = mips_cpu_map_tc(env, &other_tc);
    /* FIXME: Mask away return zero on read bits.  */
    return other->CP0_VPEControl;
}

target_ulong helper_mftc0_vpeconf0(CPUMIPSState *env)
{
    int other_tc = env->CP0_VPEControl & (0xff << CP0VPECo_TargTC);
    CPUMIPSState *other = mips_cpu_map_tc(env, &other_tc);

    return other->CP0_VPEConf0;
}

void helper_mtc0_vpeconf0(CPUMIPSState *env, target_ulong arg1)
{
    uint32_t mask = 0;
    uint32_t newval;

    if (env->CP0_VPEConf0 & (1 << CP0VPEC0_MVP)) {
        if (env->CP0_VPEConf0 & (1 << CP0VPEC0_VPA))
            mask |= (0xff << CP0VPEC0_XTC);
        mask |= (1 << CP0VPEC0_MVP) | (1 << CP0VPEC0_VPA);
    }
    newval = (env->CP0_VPEConf0 & ~mask) | (arg1 & mask);

    // TODO: TC exclusive handling due to ERL/EXL.

    env->CP0_VPEConf0 = newval;
}

void helper_mttc0_vpeconf0(CPUMIPSState *env, target_ulong arg1)
{
    int other_tc = env->CP0_VPEControl & (0xff << CP0VPECo_TargTC);
    CPUMIPSState *other = mips_cpu_map_tc(env, &other_tc);
    uint32_t mask = 0;
    uint32_t newval;

    mask |= (1 << CP0VPEC0_MVP) | (1 << CP0VPEC0_VPA);
    newval = (other->CP0_VPEConf0 & ~mask) | (arg1 & mask);

    /* TODO: TC exclusive handling due to ERL/EXL.  */
    other->CP0_VPEConf0 = newval;
}

void helper_mtc0_vpeconf1(CPUMIPSState *env, target_ulong arg1)
{
    uint32_t mask = 0;
    uint32_t newval;

    if (env->mvp->CP0_MVPControl & (1 << CP0MVPCo_VPC))
        mask |= (0xff << CP0VPEC1_NCX) | (0xff << CP0VPEC1_NCP2) |
                (0xff << CP0VPEC1_NCP1);
    newval = (env->CP0_VPEConf1 & ~mask) | (arg1 & mask);

    /* UDI not implemented. */
    /* CP2 not implemented. */

    // TODO: Handle FPU (CP1) binding.

    env->CP0_VPEConf1 = newval;
}

void helper_mtc0_yqmask(CPUMIPSState *env, target_ulong arg1)
{
    /* Yield qualifier inputs not implemented. */
    env->CP0_YQMask = 0x00000000;
}

void helper_mtc0_vpeopt(CPUMIPSState *env, target_ulong arg1)
{
    env->CP0_VPEOpt = arg1 & 0x0000ffff;
}

#define MTC0_ENTRYLO_MASK(env) ((env->PAMask >> 6) & 0x3FFFFFFF)

void helper_mtc0_entrylo0(CPUMIPSState *env, target_ulong arg1)
{
    /* 1k pages not implemented */
    target_ulong rxi = arg1 & (env->CP0_PageGrain & (3u << CP0PG_XIE));
    env->CP0_EntryLo0 = (arg1 & MTC0_ENTRYLO_MASK(env))
                        | (rxi << (CP0EnLo_XI - 30));
}

#if defined(TARGET_MIPS64)
#define DMTC0_ENTRYLO_MASK(env) (env->PAMask >> 6)

void helper_dmtc0_entrylo0(CPUMIPSState *env, uint64_t arg1)
{
    uint64_t rxi = arg1 & ((env->CP0_PageGrain & (3ull << CP0PG_XIE)) << 32);
    env->CP0_EntryLo0 = (arg1 & DMTC0_ENTRYLO_MASK(env)) | rxi;
}
#endif

void helper_mtc0_tcstatus(CPUMIPSState *env, target_ulong arg1)
{
    uint32_t mask = env->CP0_TCStatus_rw_bitmask;
    uint32_t newval;

    newval = (env->active_tc.CP0_TCStatus & ~mask) | (arg1 & mask);

    env->active_tc.CP0_TCStatus = newval;
    sync_c0_tcstatus(env, env->current_tc, newval);
}

void helper_mttc0_tcstatus(CPUMIPSState *env, target_ulong arg1)
{
    int other_tc = env->CP0_VPEControl & (0xff << CP0VPECo_TargTC);
    CPUMIPSState *other = mips_cpu_map_tc(env, &other_tc);

    if (other_tc == other->current_tc)
        other->active_tc.CP0_TCStatus = arg1;
    else
        other->tcs[other_tc].CP0_TCStatus = arg1;
    sync_c0_tcstatus(other, other_tc, arg1);
}

void helper_mtc0_tcbind(CPUMIPSState *env, target_ulong arg1)
{
    uint32_t mask = (1 << CP0TCBd_TBE);
    uint32_t newval;

    if (env->mvp->CP0_MVPControl & (1 << CP0MVPCo_VPC))
        mask |= (1 << CP0TCBd_CurVPE);
    newval = (env->active_tc.CP0_TCBind & ~mask) | (arg1 & mask);
    env->active_tc.CP0_TCBind = newval;
}

void helper_mttc0_tcbind(CPUMIPSState *env, target_ulong arg1)
{
    int other_tc = env->CP0_VPEControl & (0xff << CP0VPECo_TargTC);
    uint32_t mask = (1 << CP0TCBd_TBE);
    uint32_t newval;
    CPUMIPSState *other = mips_cpu_map_tc(env, &other_tc);

    if (other->mvp->CP0_MVPControl & (1 << CP0MVPCo_VPC))
        mask |= (1 << CP0TCBd_CurVPE);
    if (other_tc == other->current_tc) {
        newval = (other->active_tc.CP0_TCBind & ~mask) | (arg1 & mask);
        other->active_tc.CP0_TCBind = newval;
    } else {
        newval = (other->tcs[other_tc].CP0_TCBind & ~mask) | (arg1 & mask);
        other->tcs[other_tc].CP0_TCBind = newval;
    }
}

void helper_mtc0_tcrestart(CPUMIPSState *env, target_ulong arg1)
{
    env->active_tc.PC = arg1;
    env->active_tc.CP0_TCStatus &= ~(1 << CP0TCSt_TDS);
    env->lladdr = 0ULL;
    /* MIPS16 not implemented. */
}

void helper_mttc0_tcrestart(CPUMIPSState *env, target_ulong arg1)
{
    int other_tc = env->CP0_VPEControl & (0xff << CP0VPECo_TargTC);
    CPUMIPSState *other = mips_cpu_map_tc(env, &other_tc);

    if (other_tc == other->current_tc) {
        other->active_tc.PC = arg1;
        other->active_tc.CP0_TCStatus &= ~(1 << CP0TCSt_TDS);
        other->lladdr = 0ULL;
        /* MIPS16 not implemented. */
    } else {
        other->tcs[other_tc].PC = arg1;
        other->tcs[other_tc].CP0_TCStatus &= ~(1 << CP0TCSt_TDS);
        other->lladdr = 0ULL;
        /* MIPS16 not implemented. */
    }
}

void helper_mtc0_tchalt(CPUMIPSState *env, target_ulong arg1)
{
    MIPSCPU *cpu = mips_env_get_cpu(env);

    env->active_tc.CP0_TCHalt = arg1 & 0x1;

    // TODO: Halt TC / Restart (if allocated+active) TC.
    if (env->active_tc.CP0_TCHalt & 1) {
        mips_tc_sleep(cpu, env->current_tc);
    } else {
        mips_tc_wake(cpu, env->current_tc);
    }
}

void helper_mttc0_tchalt(CPUMIPSState *env, target_ulong arg1)
{
    int other_tc = env->CP0_VPEControl & (0xff << CP0VPECo_TargTC);
    CPUMIPSState *other = mips_cpu_map_tc(env, &other_tc);
    MIPSCPU *other_cpu = mips_env_get_cpu(other);

    // TODO: Halt TC / Restart (if allocated+active) TC.

    if (other_tc == other->current_tc)
        other->active_tc.CP0_TCHalt = arg1;
    else
        other->tcs[other_tc].CP0_TCHalt = arg1;

    if (arg1 & 1) {
        mips_tc_sleep(other_cpu, other_tc);
    } else {
        mips_tc_wake(other_cpu, other_tc);
    }
}

void helper_mtc0_tccontext(CPUMIPSState *env, target_ulong arg1)
{
    env->active_tc.CP0_TCContext = arg1;
}

void helper_mttc0_tccontext(CPUMIPSState *env, target_ulong arg1)
{
    int other_tc = env->CP0_VPEControl & (0xff << CP0VPECo_TargTC);
    CPUMIPSState *other = mips_cpu_map_tc(env, &other_tc);

    if (other_tc == other->current_tc)
        other->active_tc.CP0_TCContext = arg1;
    else
        other->tcs[other_tc].CP0_TCContext = arg1;
}

void helper_mtc0_tcschedule(CPUMIPSState *env, target_ulong arg1)
{
    env->active_tc.CP0_TCSchedule = arg1;
}

void helper_mttc0_tcschedule(CPUMIPSState *env, target_ulong arg1)
{
    int other_tc = env->CP0_VPEControl & (0xff << CP0VPECo_TargTC);
    CPUMIPSState *other = mips_cpu_map_tc(env, &other_tc);

    if (other_tc == other->current_tc)
        other->active_tc.CP0_TCSchedule = arg1;
    else
        other->tcs[other_tc].CP0_TCSchedule = arg1;
}

void helper_mtc0_tcschefback(CPUMIPSState *env, target_ulong arg1)
{
    env->active_tc.CP0_TCScheFBack = arg1;
}

void helper_mttc0_tcschefback(CPUMIPSState *env, target_ulong arg1)
{
    int other_tc = env->CP0_VPEControl & (0xff << CP0VPECo_TargTC);
    CPUMIPSState *other = mips_cpu_map_tc(env, &other_tc);

    if (other_tc == other->current_tc)
        other->active_tc.CP0_TCScheFBack = arg1;
    else
        other->tcs[other_tc].CP0_TCScheFBack = arg1;
}

void helper_mtc0_entrylo1(CPUMIPSState *env, target_ulong arg1)
{
    /* 1k pages not implemented */
    target_ulong rxi = arg1 & (env->CP0_PageGrain & (3u << CP0PG_XIE));
    env->CP0_EntryLo1 = (arg1 & MTC0_ENTRYLO_MASK(env))
                        | (rxi << (CP0EnLo_XI - 30));
}

#if defined(TARGET_MIPS64)
void helper_dmtc0_entrylo1(CPUMIPSState *env, uint64_t arg1)
{
    uint64_t rxi = arg1 & ((env->CP0_PageGrain & (3ull << CP0PG_XIE)) << 32);
    env->CP0_EntryLo1 = (arg1 & DMTC0_ENTRYLO_MASK(env)) | rxi;
}
#endif

void helper_mtc0_context(CPUMIPSState *env, target_ulong arg1)
{
    env->CP0_Context = (env->CP0_Context & 0x007FFFFF) | (arg1 & ~0x007FFFFF);
}

void helper_mtc0_pagemask(CPUMIPSState *env, target_ulong arg1)
{
    uint64_t mask = arg1 >> (TARGET_PAGE_BITS + 1);
    if (!(env->insn_flags & ISA_MIPS32R6) || (arg1 == ~0) ||
        (mask == 0x0000 || mask == 0x0003 || mask == 0x000F ||
         mask == 0x003F || mask == 0x00FF || mask == 0x03FF ||
         mask == 0x0FFF || mask == 0x3FFF || mask == 0xFFFF)) {
        env->CP0_PageMask = arg1 & (0x1FFFFFFF & (TARGET_PAGE_MASK << 1));
    }
}

void helper_mtc0_pagegrain(CPUMIPSState *env, target_ulong arg1)
{
    /* SmartMIPS not implemented */
    /* 1k pages not implemented */
    env->CP0_PageGrain = (arg1 & env->CP0_PageGrain_rw_bitmask) |
                         (env->CP0_PageGrain & ~env->CP0_PageGrain_rw_bitmask);
    compute_hflags(env);
    restore_pamask(env);
}

void helper_mtc0_wired(CPUMIPSState *env, target_ulong arg1)
{
    if (env->insn_flags & ISA_MIPS32R6) {
        if (arg1 < env->tlb->nb_tlb) {
            env->CP0_Wired = arg1;
        }
    } else {
        env->CP0_Wired = arg1 % env->tlb->nb_tlb;
    }
}

void helper_mtc0_srsconf0(CPUMIPSState *env, target_ulong arg1)
{
    env->CP0_SRSConf0 |= arg1 & env->CP0_SRSConf0_rw_bitmask;
}

void helper_mtc0_srsconf1(CPUMIPSState *env, target_ulong arg1)
{
    env->CP0_SRSConf1 |= arg1 & env->CP0_SRSConf1_rw_bitmask;
}

void helper_mtc0_srsconf2(CPUMIPSState *env, target_ulong arg1)
{
    env->CP0_SRSConf2 |= arg1 & env->CP0_SRSConf2_rw_bitmask;
}

void helper_mtc0_srsconf3(CPUMIPSState *env, target_ulong arg1)
{
    env->CP0_SRSConf3 |= arg1 & env->CP0_SRSConf3_rw_bitmask;
}

void helper_mtc0_srsconf4(CPUMIPSState *env, target_ulong arg1)
{
    env->CP0_SRSConf4 |= arg1 & env->CP0_SRSConf4_rw_bitmask;
}

void helper_mtc0_hwrena(CPUMIPSState *env, target_ulong arg1)
{
    uint32_t mask = 0x0000000F;

    if ((env->CP0_Config1 & (1 << CP0C1_PC)) &&
        (env->insn_flags & ISA_MIPS32R6)) {
        mask |= (1 << 4);
    }
    if (env->insn_flags & ISA_MIPS32R6) {
        mask |= (1 << 5);
    }
    if (env->CP0_Config3 & (1 << CP0C3_ULRI)) {
        mask |= (1 << 29);

        if (arg1 & (1 << 29)) {
            env->hflags |= MIPS_HFLAG_HWRENA_ULR;
        } else {
            env->hflags &= ~MIPS_HFLAG_HWRENA_ULR;
        }
    }

    env->CP0_HWREna = arg1 & mask;
}

void helper_mtc0_count(CPUMIPSState *env, target_ulong arg1)
{
    cpu_mips_store_count(env, arg1);
}

void helper_mtc0_entryhi(CPUMIPSState *env, target_ulong arg1)
{
    target_ulong old, val, mask;
    mask = (TARGET_PAGE_MASK << 1) | env->CP0_EntryHi_ASID_mask;
    if (((env->CP0_Config4 >> CP0C4_IE) & 0x3) >= 2) {
        mask |= 1 << CP0EnHi_EHINV;
    }

    /* 1k pages not implemented */
#if defined(TARGET_MIPS64)
    if (env->insn_flags & ISA_MIPS32R6) {
        int entryhi_r = extract64(arg1, 62, 2);
        int config0_at = extract32(env->CP0_Config0, 13, 2);
        bool no_supervisor = (env->CP0_Status_rw_bitmask & 0x8) == 0;
        if ((entryhi_r == 2) ||
            (entryhi_r == 1 && (no_supervisor || config0_at == 1))) {
            /* skip EntryHi.R field if new value is reserved */
            mask &= ~(0x3ull << 62);
        }
    }
    mask &= env->SEGMask;
#endif
    old = env->CP0_EntryHi;
    val = (arg1 & mask) | (old & ~mask);
    env->CP0_EntryHi = val;
    if (env->CP0_Config3 & (1 << CP0C3_MT)) {
        sync_c0_entryhi(env, env->current_tc);
    }
    /* If the ASID changes, flush qemu's TLB.  */
    if ((old & env->CP0_EntryHi_ASID_mask) !=
        (val & env->CP0_EntryHi_ASID_mask)) {
        cpu_mips_tlb_flush(env, 1);
    }
}

void helper_mttc0_entryhi(CPUMIPSState *env, target_ulong arg1)
{
    int other_tc = env->CP0_VPEControl & (0xff << CP0VPECo_TargTC);
    CPUMIPSState *other = mips_cpu_map_tc(env, &other_tc);

    other->CP0_EntryHi = arg1;
    sync_c0_entryhi(other, other_tc);
}

void helper_mtc0_compare(CPUMIPSState *env, target_ulong arg1)
{
    cpu_mips_store_compare(env, arg1);
}

void helper_mtc0_status(CPUMIPSState *env, target_ulong arg1)
{
    MIPSCPU *cpu = mips_env_get_cpu(env);
    uint32_t val, old;
<<<<<<< HEAD
    uint32_t mask = env->CP0_Status_rw_bitmask;

    if (env->insn_flags & ISA_MIPS32R6) {
        bool has_supervisor = extract32(mask, CP0St_KSU, 2) == 0x3;

        if (has_supervisor && extract32(arg1, CP0St_KSU, 2) == 0x3) {
            mask &= ~(3 << CP0St_KSU);
        }
        mask &= ~(((1 << CP0St_SR) | (1 << CP0St_NMI)) & arg1);
    }
=======
>>>>>>> b01ff82c

    old = env->CP0_Status;
    cpu_mips_store_status(env, arg1);
    val = env->CP0_Status;

    if (qemu_loglevel_mask(CPU_LOG_EXEC)) {
        qemu_log("Status %08x (%08x) => %08x (%08x) Cause %08x",
                old, old & env->CP0_Cause & CP0Ca_IP_mask,
                val, val & env->CP0_Cause & CP0Ca_IP_mask,
                env->CP0_Cause);
        switch (env->hflags & MIPS_HFLAG_KSU) {
        case MIPS_HFLAG_UM: qemu_log(", UM\n"); break;
        case MIPS_HFLAG_SM: qemu_log(", SM\n"); break;
        case MIPS_HFLAG_KM: qemu_log("\n"); break;
        default:
            cpu_abort(CPU(cpu), "Invalid MMU mode!\n");
            break;
        }
    }
}

void helper_mttc0_status(CPUMIPSState *env, target_ulong arg1)
{
    int other_tc = env->CP0_VPEControl & (0xff << CP0VPECo_TargTC);
    uint32_t mask = env->CP0_Status_rw_bitmask & ~0xf1000018;
    CPUMIPSState *other = mips_cpu_map_tc(env, &other_tc);

    other->CP0_Status = (other->CP0_Status & ~mask) | (arg1 & mask);
    sync_c0_status(env, other, other_tc);
}

void helper_mtc0_intctl(CPUMIPSState *env, target_ulong arg1)
{
    env->CP0_IntCtl = (env->CP0_IntCtl & ~0x000003e0) | (arg1 & 0x000003e0);
}

void helper_mtc0_srsctl(CPUMIPSState *env, target_ulong arg1)
{
    uint32_t mask = (0xf << CP0SRSCtl_ESS) | (0xf << CP0SRSCtl_PSS);
    env->CP0_SRSCtl = (env->CP0_SRSCtl & ~mask) | (arg1 & mask);
}

void helper_mtc0_cause(CPUMIPSState *env, target_ulong arg1)
{
    cpu_mips_store_cause(env, arg1);
}

void helper_mttc0_cause(CPUMIPSState *env, target_ulong arg1)
{
    int other_tc = env->CP0_VPEControl & (0xff << CP0VPECo_TargTC);
    CPUMIPSState *other = mips_cpu_map_tc(env, &other_tc);

    cpu_mips_store_cause(other, arg1);
}

target_ulong helper_mftc0_epc(CPUMIPSState *env)
{
    int other_tc = env->CP0_VPEControl & (0xff << CP0VPECo_TargTC);
    CPUMIPSState *other = mips_cpu_map_tc(env, &other_tc);

    return other->CP0_EPC;
}

target_ulong helper_mftc0_ebase(CPUMIPSState *env)
{
    int other_tc = env->CP0_VPEControl & (0xff << CP0VPECo_TargTC);
    CPUMIPSState *other = mips_cpu_map_tc(env, &other_tc);

    return other->CP0_EBase;
}

void helper_mtc0_ebase(CPUMIPSState *env, target_ulong arg1)
{
    env->CP0_EBase = (env->CP0_EBase & ~0x3FFFF000) | (arg1 & 0x3FFFF000);
}

void helper_mttc0_ebase(CPUMIPSState *env, target_ulong arg1)
{
    int other_tc = env->CP0_VPEControl & (0xff << CP0VPECo_TargTC);
    CPUMIPSState *other = mips_cpu_map_tc(env, &other_tc);
    other->CP0_EBase = (other->CP0_EBase & ~0x3FFFF000) | (arg1 & 0x3FFFF000);
}

target_ulong helper_mftc0_configx(CPUMIPSState *env, target_ulong idx)
{
    int other_tc = env->CP0_VPEControl & (0xff << CP0VPECo_TargTC);
    CPUMIPSState *other = mips_cpu_map_tc(env, &other_tc);

    switch (idx) {
    case 0: return other->CP0_Config0;
    case 1: return other->CP0_Config1;
    case 2: return other->CP0_Config2;
    case 3: return other->CP0_Config3;
    /* 4 and 5 are reserved.  */
    case 6: return other->CP0_Config6;
    case 7: return other->CP0_Config7;
    default:
        break;
    }
    return 0;
}

void helper_mtc0_config0(CPUMIPSState *env, target_ulong arg1)
{
    env->CP0_Config0 = (env->CP0_Config0 & 0x81FFFFF8) | (arg1 & 0x00000007);
}

void helper_mtc0_config2(CPUMIPSState *env, target_ulong arg1)
{
    /* tertiary/secondary caches not implemented */
    env->CP0_Config2 = (env->CP0_Config2 & 0x8FFF0FFF);
}

void helper_mtc0_config3(CPUMIPSState *env, target_ulong arg1)
{
    if (env->insn_flags & ASE_MICROMIPS) {
        env->CP0_Config3 = (env->CP0_Config3 & ~(1 << CP0C3_ISA_ON_EXC)) |
                           (arg1 & (1 << CP0C3_ISA_ON_EXC));
    }
}

void helper_mtc0_config4(CPUMIPSState *env, target_ulong arg1)
{
    env->CP0_Config4 = (env->CP0_Config4 & (~env->CP0_Config4_rw_bitmask)) |
                       (arg1 & env->CP0_Config4_rw_bitmask);
}

void helper_mtc0_config5(CPUMIPSState *env, target_ulong arg1)
{
    env->CP0_Config5 = (env->CP0_Config5 & (~env->CP0_Config5_rw_bitmask)) |
                       (arg1 & env->CP0_Config5_rw_bitmask);
    compute_hflags(env);
}

void helper_mtc0_lladdr(CPUMIPSState *env, target_ulong arg1)
{
    target_long mask = env->CP0_LLAddr_rw_bitmask;
    arg1 = arg1 << env->CP0_LLAddr_shift;
    env->lladdr = (env->lladdr & ~mask) | (arg1 & mask);
}

#define MTC0_MAAR_MASK(env) \
        ((0x1ULL << 63) | ((env->PAMask >> 4) & ~0xFFFull) | 0x3)

void helper_mtc0_maar(CPUMIPSState *env, target_ulong arg1)
{
    env->CP0_MAAR[env->CP0_MAARI] = arg1 & MTC0_MAAR_MASK(env);
}

void helper_mthc0_maar(CPUMIPSState *env, target_ulong arg1)
{
    env->CP0_MAAR[env->CP0_MAARI] =
        (((uint64_t) arg1 << 32) & MTC0_MAAR_MASK(env)) |
        (env->CP0_MAAR[env->CP0_MAARI] & 0x00000000ffffffffULL);
}

void helper_mtc0_maari(CPUMIPSState *env, target_ulong arg1)
{
    int index = arg1 & 0x3f;
    if (index == 0x3f) {
        /* Software may write all ones to INDEX to determine the
           maximum value supported. */
        env->CP0_MAARI = MIPS_MAAR_MAX - 1;
    } else if (index < MIPS_MAAR_MAX) {
        env->CP0_MAARI = index;
    }
    /* Other than the all ones, if the
       value written is not supported, then INDEX is unchanged
       from its previous value. */
}

void helper_mtc0_watchlo(CPUMIPSState *env, target_ulong arg1, uint32_t sel)
{
    /* Watch exceptions for instructions, data loads, data stores
       not implemented. */
    env->CP0_WatchLo[sel] = (arg1 & ~0x7);
}

void helper_mtc0_watchhi(CPUMIPSState *env, target_ulong arg1, uint32_t sel)
{
    int mask = 0x40000FF8 | (env->CP0_EntryHi_ASID_mask << CP0WH_ASID);
    env->CP0_WatchHi[sel] = arg1 & mask;
    env->CP0_WatchHi[sel] &= ~(env->CP0_WatchHi[sel] & arg1 & 0x7);
}

void helper_mtc0_xcontext(CPUMIPSState *env, target_ulong arg1)
{
    target_ulong mask = (1ULL << (env->SEGBITS - 7)) - 1;
    env->CP0_XContext = (env->CP0_XContext & mask) | (arg1 & ~mask);
}

void helper_mtc0_framemask(CPUMIPSState *env, target_ulong arg1)
{
    env->CP0_Framemask = arg1; /* XXX */
}

void helper_mtc0_debug(CPUMIPSState *env, target_ulong arg1)
{
    env->CP0_Debug = (env->CP0_Debug & 0x8C03FC1F) | (arg1 & 0x13300120);
    if (arg1 & (1 << CP0DB_DM))
        env->hflags |= MIPS_HFLAG_DM;
    else
        env->hflags &= ~MIPS_HFLAG_DM;
}

void helper_mttc0_debug(CPUMIPSState *env, target_ulong arg1)
{
    int other_tc = env->CP0_VPEControl & (0xff << CP0VPECo_TargTC);
    uint32_t val = arg1 & ((1 << CP0DB_SSt) | (1 << CP0DB_Halt));
    CPUMIPSState *other = mips_cpu_map_tc(env, &other_tc);

    /* XXX: Might be wrong, check with EJTAG spec. */
    if (other_tc == other->current_tc)
        other->active_tc.CP0_Debug_tcstatus = val;
    else
        other->tcs[other_tc].CP0_Debug_tcstatus = val;
    other->CP0_Debug = (other->CP0_Debug &
                     ((1 << CP0DB_SSt) | (1 << CP0DB_Halt))) |
                     (arg1 & ~((1 << CP0DB_SSt) | (1 << CP0DB_Halt)));
}

void helper_mtc0_performance0(CPUMIPSState *env, target_ulong arg1)
{
    env->CP0_Performance0 = arg1 & 0x000007ff;
}

void helper_mtc0_errctl(CPUMIPSState *env, target_ulong arg1)
{
    int32_t wst = arg1 & (1 << CP0EC_WST);
    int32_t spr = arg1 & (1 << CP0EC_SPR);
    int32_t itc = env->itc_tag ? (arg1 & (1 << CP0EC_ITC)) : 0;

    env->CP0_ErrCtl = wst | spr | itc;

    if (itc && !wst && !spr) {
        env->hflags |= MIPS_HFLAG_ITC_CACHE;
    } else {
        env->hflags &= ~MIPS_HFLAG_ITC_CACHE;
    }
}

void helper_mtc0_taglo(CPUMIPSState *env, target_ulong arg1)
{
    if (env->hflags & MIPS_HFLAG_ITC_CACHE) {
        /* If CACHE instruction is configured for ITC tags then make all
           CP0.TagLo bits writable. The actual write to ITC Configuration
           Tag will take care of the read-only bits. */
        env->CP0_TagLo = arg1;
    } else {
        env->CP0_TagLo = arg1 & 0xFFFFFCF6;
    }
}

void helper_mtc0_datalo(CPUMIPSState *env, target_ulong arg1)
{
    env->CP0_DataLo = arg1; /* XXX */
}

void helper_mtc0_taghi(CPUMIPSState *env, target_ulong arg1)
{
    env->CP0_TagHi = arg1; /* XXX */
}

void helper_mtc0_datahi(CPUMIPSState *env, target_ulong arg1)
{
    env->CP0_DataHi = arg1; /* XXX */
}

/* MIPS MT functions */
target_ulong helper_mftgpr(CPUMIPSState *env, uint32_t sel)
{
    int other_tc = env->CP0_VPEControl & (0xff << CP0VPECo_TargTC);
    CPUMIPSState *other = mips_cpu_map_tc(env, &other_tc);

    if (other_tc == other->current_tc)
        return other->active_tc.gpr[sel];
    else
        return other->tcs[other_tc].gpr[sel];
}

target_ulong helper_mftlo(CPUMIPSState *env, uint32_t sel)
{
    int other_tc = env->CP0_VPEControl & (0xff << CP0VPECo_TargTC);
    CPUMIPSState *other = mips_cpu_map_tc(env, &other_tc);

    if (other_tc == other->current_tc)
        return other->active_tc.LO[sel];
    else
        return other->tcs[other_tc].LO[sel];
}

target_ulong helper_mfthi(CPUMIPSState *env, uint32_t sel)
{
    int other_tc = env->CP0_VPEControl & (0xff << CP0VPECo_TargTC);
    CPUMIPSState *other = mips_cpu_map_tc(env, &other_tc);

    if (other_tc == other->current_tc)
        return other->active_tc.HI[sel];
    else
        return other->tcs[other_tc].HI[sel];
}

target_ulong helper_mftacx(CPUMIPSState *env, uint32_t sel)
{
    int other_tc = env->CP0_VPEControl & (0xff << CP0VPECo_TargTC);
    CPUMIPSState *other = mips_cpu_map_tc(env, &other_tc);

    if (other_tc == other->current_tc)
        return other->active_tc.ACX[sel];
    else
        return other->tcs[other_tc].ACX[sel];
}

target_ulong helper_mftdsp(CPUMIPSState *env)
{
    int other_tc = env->CP0_VPEControl & (0xff << CP0VPECo_TargTC);
    CPUMIPSState *other = mips_cpu_map_tc(env, &other_tc);

    if (other_tc == other->current_tc)
        return other->active_tc.DSPControl;
    else
        return other->tcs[other_tc].DSPControl;
}

void helper_mttgpr(CPUMIPSState *env, target_ulong arg1, uint32_t sel)
{
    int other_tc = env->CP0_VPEControl & (0xff << CP0VPECo_TargTC);
    CPUMIPSState *other = mips_cpu_map_tc(env, &other_tc);

    if (other_tc == other->current_tc)
        other->active_tc.gpr[sel] = arg1;
    else
        other->tcs[other_tc].gpr[sel] = arg1;
}

void helper_mttlo(CPUMIPSState *env, target_ulong arg1, uint32_t sel)
{
    int other_tc = env->CP0_VPEControl & (0xff << CP0VPECo_TargTC);
    CPUMIPSState *other = mips_cpu_map_tc(env, &other_tc);

    if (other_tc == other->current_tc)
        other->active_tc.LO[sel] = arg1;
    else
        other->tcs[other_tc].LO[sel] = arg1;
}

void helper_mtthi(CPUMIPSState *env, target_ulong arg1, uint32_t sel)
{
    int other_tc = env->CP0_VPEControl & (0xff << CP0VPECo_TargTC);
    CPUMIPSState *other = mips_cpu_map_tc(env, &other_tc);

    if (other_tc == other->current_tc)
        other->active_tc.HI[sel] = arg1;
    else
        other->tcs[other_tc].HI[sel] = arg1;
}

void helper_mttacx(CPUMIPSState *env, target_ulong arg1, uint32_t sel)
{
    int other_tc = env->CP0_VPEControl & (0xff << CP0VPECo_TargTC);
    CPUMIPSState *other = mips_cpu_map_tc(env, &other_tc);

    if (other_tc == other->current_tc)
        other->active_tc.ACX[sel] = arg1;
    else
        other->tcs[other_tc].ACX[sel] = arg1;
}

void helper_mttdsp(CPUMIPSState *env, target_ulong arg1)
{
    int other_tc = env->CP0_VPEControl & (0xff << CP0VPECo_TargTC);
    CPUMIPSState *other = mips_cpu_map_tc(env, &other_tc);

    if (other_tc == other->current_tc)
        other->active_tc.DSPControl = arg1;
    else
        other->tcs[other_tc].DSPControl = arg1;
}

/* MIPS MT functions */
target_ulong helper_dmt(void)
{
    // TODO
     return 0;
}

target_ulong helper_emt(void)
{
    // TODO
    return 0;
}

target_ulong helper_dvpe(CPUMIPSState *env)
{
    CPUState *other_cs = first_cpu;
    target_ulong prev = env->mvp->CP0_MVPControl;

    CPU_FOREACH(other_cs) {
        MIPSCPU *other_cpu = MIPS_CPU(other_cs);
        /* Turn off all VPEs except the one executing the dvpe.  */
        if (&other_cpu->env != env) {
            other_cpu->env.mvp->CP0_MVPControl &= ~(1 << CP0MVPCo_EVP);
            mips_vpe_sleep(other_cpu);
        }
    }
    return prev;
}

target_ulong helper_evpe(CPUMIPSState *env)
{
    CPUState *other_cs = first_cpu;
    target_ulong prev = env->mvp->CP0_MVPControl;

    CPU_FOREACH(other_cs) {
        MIPSCPU *other_cpu = MIPS_CPU(other_cs);

        if (&other_cpu->env != env
            /* If the VPE is WFI, don't disturb its sleep.  */
            && !mips_vpe_is_wfi(other_cpu)) {
            /* Enable the VPE.  */
            other_cpu->env.mvp->CP0_MVPControl |= (1 << CP0MVPCo_EVP);
            mips_vpe_wake(other_cpu); /* And wake it up.  */
        }
    }
    return prev;
}
#endif /* !CONFIG_USER_ONLY */

void helper_fork(target_ulong arg1, target_ulong arg2)
{
    // arg1 = rt, arg2 = rs
    // TODO: store to TC register
}

target_ulong helper_yield(CPUMIPSState *env, target_ulong arg)
{
    target_long arg1 = arg;

    if (arg1 < 0) {
        /* No scheduling policy implemented. */
        if (arg1 != -2) {
            if (env->CP0_VPEControl & (1 << CP0VPECo_YSI) &&
                env->active_tc.CP0_TCStatus & (1 << CP0TCSt_DT)) {
                env->CP0_VPEControl &= ~(0x7 << CP0VPECo_EXCPT);
                env->CP0_VPEControl |= 4 << CP0VPECo_EXCPT;
                do_raise_exception(env, EXCP_THREAD, GETPC());
            }
        }
    } else if (arg1 == 0) {
        if (0 /* TODO: TC underflow */) {
            env->CP0_VPEControl &= ~(0x7 << CP0VPECo_EXCPT);
            do_raise_exception(env, EXCP_THREAD, GETPC());
        } else {
            // TODO: Deallocate TC
        }
    } else if (arg1 > 0) {
        /* Yield qualifier inputs not implemented. */
        env->CP0_VPEControl &= ~(0x7 << CP0VPECo_EXCPT);
        env->CP0_VPEControl |= 2 << CP0VPECo_EXCPT;
        do_raise_exception(env, EXCP_THREAD, GETPC());
    }
    return env->CP0_YQMask;
}

/* R6 Multi-threading */
#ifndef CONFIG_USER_ONLY
target_ulong helper_dvp(CPUMIPSState *env)
{
    CPUState *other_cs = first_cpu;
    target_ulong prev = env->CP0_VPControl;

    if (!((env->CP0_VPControl >> CP0VPCtl_DIS) & 1)) {
        CPU_FOREACH(other_cs) {
            MIPSCPU *other_cpu = MIPS_CPU(other_cs);
            /* Turn off all VPs except the one executing the dvp. */
            if (&other_cpu->env != env) {
                mips_vpe_sleep(other_cpu);
            }
        }
        env->CP0_VPControl |= (1 << CP0VPCtl_DIS);
    }
    return prev;
}

target_ulong helper_evp(CPUMIPSState *env)
{
    CPUState *other_cs = first_cpu;
    target_ulong prev = env->CP0_VPControl;

    if ((env->CP0_VPControl >> CP0VPCtl_DIS) & 1) {
        CPU_FOREACH(other_cs) {
            MIPSCPU *other_cpu = MIPS_CPU(other_cs);
            if ((&other_cpu->env != env) && !mips_vp_is_wfi(other_cpu)) {
                /* If the VP is WFI, don't disturb its sleep.
                 * Otherwise, wake it up. */
                mips_vpe_wake(other_cpu);
            }
        }
        env->CP0_VPControl &= ~(1 << CP0VPCtl_DIS);
    }
    return prev;
}
#endif /* !CONFIG_USER_ONLY */

#ifndef CONFIG_USER_ONLY
/* TLB management */
static void r4k_mips_tlb_flush_extra (CPUMIPSState *env, int first)
{
    /* Discard entries from env->tlb[first] onwards.  */
    while (env->tlb->tlb_in_use > first) {
        r4k_invalidate_tlb(env, --env->tlb->tlb_in_use, 0);
    }
}

static inline uint64_t get_tlb_pfn_from_entrylo(uint64_t entrylo)
{
#if defined(TARGET_MIPS64)
    return extract64(entrylo, 6, 54);
#else
    return extract64(entrylo, 6, 24) | /* PFN */
           (extract64(entrylo, 32, 32) << 24); /* PFNX */
#endif
}

static void r4k_fill_tlb(CPUMIPSState *env, int idx)
{
    r4k_tlb_t *tlb;

    /* XXX: detect conflicting TLBs and raise a MCHECK exception when needed */
    tlb = &env->tlb->mmu.r4k.tlb[idx];
    if (env->CP0_EntryHi & (1 << CP0EnHi_EHINV)) {
        tlb->EHINV = 1;
        return;
    }
    tlb->EHINV = 0;
    tlb->VPN = env->CP0_EntryHi & (TARGET_PAGE_MASK << 1);
#if defined(TARGET_MIPS64)
    tlb->VPN &= env->SEGMask;
#endif
    tlb->ASID = env->CP0_EntryHi & env->CP0_EntryHi_ASID_mask;
    tlb->PageMask = env->CP0_PageMask;
    tlb->G = env->CP0_EntryLo0 & env->CP0_EntryLo1 & 1;
    tlb->V0 = (env->CP0_EntryLo0 & 2) != 0;
    tlb->D0 = (env->CP0_EntryLo0 & 4) != 0;
    tlb->C0 = (env->CP0_EntryLo0 >> 3) & 0x7;
    tlb->XI0 = (env->CP0_EntryLo0 >> CP0EnLo_XI) & 1;
    tlb->RI0 = (env->CP0_EntryLo0 >> CP0EnLo_RI) & 1;
    tlb->PFN[0] = get_tlb_pfn_from_entrylo(env->CP0_EntryLo0) << 12;
    tlb->V1 = (env->CP0_EntryLo1 & 2) != 0;
    tlb->D1 = (env->CP0_EntryLo1 & 4) != 0;
    tlb->C1 = (env->CP0_EntryLo1 >> 3) & 0x7;
    tlb->XI1 = (env->CP0_EntryLo1 >> CP0EnLo_XI) & 1;
    tlb->RI1 = (env->CP0_EntryLo1 >> CP0EnLo_RI) & 1;
    tlb->PFN[1] = get_tlb_pfn_from_entrylo(env->CP0_EntryLo1) << 12;
}

void r4k_helper_tlbinv(CPUMIPSState *env)
{
    int idx;
    r4k_tlb_t *tlb;
    uint16_t ASID = env->CP0_EntryHi & env->CP0_EntryHi_ASID_mask;

    for (idx = 0; idx < env->tlb->nb_tlb; idx++) {
        tlb = &env->tlb->mmu.r4k.tlb[idx];
        if (!tlb->G && tlb->ASID == ASID) {
            tlb->EHINV = 1;
        }
    }
    cpu_mips_tlb_flush(env, 1);
}

void r4k_helper_tlbinvf(CPUMIPSState *env)
{
    int idx;

    for (idx = 0; idx < env->tlb->nb_tlb; idx++) {
        env->tlb->mmu.r4k.tlb[idx].EHINV = 1;
    }
    cpu_mips_tlb_flush(env, 1);
}

void r4k_helper_tlbwi(CPUMIPSState *env)
{
    r4k_tlb_t *tlb;
    int idx;
    target_ulong VPN;
    uint16_t ASID;
    bool G, V0, D0, V1, D1;

    idx = (env->CP0_Index & ~0x80000000) % env->tlb->nb_tlb;
    tlb = &env->tlb->mmu.r4k.tlb[idx];
    VPN = env->CP0_EntryHi & (TARGET_PAGE_MASK << 1);
#if defined(TARGET_MIPS64)
    VPN &= env->SEGMask;
#endif
    ASID = env->CP0_EntryHi & env->CP0_EntryHi_ASID_mask;
    G = env->CP0_EntryLo0 & env->CP0_EntryLo1 & 1;
    V0 = (env->CP0_EntryLo0 & 2) != 0;
    D0 = (env->CP0_EntryLo0 & 4) != 0;
    V1 = (env->CP0_EntryLo1 & 2) != 0;
    D1 = (env->CP0_EntryLo1 & 4) != 0;

    /* Discard cached TLB entries, unless tlbwi is just upgrading access
       permissions on the current entry. */
    if (tlb->VPN != VPN || tlb->ASID != ASID || tlb->G != G ||
        (tlb->V0 && !V0) || (tlb->D0 && !D0) ||
        (tlb->V1 && !V1) || (tlb->D1 && !D1)) {
        r4k_mips_tlb_flush_extra(env, env->tlb->nb_tlb);
    }

    r4k_invalidate_tlb(env, idx, 0);
    r4k_fill_tlb(env, idx);
}

void r4k_helper_tlbwr(CPUMIPSState *env)
{
    int r = cpu_mips_get_random(env);

    r4k_invalidate_tlb(env, r, 1);
    r4k_fill_tlb(env, r);
}

void r4k_helper_tlbp(CPUMIPSState *env)
{
    r4k_tlb_t *tlb;
    target_ulong mask;
    target_ulong tag;
    target_ulong VPN;
    uint16_t ASID;
    int i;

    ASID = env->CP0_EntryHi & env->CP0_EntryHi_ASID_mask;
    for (i = 0; i < env->tlb->nb_tlb; i++) {
        tlb = &env->tlb->mmu.r4k.tlb[i];
        /* 1k pages are not supported. */
        mask = tlb->PageMask | ~(TARGET_PAGE_MASK << 1);
        tag = env->CP0_EntryHi & ~mask;
        VPN = tlb->VPN & ~mask;
#if defined(TARGET_MIPS64)
        tag &= env->SEGMask;
#endif
        /* Check ASID, virtual page number & size */
        if ((tlb->G == 1 || tlb->ASID == ASID) && VPN == tag && !tlb->EHINV) {
            /* TLB match */
            env->CP0_Index = i;
            break;
        }
    }
    if (i == env->tlb->nb_tlb) {
        /* No match.  Discard any shadow entries, if any of them match.  */
        for (i = env->tlb->nb_tlb; i < env->tlb->tlb_in_use; i++) {
            tlb = &env->tlb->mmu.r4k.tlb[i];
            /* 1k pages are not supported. */
            mask = tlb->PageMask | ~(TARGET_PAGE_MASK << 1);
            tag = env->CP0_EntryHi & ~mask;
            VPN = tlb->VPN & ~mask;
#if defined(TARGET_MIPS64)
            tag &= env->SEGMask;
#endif
            /* Check ASID, virtual page number & size */
            if ((tlb->G == 1 || tlb->ASID == ASID) && VPN == tag) {
                r4k_mips_tlb_flush_extra (env, i);
                break;
            }
        }

        env->CP0_Index |= 0x80000000;
    }
}

static inline uint64_t get_entrylo_pfn_from_tlb(uint64_t tlb_pfn)
{
#if defined(TARGET_MIPS64)
    return tlb_pfn << 6;
#else
    return (extract64(tlb_pfn, 0, 24) << 6) | /* PFN */
           (extract64(tlb_pfn, 24, 32) << 32); /* PFNX */
#endif
}

void r4k_helper_tlbr(CPUMIPSState *env)
{
    r4k_tlb_t *tlb;
    uint16_t ASID;
    int idx;

    ASID = env->CP0_EntryHi & env->CP0_EntryHi_ASID_mask;
    idx = (env->CP0_Index & ~0x80000000) % env->tlb->nb_tlb;
    tlb = &env->tlb->mmu.r4k.tlb[idx];

    /* If this will change the current ASID, flush qemu's TLB.  */
    if (ASID != tlb->ASID)
        cpu_mips_tlb_flush (env, 1);

    r4k_mips_tlb_flush_extra(env, env->tlb->nb_tlb);

    if (tlb->EHINV) {
        env->CP0_EntryHi = 1 << CP0EnHi_EHINV;
        env->CP0_PageMask = 0;
        env->CP0_EntryLo0 = 0;
        env->CP0_EntryLo1 = 0;
    } else {
        env->CP0_EntryHi = tlb->VPN | tlb->ASID;
        env->CP0_PageMask = tlb->PageMask;
        env->CP0_EntryLo0 = tlb->G | (tlb->V0 << 1) | (tlb->D0 << 2) |
                        ((uint64_t)tlb->RI0 << CP0EnLo_RI) |
                        ((uint64_t)tlb->XI0 << CP0EnLo_XI) | (tlb->C0 << 3) |
                        get_entrylo_pfn_from_tlb(tlb->PFN[0] >> 12);
        env->CP0_EntryLo1 = tlb->G | (tlb->V1 << 1) | (tlb->D1 << 2) |
                        ((uint64_t)tlb->RI1 << CP0EnLo_RI) |
                        ((uint64_t)tlb->XI1 << CP0EnLo_XI) | (tlb->C1 << 3) |
                        get_entrylo_pfn_from_tlb(tlb->PFN[1] >> 12);
    }
}

void helper_tlbwi(CPUMIPSState *env)
{
    env->tlb->helper_tlbwi(env);
}

void helper_tlbwr(CPUMIPSState *env)
{
    env->tlb->helper_tlbwr(env);
}

void helper_tlbp(CPUMIPSState *env)
{
    env->tlb->helper_tlbp(env);
}

void helper_tlbr(CPUMIPSState *env)
{
    env->tlb->helper_tlbr(env);
}

void helper_tlbinv(CPUMIPSState *env)
{
    env->tlb->helper_tlbinv(env);
}

void helper_tlbinvf(CPUMIPSState *env)
{
    env->tlb->helper_tlbinvf(env);
}

/* Specials */
target_ulong helper_di(CPUMIPSState *env)
{
    target_ulong t0 = env->CP0_Status;

    env->CP0_Status = t0 & ~(1 << CP0St_IE);
    return t0;
}

target_ulong helper_ei(CPUMIPSState *env)
{
    target_ulong t0 = env->CP0_Status;

    env->CP0_Status = t0 | (1 << CP0St_IE);
    return t0;
}

static void debug_pre_eret(CPUMIPSState *env)
{
    if (qemu_loglevel_mask(CPU_LOG_EXEC)) {
        qemu_log("ERET: PC " TARGET_FMT_lx " EPC " TARGET_FMT_lx,
                env->active_tc.PC, env->CP0_EPC);
        if (env->CP0_Status & (1 << CP0St_ERL))
            qemu_log(" ErrorEPC " TARGET_FMT_lx, env->CP0_ErrorEPC);
        if (env->hflags & MIPS_HFLAG_DM)
            qemu_log(" DEPC " TARGET_FMT_lx, env->CP0_DEPC);
        qemu_log("\n");
    }
}

static void debug_post_eret(CPUMIPSState *env)
{
    MIPSCPU *cpu = mips_env_get_cpu(env);

    if (qemu_loglevel_mask(CPU_LOG_EXEC)) {
        qemu_log("  =>  PC " TARGET_FMT_lx " EPC " TARGET_FMT_lx,
                env->active_tc.PC, env->CP0_EPC);
        if (env->CP0_Status & (1 << CP0St_ERL))
            qemu_log(" ErrorEPC " TARGET_FMT_lx, env->CP0_ErrorEPC);
        if (env->hflags & MIPS_HFLAG_DM)
            qemu_log(" DEPC " TARGET_FMT_lx, env->CP0_DEPC);
        switch (env->hflags & MIPS_HFLAG_KSU) {
        case MIPS_HFLAG_UM: qemu_log(", UM\n"); break;
        case MIPS_HFLAG_SM: qemu_log(", SM\n"); break;
        case MIPS_HFLAG_KM: qemu_log("\n"); break;
        default:
            cpu_abort(CPU(cpu), "Invalid MMU mode!\n");
            break;
        }
    }
}

static void set_pc(CPUMIPSState *env, target_ulong error_pc)
{
    env->active_tc.PC = error_pc & ~(target_ulong)1;
    if (error_pc & 1) {
        env->hflags |= MIPS_HFLAG_M16;
    } else {
        env->hflags &= ~(MIPS_HFLAG_M16);
    }
}

static inline void exception_return(CPUMIPSState *env)
{
    debug_pre_eret(env);
    if (env->CP0_Status & (1 << CP0St_ERL)) {
        set_pc(env, env->CP0_ErrorEPC);
        env->CP0_Status &= ~(1 << CP0St_ERL);
    } else {
        set_pc(env, env->CP0_EPC);
        env->CP0_Status &= ~(1 << CP0St_EXL);
    }
    compute_hflags(env);
    debug_post_eret(env);
}

void helper_eret(CPUMIPSState *env)
{
    exception_return(env);
    env->lladdr = 1;
}

void helper_eretnc(CPUMIPSState *env)
{
    exception_return(env);
}

void helper_deret(CPUMIPSState *env)
{
    debug_pre_eret(env);
    set_pc(env, env->CP0_DEPC);

    env->hflags &= ~MIPS_HFLAG_DM;
    compute_hflags(env);
    debug_post_eret(env);
}
#endif /* !CONFIG_USER_ONLY */

static inline void check_hwrena(CPUMIPSState *env, int reg, uintptr_t pc)
{
    if ((env->hflags & MIPS_HFLAG_CP0) || (env->CP0_HWREna & (1 << reg))) {
        return;
    }
    do_raise_exception(env, EXCP_RI, pc);
}

target_ulong helper_rdhwr_cpunum(CPUMIPSState *env)
{
    check_hwrena(env, 0, GETPC());
    return env->CP0_EBase & 0x3ff;
}

target_ulong helper_rdhwr_synci_step(CPUMIPSState *env)
{
    check_hwrena(env, 1, GETPC());
    return env->SYNCI_Step;
}

target_ulong helper_rdhwr_cc(CPUMIPSState *env)
{
<<<<<<< HEAD
    if ((env->hflags & MIPS_HFLAG_CP0) ||
        (env->CP0_HWREna & (1 << 2))) {
#ifdef CONFIG_USER_ONLY
        return env->CP0_Count;
#else
        return (int32_t)cpu_mips_get_count(env);
#endif
    } else {
         helper_raise_exception(env, EXCP_RI);
    }

    return 0;
=======
    check_hwrena(env, 2, GETPC());
#ifdef CONFIG_USER_ONLY
    return env->CP0_Count;
#else
    return (int32_t)cpu_mips_get_count(env);
#endif
>>>>>>> b01ff82c
}

target_ulong helper_rdhwr_ccres(CPUMIPSState *env)
{
    check_hwrena(env, 3, GETPC());
    return env->CCRes;
}

target_ulong helper_rdhwr_performance(CPUMIPSState *env)
{
    check_hwrena(env, 4, GETPC());
    return env->CP0_Performance0;
}

target_ulong helper_rdhwr_xnp(CPUMIPSState *env)
{
    check_hwrena(env, 5, GETPC());
    return (env->CP0_Config5 >> CP0C5_XNP) & 1;
}

void helper_pmon(CPUMIPSState *env, int function)
{
    function /= 2;
    switch (function) {
    case 2: /* TODO: char inbyte(int waitflag); */
        if (env->active_tc.gpr[4] == 0)
            env->active_tc.gpr[2] = -1;
        /* Fall through */
    case 11: /* TODO: char inbyte (void); */
        env->active_tc.gpr[2] = -1;
        break;
    case 3:
    case 12:
        printf("%c", (char)(env->active_tc.gpr[4] & 0xFF));
        break;
    case 17:
        break;
    case 158:
        {
            unsigned char *fmt = (void *)(uintptr_t)env->active_tc.gpr[4];
            printf("%s", fmt);
        }
        break;
    }
}

void helper_wait(CPUMIPSState *env)
{
    CPUState *cs = CPU(mips_env_get_cpu(env));

    cs->halted = 1;
    cpu_reset_interrupt(cs, CPU_INTERRUPT_WAKE);
    /* Last instruction in the block, PC was updated before
       - no need to recover PC and icount */
    raise_exception(env, EXCP_HLT);
}

#if !defined(CONFIG_USER_ONLY)

void mips_cpu_do_unaligned_access(CPUState *cs, vaddr addr,
                                  MMUAccessType access_type,
                                  int mmu_idx, uintptr_t retaddr,
                                  unsigned size)
{
    MIPSCPU *cpu = MIPS_CPU(cs);
    CPUMIPSState *env = &cpu->env;
    int error_code = 0;
    int excp;

    (void)size;

    env->CP0_BadVAddr = addr;

    if (access_type == MMU_DATA_STORE) {
        excp = EXCP_AdES;
    } else {
        excp = EXCP_AdEL;
        if (access_type == MMU_INST_FETCH) {
            error_code |= EXCP_INST_NOTAVAIL;
        }
    }

    do_raise_exception_err(env, excp, error_code, retaddr);
}

void tlb_fill(CPUState *cs, target_ulong addr, MMUAccessType access_type,
              int mmu_idx, uintptr_t retaddr)
{
    int ret;

    ret = mips_cpu_handle_mmu_fault(cs, addr, access_type, mmu_idx);
    if (ret) {
        MIPSCPU *cpu = MIPS_CPU(cs);
        CPUMIPSState *env = &cpu->env;

        do_raise_exception_err(env, cs->exception_index,
                               env->error_code, retaddr);
    }
}

void mips_cpu_unassigned_access(CPUState *cs, hwaddr addr,
                                bool is_write, bool is_exec, int unused,
                                unsigned size)
{
    MIPSCPU *cpu = MIPS_CPU(cs);
    CPUMIPSState *env = &cpu->env;

    /*
     * Raising an exception with KVM enabled will crash because it won't be from
     * the main execution loop so the longjmp won't have a matching setjmp.
     * Until we can trigger a bus error exception through KVM lets just ignore
     * the access.
     */
    if (kvm_enabled()) {
        return;
    }

    if (is_exec) {
        raise_exception(env, EXCP_IBE);
    } else {
        raise_exception(env, EXCP_DBE);
    }
}
#endif /* !CONFIG_USER_ONLY */

/* Complex FPU operations which may need stack space. */

#define FLOAT_TWO32 make_float32(1 << 30)
#define FLOAT_TWO64 make_float64(1ULL << 62)

#define FP_TO_INT32_OVERFLOW 0x7fffffff
#define FP_TO_INT64_OVERFLOW 0x7fffffffffffffffULL

/* convert MIPS rounding mode in FCR31 to IEEE library */
unsigned int ieee_rm[] = {
    float_round_nearest_even,
    float_round_to_zero,
    float_round_up,
    float_round_down
};

target_ulong helper_cfc1(CPUMIPSState *env, uint32_t reg)
{
    target_ulong arg1 = 0;

    switch (reg) {
    case 0:
        arg1 = (int32_t)env->active_fpu.fcr0;
        break;
    case 1:
        /* UFR Support - Read Status FR */
        if (env->active_fpu.fcr0 & (1 << FCR0_UFRP)) {
            if (env->CP0_Config5 & (1 << CP0C5_UFR)) {
                arg1 = (int32_t)
                       ((env->CP0_Status & (1  << CP0St_FR)) >> CP0St_FR);
            } else {
                do_raise_exception(env, EXCP_RI, GETPC());
            }
        }
        break;
    case 5:
        /* FRE Support - read Config5.FRE bit */
        if (env->active_fpu.fcr0 & (1 << FCR0_FREP)) {
            if (env->CP0_Config5 & (1 << CP0C5_UFE)) {
                arg1 = (env->CP0_Config5 >> CP0C5_FRE) & 1;
            } else {
                helper_raise_exception(env, EXCP_RI);
            }
        }
        break;
    case 5:
        /* FRE support - read Config5.FRE bit */
        if (env->active_fpu.fcr0 & (1 << FCR0_FREP)) {
            if (env->CP0_Config5 & (1 << CP0C5_UFE)) {
                arg1 = (env->CP0_Config5 >> CP0C5_FRE) & 1;
            } else {
                helper_raise_exception(env, EXCP_RI);
            }
        }
        break;
    case 25:
        arg1 = ((env->active_fpu.fcr31 >> 24) & 0xfe) | ((env->active_fpu.fcr31 >> 23) & 0x1);
        break;
    case 26:
        arg1 = env->active_fpu.fcr31 & 0x0003f07c;
        break;
    case 28:
        arg1 = (env->active_fpu.fcr31 & 0x00000f83) | ((env->active_fpu.fcr31 >> 22) & 0x4);
        break;
    default:
        arg1 = (int32_t)env->active_fpu.fcr31;
        break;
    }

    return arg1;
}

void helper_ctc1(CPUMIPSState *env, target_ulong arg1, uint32_t fs, uint32_t rt)
{
    switch (fs) {
    case 1:
        /* UFR Alias - Reset Status FR */
        if (!((env->active_fpu.fcr0 & (1 << FCR0_UFRP)) && (rt == 0))) {
            return;
        }
        if (env->CP0_Config5 & (1 << CP0C5_UFR)) {
            env->CP0_Status &= ~(1 << CP0St_FR);
            compute_hflags(env);
        } else {
            do_raise_exception(env, EXCP_RI, GETPC());
        }
        break;
    case 4:
        /* UNFR Alias - Set Status FR */
        if (!((env->active_fpu.fcr0 & (1 << FCR0_UFRP)) && (rt == 0))) {
            return;
        }
        if (env->CP0_Config5 & (1 << CP0C5_UFR)) {
            env->CP0_Status |= (1 << CP0St_FR);
            compute_hflags(env);
        } else {
            do_raise_exception(env, EXCP_RI, GETPC());
        }
        break;
    case 5:
        /* FRE Support - clear Config5.FRE bit */
        if (!((env->active_fpu.fcr0 & (1 << FCR0_FREP)) && (rt == 0))) {
            return;
        }
        if (env->CP0_Config5 & (1 << CP0C5_UFE)) {
            env->CP0_Config5 &= ~(1 << CP0C5_FRE);
            compute_hflags(env);
        } else {
            helper_raise_exception(env, EXCP_RI);
        }
        break;
    case 6:
        /* FRE Support - set Config5.FRE bit */
        if (!((env->active_fpu.fcr0 & (1 << FCR0_FREP)) && (rt == 0))) {
            return;
        }
        if (env->CP0_Config5 & (1 << CP0C5_UFE)) {
            env->CP0_Config5 |= (1 << CP0C5_FRE);
            compute_hflags(env);
        } else {
            helper_raise_exception(env, EXCP_RI);
        }
        break;
    case 5:
        /* FRE Support - clear Config5.FRE bit */
        if (!((env->active_fpu.fcr0 & (1 << FCR0_FREP)) && (rt == 0))) {
            return;
        }
        if (env->CP0_Config5 & (1 << CP0C5_UFE)) {
            env->CP0_Config5 &= ~(1 << CP0C5_FRE);
            compute_hflags(env);
        } else {
            helper_raise_exception(env, EXCP_RI);
        }
        break;
    case 6:
        /* FRE support - set Config5.FRE bit */
        if (!((env->active_fpu.fcr0 & (1 << FCR0_FREP)) && (rt == 0))) {
            return;
        }
        if (env->CP0_Config5 & (1 << CP0C5_UFE)) {
            env->CP0_Config5 |= (1 << CP0C5_FRE);
            compute_hflags(env);
        } else {
            helper_raise_exception(env, EXCP_RI);
        }
        break;
    case 25:
        if ((env->insn_flags & ISA_MIPS32R6) || (arg1 & 0xffffff00)) {
            return;
        }
        env->active_fpu.fcr31 = (env->active_fpu.fcr31 & 0x017fffff) | ((arg1 & 0xfe) << 24) |
                     ((arg1 & 0x1) << 23);
        break;
    case 26:
        if (arg1 & 0x007c0000)
            return;
        env->active_fpu.fcr31 = (env->active_fpu.fcr31 & 0xfffc0f83) | (arg1 & 0x0003f07c);
        break;
    case 28:
        if (arg1 & 0x007c0000)
            return;
        env->active_fpu.fcr31 = (env->active_fpu.fcr31 & 0xfefff07c) | (arg1 & 0x00000f83) |
                     ((arg1 & 0x4) << 22);
        break;
    case 31:
        env->active_fpu.fcr31 = (arg1 & env->active_fpu.fcr31_rw_bitmask) |
               (env->active_fpu.fcr31 & ~(env->active_fpu.fcr31_rw_bitmask));
        break;
    default:
        return;
    }
    restore_fp_status(env);
    set_float_exception_flags(0, &env->active_fpu.fp_status);
    if ((GET_FP_ENABLE(env->active_fpu.fcr31) | 0x20) & GET_FP_CAUSE(env->active_fpu.fcr31))
        do_raise_exception(env, EXCP_FPE, GETPC());
}

int ieee_ex_to_mips(int xcpt)
{
    int ret = 0;
    if (xcpt) {
        if (xcpt & float_flag_invalid) {
            ret |= FP_INVALID;
        }
        if (xcpt & float_flag_overflow) {
            ret |= FP_OVERFLOW;
        }
        if (xcpt & float_flag_underflow) {
            ret |= FP_UNDERFLOW;
        }
        if (xcpt & float_flag_divbyzero) {
            ret |= FP_DIV0;
        }
        if (xcpt & float_flag_inexact) {
            ret |= FP_INEXACT;
        }
    }
    return ret;
}

static inline void update_fcr31(CPUMIPSState *env, uintptr_t pc)
{
    int tmp = ieee_ex_to_mips(get_float_exception_flags(&env->active_fpu.fp_status));

    SET_FP_CAUSE(env->active_fpu.fcr31, tmp);

    if (tmp) {
        set_float_exception_flags(0, &env->active_fpu.fp_status);

        if (GET_FP_ENABLE(env->active_fpu.fcr31) & tmp) {
            do_raise_exception(env, EXCP_FPE, pc);
        } else {
            UPDATE_FP_FLAGS(env->active_fpu.fcr31, tmp);
        }
    }
}

/* Float support.
   Single precition routines have a "s" suffix, double precision a
   "d" suffix, 32bit integer "w", 64bit integer "l", paired single "ps",
   paired single lower "pl", paired single upper "pu".  */

/* unary operations, modifying fp status  */
uint64_t helper_float_sqrt_d(CPUMIPSState *env, uint64_t fdt0)
{
    fdt0 = float64_sqrt(fdt0, &env->active_fpu.fp_status);
    update_fcr31(env, GETPC());
    return fdt0;
}

uint32_t helper_float_sqrt_s(CPUMIPSState *env, uint32_t fst0)
{
    fst0 = float32_sqrt(fst0, &env->active_fpu.fp_status);
    update_fcr31(env, GETPC());
    return fst0;
}

uint64_t helper_float_cvtd_s(CPUMIPSState *env, uint32_t fst0)
{
    uint64_t fdt2;

    fdt2 = float32_to_float64(fst0, &env->active_fpu.fp_status);
    fdt2 = float64_maybe_silence_nan(fdt2, &env->active_fpu.fp_status);
    update_fcr31(env, GETPC());
    return fdt2;
}

uint64_t helper_float_cvtd_w(CPUMIPSState *env, uint32_t wt0)
{
    uint64_t fdt2;

    fdt2 = int32_to_float64(wt0, &env->active_fpu.fp_status);
    update_fcr31(env, GETPC());
    return fdt2;
}

uint64_t helper_float_cvtd_l(CPUMIPSState *env, uint64_t dt0)
{
    uint64_t fdt2;

    fdt2 = int64_to_float64(dt0, &env->active_fpu.fp_status);
    update_fcr31(env, GETPC());
    return fdt2;
}

uint64_t helper_float_cvt_l_d(CPUMIPSState *env, uint64_t fdt0)
{
    uint64_t dt2;

    dt2 = float64_to_int64(fdt0, &env->active_fpu.fp_status);
    if (get_float_exception_flags(&env->active_fpu.fp_status)
        & (float_flag_invalid | float_flag_overflow)) {
        dt2 = FP_TO_INT64_OVERFLOW;
    }
    update_fcr31(env, GETPC());
    return dt2;
}

uint64_t helper_float_cvt_l_s(CPUMIPSState *env, uint32_t fst0)
{
    uint64_t dt2;

    dt2 = float32_to_int64(fst0, &env->active_fpu.fp_status);
    if (get_float_exception_flags(&env->active_fpu.fp_status)
        & (float_flag_invalid | float_flag_overflow)) {
        dt2 = FP_TO_INT64_OVERFLOW;
    }
    update_fcr31(env, GETPC());
    return dt2;
}

uint64_t helper_float_cvtps_pw(CPUMIPSState *env, uint64_t dt0)
{
    uint32_t fst2;
    uint32_t fsth2;

    fst2 = int32_to_float32(dt0 & 0XFFFFFFFF, &env->active_fpu.fp_status);
    fsth2 = int32_to_float32(dt0 >> 32, &env->active_fpu.fp_status);
    update_fcr31(env, GETPC());
    return ((uint64_t)fsth2 << 32) | fst2;
}

uint64_t helper_float_cvtpw_ps(CPUMIPSState *env, uint64_t fdt0)
{
    uint32_t wt2;
    uint32_t wth2;
    int excp, excph;

    wt2 = float32_to_int32(fdt0 & 0XFFFFFFFF, &env->active_fpu.fp_status);
    excp = get_float_exception_flags(&env->active_fpu.fp_status);
    if (excp & (float_flag_overflow | float_flag_invalid)) {
        wt2 = FP_TO_INT32_OVERFLOW;
    }

    set_float_exception_flags(0, &env->active_fpu.fp_status);
    wth2 = float32_to_int32(fdt0 >> 32, &env->active_fpu.fp_status);
    excph = get_float_exception_flags(&env->active_fpu.fp_status);
    if (excph & (float_flag_overflow | float_flag_invalid)) {
        wth2 = FP_TO_INT32_OVERFLOW;
    }

    set_float_exception_flags(excp | excph, &env->active_fpu.fp_status);
    update_fcr31(env, GETPC());

    return ((uint64_t)wth2 << 32) | wt2;
}

uint32_t helper_float_cvts_d(CPUMIPSState *env, uint64_t fdt0)
{
    uint32_t fst2;

    fst2 = float64_to_float32(fdt0, &env->active_fpu.fp_status);
    fst2 = float32_maybe_silence_nan(fst2, &env->active_fpu.fp_status);
    update_fcr31(env, GETPC());
    return fst2;
}

uint32_t helper_float_cvts_w(CPUMIPSState *env, uint32_t wt0)
{
    uint32_t fst2;

    fst2 = int32_to_float32(wt0, &env->active_fpu.fp_status);
    update_fcr31(env, GETPC());
    return fst2;
}

uint32_t helper_float_cvts_l(CPUMIPSState *env, uint64_t dt0)
{
    uint32_t fst2;

    fst2 = int64_to_float32(dt0, &env->active_fpu.fp_status);
    update_fcr31(env, GETPC());
    return fst2;
}

uint32_t helper_float_cvts_pl(CPUMIPSState *env, uint32_t wt0)
{
    uint32_t wt2;

    wt2 = wt0;
    update_fcr31(env, GETPC());
    return wt2;
}

uint32_t helper_float_cvts_pu(CPUMIPSState *env, uint32_t wth0)
{
    uint32_t wt2;

    wt2 = wth0;
    update_fcr31(env, GETPC());
    return wt2;
}

uint32_t helper_float_cvt_w_s(CPUMIPSState *env, uint32_t fst0)
{
    uint32_t wt2;

    wt2 = float32_to_int32(fst0, &env->active_fpu.fp_status);
    if (get_float_exception_flags(&env->active_fpu.fp_status)
        & (float_flag_invalid | float_flag_overflow)) {
        wt2 = FP_TO_INT32_OVERFLOW;
    }
    update_fcr31(env, GETPC());
    return wt2;
}

uint32_t helper_float_cvt_w_d(CPUMIPSState *env, uint64_t fdt0)
{
    uint32_t wt2;

    wt2 = float64_to_int32(fdt0, &env->active_fpu.fp_status);
    if (get_float_exception_flags(&env->active_fpu.fp_status)
        & (float_flag_invalid | float_flag_overflow)) {
        wt2 = FP_TO_INT32_OVERFLOW;
    }
    update_fcr31(env, GETPC());
    return wt2;
}

uint64_t helper_float_round_l_d(CPUMIPSState *env, uint64_t fdt0)
{
    uint64_t dt2;

    set_float_rounding_mode(float_round_nearest_even, &env->active_fpu.fp_status);
    dt2 = float64_to_int64(fdt0, &env->active_fpu.fp_status);
    restore_rounding_mode(env);
    if (get_float_exception_flags(&env->active_fpu.fp_status)
        & (float_flag_invalid | float_flag_overflow)) {
        dt2 = FP_TO_INT64_OVERFLOW;
    }
    update_fcr31(env, GETPC());
    return dt2;
}

uint64_t helper_float_round_l_s(CPUMIPSState *env, uint32_t fst0)
{
    uint64_t dt2;

    set_float_rounding_mode(float_round_nearest_even, &env->active_fpu.fp_status);
    dt2 = float32_to_int64(fst0, &env->active_fpu.fp_status);
    restore_rounding_mode(env);
    if (get_float_exception_flags(&env->active_fpu.fp_status)
        & (float_flag_invalid | float_flag_overflow)) {
        dt2 = FP_TO_INT64_OVERFLOW;
    }
    update_fcr31(env, GETPC());
    return dt2;
}

uint32_t helper_float_round_w_d(CPUMIPSState *env, uint64_t fdt0)
{
    uint32_t wt2;

    set_float_rounding_mode(float_round_nearest_even, &env->active_fpu.fp_status);
    wt2 = float64_to_int32(fdt0, &env->active_fpu.fp_status);
    restore_rounding_mode(env);
    if (get_float_exception_flags(&env->active_fpu.fp_status)
        & (float_flag_invalid | float_flag_overflow)) {
        wt2 = FP_TO_INT32_OVERFLOW;
    }
    update_fcr31(env, GETPC());
    return wt2;
}

uint32_t helper_float_round_w_s(CPUMIPSState *env, uint32_t fst0)
{
    uint32_t wt2;

    set_float_rounding_mode(float_round_nearest_even, &env->active_fpu.fp_status);
    wt2 = float32_to_int32(fst0, &env->active_fpu.fp_status);
    restore_rounding_mode(env);
    if (get_float_exception_flags(&env->active_fpu.fp_status)
        & (float_flag_invalid | float_flag_overflow)) {
        wt2 = FP_TO_INT32_OVERFLOW;
    }
    update_fcr31(env, GETPC());
    return wt2;
}

uint64_t helper_float_trunc_l_d(CPUMIPSState *env, uint64_t fdt0)
{
    uint64_t dt2;

    dt2 = float64_to_int64_round_to_zero(fdt0, &env->active_fpu.fp_status);
    if (get_float_exception_flags(&env->active_fpu.fp_status)
        & (float_flag_invalid | float_flag_overflow)) {
        dt2 = FP_TO_INT64_OVERFLOW;
    }
    update_fcr31(env, GETPC());
    return dt2;
}

uint64_t helper_float_trunc_l_s(CPUMIPSState *env, uint32_t fst0)
{
    uint64_t dt2;

    dt2 = float32_to_int64_round_to_zero(fst0, &env->active_fpu.fp_status);
    if (get_float_exception_flags(&env->active_fpu.fp_status)
        & (float_flag_invalid | float_flag_overflow)) {
        dt2 = FP_TO_INT64_OVERFLOW;
    }
    update_fcr31(env, GETPC());
    return dt2;
}

uint32_t helper_float_trunc_w_d(CPUMIPSState *env, uint64_t fdt0)
{
    uint32_t wt2;

    wt2 = float64_to_int32_round_to_zero(fdt0, &env->active_fpu.fp_status);
    if (get_float_exception_flags(&env->active_fpu.fp_status)
        & (float_flag_invalid | float_flag_overflow)) {
        wt2 = FP_TO_INT32_OVERFLOW;
    }
    update_fcr31(env, GETPC());
    return wt2;
}

uint32_t helper_float_trunc_w_s(CPUMIPSState *env, uint32_t fst0)
{
    uint32_t wt2;

    wt2 = float32_to_int32_round_to_zero(fst0, &env->active_fpu.fp_status);
    if (get_float_exception_flags(&env->active_fpu.fp_status)
        & (float_flag_invalid | float_flag_overflow)) {
        wt2 = FP_TO_INT32_OVERFLOW;
    }
    update_fcr31(env, GETPC());
    return wt2;
}

uint64_t helper_float_ceil_l_d(CPUMIPSState *env, uint64_t fdt0)
{
    uint64_t dt2;

    set_float_rounding_mode(float_round_up, &env->active_fpu.fp_status);
    dt2 = float64_to_int64(fdt0, &env->active_fpu.fp_status);
    restore_rounding_mode(env);
    if (get_float_exception_flags(&env->active_fpu.fp_status)
        & (float_flag_invalid | float_flag_overflow)) {
        dt2 = FP_TO_INT64_OVERFLOW;
    }
    update_fcr31(env, GETPC());
    return dt2;
}

uint64_t helper_float_ceil_l_s(CPUMIPSState *env, uint32_t fst0)
{
    uint64_t dt2;

    set_float_rounding_mode(float_round_up, &env->active_fpu.fp_status);
    dt2 = float32_to_int64(fst0, &env->active_fpu.fp_status);
    restore_rounding_mode(env);
    if (get_float_exception_flags(&env->active_fpu.fp_status)
        & (float_flag_invalid | float_flag_overflow)) {
        dt2 = FP_TO_INT64_OVERFLOW;
    }
    update_fcr31(env, GETPC());
    return dt2;
}

uint32_t helper_float_ceil_w_d(CPUMIPSState *env, uint64_t fdt0)
{
    uint32_t wt2;

    set_float_rounding_mode(float_round_up, &env->active_fpu.fp_status);
    wt2 = float64_to_int32(fdt0, &env->active_fpu.fp_status);
    restore_rounding_mode(env);
    if (get_float_exception_flags(&env->active_fpu.fp_status)
        & (float_flag_invalid | float_flag_overflow)) {
        wt2 = FP_TO_INT32_OVERFLOW;
    }
    update_fcr31(env, GETPC());
    return wt2;
}

uint32_t helper_float_ceil_w_s(CPUMIPSState *env, uint32_t fst0)
{
    uint32_t wt2;

    set_float_rounding_mode(float_round_up, &env->active_fpu.fp_status);
    wt2 = float32_to_int32(fst0, &env->active_fpu.fp_status);
    restore_rounding_mode(env);
    if (get_float_exception_flags(&env->active_fpu.fp_status)
        & (float_flag_invalid | float_flag_overflow)) {
        wt2 = FP_TO_INT32_OVERFLOW;
    }
    update_fcr31(env, GETPC());
    return wt2;
}

uint64_t helper_float_floor_l_d(CPUMIPSState *env, uint64_t fdt0)
{
    uint64_t dt2;

    set_float_rounding_mode(float_round_down, &env->active_fpu.fp_status);
    dt2 = float64_to_int64(fdt0, &env->active_fpu.fp_status);
    restore_rounding_mode(env);
    if (get_float_exception_flags(&env->active_fpu.fp_status)
        & (float_flag_invalid | float_flag_overflow)) {
        dt2 = FP_TO_INT64_OVERFLOW;
    }
    update_fcr31(env, GETPC());
    return dt2;
}

uint64_t helper_float_floor_l_s(CPUMIPSState *env, uint32_t fst0)
{
    uint64_t dt2;

    set_float_rounding_mode(float_round_down, &env->active_fpu.fp_status);
    dt2 = float32_to_int64(fst0, &env->active_fpu.fp_status);
    restore_rounding_mode(env);
    if (get_float_exception_flags(&env->active_fpu.fp_status)
        & (float_flag_invalid | float_flag_overflow)) {
        dt2 = FP_TO_INT64_OVERFLOW;
    }
    update_fcr31(env, GETPC());
    return dt2;
}

uint32_t helper_float_floor_w_d(CPUMIPSState *env, uint64_t fdt0)
{
    uint32_t wt2;

    set_float_rounding_mode(float_round_down, &env->active_fpu.fp_status);
    wt2 = float64_to_int32(fdt0, &env->active_fpu.fp_status);
    restore_rounding_mode(env);
    if (get_float_exception_flags(&env->active_fpu.fp_status)
        & (float_flag_invalid | float_flag_overflow)) {
        wt2 = FP_TO_INT32_OVERFLOW;
    }
    update_fcr31(env, GETPC());
    return wt2;
}

uint32_t helper_float_floor_w_s(CPUMIPSState *env, uint32_t fst0)
{
    uint32_t wt2;

    set_float_rounding_mode(float_round_down, &env->active_fpu.fp_status);
    wt2 = float32_to_int32(fst0, &env->active_fpu.fp_status);
    restore_rounding_mode(env);
    if (get_float_exception_flags(&env->active_fpu.fp_status)
        & (float_flag_invalid | float_flag_overflow)) {
        wt2 = FP_TO_INT32_OVERFLOW;
    }
    update_fcr31(env, GETPC());
    return wt2;
}

uint64_t helper_float_cvt_2008_l_d(CPUMIPSState *env, uint64_t fdt0)
{
    uint64_t dt2;

    dt2 = float64_to_int64(fdt0, &env->active_fpu.fp_status);
    if (get_float_exception_flags(&env->active_fpu.fp_status)
            & float_flag_invalid) {
        if (float64_is_any_nan(fdt0)) {
            dt2 = 0;
        }
    }
    update_fcr31(env, GETPC());
    return dt2;
}

uint64_t helper_float_cvt_2008_l_s(CPUMIPSState *env, uint32_t fst0)
{
    uint64_t dt2;

    dt2 = float32_to_int64(fst0, &env->active_fpu.fp_status);
    if (get_float_exception_flags(&env->active_fpu.fp_status)
            & float_flag_invalid) {
        if (float32_is_any_nan(fst0)) {
            dt2 = 0;
        }
    }
    update_fcr31(env, GETPC());
    return dt2;
}

uint32_t helper_float_cvt_2008_w_d(CPUMIPSState *env, uint64_t fdt0)
{
    uint32_t wt2;

    wt2 = float64_to_int32(fdt0, &env->active_fpu.fp_status);
    if (get_float_exception_flags(&env->active_fpu.fp_status)
            & float_flag_invalid) {
        if (float64_is_any_nan(fdt0)) {
            wt2 = 0;
        }
    }
    update_fcr31(env, GETPC());
    return wt2;
}

uint32_t helper_float_cvt_2008_w_s(CPUMIPSState *env, uint32_t fst0)
{
    uint32_t wt2;

    wt2 = float32_to_int32(fst0, &env->active_fpu.fp_status);
    if (get_float_exception_flags(&env->active_fpu.fp_status)
            & float_flag_invalid) {
        if (float32_is_any_nan(fst0)) {
            wt2 = 0;
        }
    }
    update_fcr31(env, GETPC());
    return wt2;
}

uint64_t helper_float_round_2008_l_d(CPUMIPSState *env, uint64_t fdt0)
{
    uint64_t dt2;

    set_float_rounding_mode(float_round_nearest_even,
            &env->active_fpu.fp_status);
    dt2 = float64_to_int64(fdt0, &env->active_fpu.fp_status);
    restore_rounding_mode(env);
    if (get_float_exception_flags(&env->active_fpu.fp_status)
            & float_flag_invalid) {
        if (float64_is_any_nan(fdt0)) {
            dt2 = 0;
        }
    }
    update_fcr31(env, GETPC());
    return dt2;
}

uint64_t helper_float_round_2008_l_s(CPUMIPSState *env, uint32_t fst0)
{
    uint64_t dt2;

    set_float_rounding_mode(float_round_nearest_even,
            &env->active_fpu.fp_status);
    dt2 = float32_to_int64(fst0, &env->active_fpu.fp_status);
    restore_rounding_mode(env);
    if (get_float_exception_flags(&env->active_fpu.fp_status)
            & float_flag_invalid) {
        if (float32_is_any_nan(fst0)) {
            dt2 = 0;
        }
    }
    update_fcr31(env, GETPC());
    return dt2;
}

uint32_t helper_float_round_2008_w_d(CPUMIPSState *env, uint64_t fdt0)
{
    uint32_t wt2;

    set_float_rounding_mode(float_round_nearest_even,
            &env->active_fpu.fp_status);
    wt2 = float64_to_int32(fdt0, &env->active_fpu.fp_status);
    restore_rounding_mode(env);
    if (get_float_exception_flags(&env->active_fpu.fp_status)
            & float_flag_invalid) {
        if (float64_is_any_nan(fdt0)) {
            wt2 = 0;
        }
    }
    update_fcr31(env, GETPC());
    return wt2;
}

uint32_t helper_float_round_2008_w_s(CPUMIPSState *env, uint32_t fst0)
{
    uint32_t wt2;

    set_float_rounding_mode(float_round_nearest_even,
            &env->active_fpu.fp_status);
    wt2 = float32_to_int32(fst0, &env->active_fpu.fp_status);
    restore_rounding_mode(env);
    if (get_float_exception_flags(&env->active_fpu.fp_status)
            & float_flag_invalid) {
        if (float32_is_any_nan(fst0)) {
            wt2 = 0;
        }
    }
    update_fcr31(env, GETPC());
    return wt2;
}

uint64_t helper_float_trunc_2008_l_d(CPUMIPSState *env, uint64_t fdt0)
{
    uint64_t dt2;

    dt2 = float64_to_int64_round_to_zero(fdt0, &env->active_fpu.fp_status);
    if (get_float_exception_flags(&env->active_fpu.fp_status)
            & float_flag_invalid) {
        if (float64_is_any_nan(fdt0)) {
            dt2 = 0;
        }
    }
    update_fcr31(env, GETPC());
    return dt2;
}

uint64_t helper_float_trunc_2008_l_s(CPUMIPSState *env, uint32_t fst0)
{
    uint64_t dt2;

    dt2 = float32_to_int64_round_to_zero(fst0, &env->active_fpu.fp_status);
    if (get_float_exception_flags(&env->active_fpu.fp_status)
            & float_flag_invalid) {
        if (float32_is_any_nan(fst0)) {
            dt2 = 0;
        }
    }
    update_fcr31(env, GETPC());
    return dt2;
}

uint32_t helper_float_trunc_2008_w_d(CPUMIPSState *env, uint64_t fdt0)
{
    uint32_t wt2;

    wt2 = float64_to_int32_round_to_zero(fdt0, &env->active_fpu.fp_status);
    if (get_float_exception_flags(&env->active_fpu.fp_status)
            & float_flag_invalid) {
        if (float64_is_any_nan(fdt0)) {
            wt2 = 0;
        }
    }
    update_fcr31(env, GETPC());
    return wt2;
}

uint32_t helper_float_trunc_2008_w_s(CPUMIPSState *env, uint32_t fst0)
{
    uint32_t wt2;

    wt2 = float32_to_int32_round_to_zero(fst0, &env->active_fpu.fp_status);
    if (get_float_exception_flags(&env->active_fpu.fp_status)
            & float_flag_invalid) {
        if (float32_is_any_nan(fst0)) {
            wt2 = 0;
        }
    }
    update_fcr31(env, GETPC());
    return wt2;
}

uint64_t helper_float_ceil_2008_l_d(CPUMIPSState *env, uint64_t fdt0)
{
    uint64_t dt2;

    set_float_rounding_mode(float_round_up, &env->active_fpu.fp_status);
    dt2 = float64_to_int64(fdt0, &env->active_fpu.fp_status);
    restore_rounding_mode(env);
    if (get_float_exception_flags(&env->active_fpu.fp_status)
            & float_flag_invalid) {
        if (float64_is_any_nan(fdt0)) {
            dt2 = 0;
        }
    }
    update_fcr31(env, GETPC());
    return dt2;
}

uint64_t helper_float_ceil_2008_l_s(CPUMIPSState *env, uint32_t fst0)
{
    uint64_t dt2;

    set_float_rounding_mode(float_round_up, &env->active_fpu.fp_status);
    dt2 = float32_to_int64(fst0, &env->active_fpu.fp_status);
    restore_rounding_mode(env);
    if (get_float_exception_flags(&env->active_fpu.fp_status)
            & float_flag_invalid) {
        if (float32_is_any_nan(fst0)) {
            dt2 = 0;
        }
    }
    update_fcr31(env, GETPC());
    return dt2;
}

uint32_t helper_float_ceil_2008_w_d(CPUMIPSState *env, uint64_t fdt0)
{
    uint32_t wt2;

    set_float_rounding_mode(float_round_up, &env->active_fpu.fp_status);
    wt2 = float64_to_int32(fdt0, &env->active_fpu.fp_status);
    restore_rounding_mode(env);
    if (get_float_exception_flags(&env->active_fpu.fp_status)
            & float_flag_invalid) {
        if (float64_is_any_nan(fdt0)) {
            wt2 = 0;
        }
    }
    update_fcr31(env, GETPC());
    return wt2;
}

uint32_t helper_float_ceil_2008_w_s(CPUMIPSState *env, uint32_t fst0)
{
    uint32_t wt2;

    set_float_rounding_mode(float_round_up, &env->active_fpu.fp_status);
    wt2 = float32_to_int32(fst0, &env->active_fpu.fp_status);
    restore_rounding_mode(env);
    if (get_float_exception_flags(&env->active_fpu.fp_status)
            & float_flag_invalid) {
        if (float32_is_any_nan(fst0)) {
            wt2 = 0;
        }
    }
    update_fcr31(env, GETPC());
    return wt2;
}

uint64_t helper_float_floor_2008_l_d(CPUMIPSState *env, uint64_t fdt0)
{
    uint64_t dt2;

    set_float_rounding_mode(float_round_down, &env->active_fpu.fp_status);
    dt2 = float64_to_int64(fdt0, &env->active_fpu.fp_status);
    restore_rounding_mode(env);
    if (get_float_exception_flags(&env->active_fpu.fp_status)
            & float_flag_invalid) {
        if (float64_is_any_nan(fdt0)) {
            dt2 = 0;
        }
    }
    update_fcr31(env, GETPC());
    return dt2;
}

uint64_t helper_float_floor_2008_l_s(CPUMIPSState *env, uint32_t fst0)
{
    uint64_t dt2;

    set_float_rounding_mode(float_round_down, &env->active_fpu.fp_status);
    dt2 = float32_to_int64(fst0, &env->active_fpu.fp_status);
    restore_rounding_mode(env);
    if (get_float_exception_flags(&env->active_fpu.fp_status)
            & float_flag_invalid) {
        if (float32_is_any_nan(fst0)) {
            dt2 = 0;
        }
    }
    update_fcr31(env, GETPC());
    return dt2;
}

uint32_t helper_float_floor_2008_w_d(CPUMIPSState *env, uint64_t fdt0)
{
    uint32_t wt2;

    set_float_rounding_mode(float_round_down, &env->active_fpu.fp_status);
    wt2 = float64_to_int32(fdt0, &env->active_fpu.fp_status);
    restore_rounding_mode(env);
    if (get_float_exception_flags(&env->active_fpu.fp_status)
            & float_flag_invalid) {
        if (float64_is_any_nan(fdt0)) {
            wt2 = 0;
        }
    }
    update_fcr31(env, GETPC());
    return wt2;
}

uint32_t helper_float_floor_2008_w_s(CPUMIPSState *env, uint32_t fst0)
{
    uint32_t wt2;

    set_float_rounding_mode(float_round_down, &env->active_fpu.fp_status);
    wt2 = float32_to_int32(fst0, &env->active_fpu.fp_status);
    restore_rounding_mode(env);
    if (get_float_exception_flags(&env->active_fpu.fp_status)
            & float_flag_invalid) {
        if (float32_is_any_nan(fst0)) {
            wt2 = 0;
        }
    }
    update_fcr31(env, GETPC());
    return wt2;
}

/* unary operations, not modifying fp status  */
#define FLOAT_UNOP(name)                                       \
uint64_t helper_float_ ## name ## _d(uint64_t fdt0)                \
{                                                              \
    return float64_ ## name(fdt0);                             \
}                                                              \
uint32_t helper_float_ ## name ## _s(uint32_t fst0)                \
{                                                              \
    return float32_ ## name(fst0);                             \
}                                                              \
uint64_t helper_float_ ## name ## _ps(uint64_t fdt0)               \
{                                                              \
    uint32_t wt0;                                              \
    uint32_t wth0;                                             \
                                                               \
    wt0 = float32_ ## name(fdt0 & 0XFFFFFFFF);                 \
    wth0 = float32_ ## name(fdt0 >> 32);                       \
    return ((uint64_t)wth0 << 32) | wt0;                       \
}
FLOAT_UNOP(abs)
FLOAT_UNOP(chs)
#undef FLOAT_UNOP

/* MIPS specific unary operations */
uint64_t helper_float_recip_d(CPUMIPSState *env, uint64_t fdt0)
{
    uint64_t fdt2;

    fdt2 = float64_div(float64_one, fdt0, &env->active_fpu.fp_status);
    update_fcr31(env, GETPC());
    return fdt2;
}

uint32_t helper_float_recip_s(CPUMIPSState *env, uint32_t fst0)
{
    uint32_t fst2;

    fst2 = float32_div(float32_one, fst0, &env->active_fpu.fp_status);
    update_fcr31(env, GETPC());
    return fst2;
}

uint64_t helper_float_rsqrt_d(CPUMIPSState *env, uint64_t fdt0)
{
    uint64_t fdt2;

    fdt2 = float64_sqrt(fdt0, &env->active_fpu.fp_status);
    fdt2 = float64_div(float64_one, fdt2, &env->active_fpu.fp_status);
    update_fcr31(env, GETPC());
    return fdt2;
}

uint32_t helper_float_rsqrt_s(CPUMIPSState *env, uint32_t fst0)
{
    uint32_t fst2;

    fst2 = float32_sqrt(fst0, &env->active_fpu.fp_status);
    fst2 = float32_div(float32_one, fst2, &env->active_fpu.fp_status);
    update_fcr31(env, GETPC());
    return fst2;
}

uint64_t helper_float_recip1_d(CPUMIPSState *env, uint64_t fdt0)
{
    uint64_t fdt2;

    fdt2 = float64_div(float64_one, fdt0, &env->active_fpu.fp_status);
    update_fcr31(env, GETPC());
    return fdt2;
}

uint32_t helper_float_recip1_s(CPUMIPSState *env, uint32_t fst0)
{
    uint32_t fst2;

    fst2 = float32_div(float32_one, fst0, &env->active_fpu.fp_status);
    update_fcr31(env, GETPC());
    return fst2;
}

uint64_t helper_float_recip1_ps(CPUMIPSState *env, uint64_t fdt0)
{
    uint32_t fst2;
    uint32_t fsth2;

    fst2 = float32_div(float32_one, fdt0 & 0XFFFFFFFF, &env->active_fpu.fp_status);
    fsth2 = float32_div(float32_one, fdt0 >> 32, &env->active_fpu.fp_status);
    update_fcr31(env, GETPC());
    return ((uint64_t)fsth2 << 32) | fst2;
}

uint64_t helper_float_rsqrt1_d(CPUMIPSState *env, uint64_t fdt0)
{
    uint64_t fdt2;

    fdt2 = float64_sqrt(fdt0, &env->active_fpu.fp_status);
    fdt2 = float64_div(float64_one, fdt2, &env->active_fpu.fp_status);
    update_fcr31(env, GETPC());
    return fdt2;
}

uint32_t helper_float_rsqrt1_s(CPUMIPSState *env, uint32_t fst0)
{
    uint32_t fst2;

    fst2 = float32_sqrt(fst0, &env->active_fpu.fp_status);
    fst2 = float32_div(float32_one, fst2, &env->active_fpu.fp_status);
    update_fcr31(env, GETPC());
    return fst2;
}

uint64_t helper_float_rsqrt1_ps(CPUMIPSState *env, uint64_t fdt0)
{
    uint32_t fst2;
    uint32_t fsth2;

    fst2 = float32_sqrt(fdt0 & 0XFFFFFFFF, &env->active_fpu.fp_status);
    fsth2 = float32_sqrt(fdt0 >> 32, &env->active_fpu.fp_status);
    fst2 = float32_div(float32_one, fst2, &env->active_fpu.fp_status);
    fsth2 = float32_div(float32_one, fsth2, &env->active_fpu.fp_status);
    update_fcr31(env, GETPC());
    return ((uint64_t)fsth2 << 32) | fst2;
}

#define FLOAT_RINT(name, bits)                                              \
uint ## bits ## _t helper_float_ ## name (CPUMIPSState *env,                \
                                          uint ## bits ## _t fs)            \
{                                                                           \
    uint ## bits ## _t fdret;                                               \
                                                                            \
    fdret = float ## bits ## _round_to_int(fs, &env->active_fpu.fp_status); \
    update_fcr31(env, GETPC());                                             \
    return fdret;                                                           \
}

FLOAT_RINT(rint_s, 32)
FLOAT_RINT(rint_d, 64)
#undef FLOAT_RINT

#define FLOAT_CLASS_SIGNALING_NAN      0x001
#define FLOAT_CLASS_QUIET_NAN          0x002
#define FLOAT_CLASS_NEGATIVE_INFINITY  0x004
#define FLOAT_CLASS_NEGATIVE_NORMAL    0x008
#define FLOAT_CLASS_NEGATIVE_SUBNORMAL 0x010
#define FLOAT_CLASS_NEGATIVE_ZERO      0x020
#define FLOAT_CLASS_POSITIVE_INFINITY  0x040
#define FLOAT_CLASS_POSITIVE_NORMAL    0x080
#define FLOAT_CLASS_POSITIVE_SUBNORMAL 0x100
#define FLOAT_CLASS_POSITIVE_ZERO      0x200

#define FLOAT_CLASS(name, bits)                                      \
uint ## bits ## _t float_ ## name (uint ## bits ## _t arg,           \
                                   float_status *status)             \
{                                                                    \
    if (float ## bits ## _is_signaling_nan(arg, status)) {           \
        return FLOAT_CLASS_SIGNALING_NAN;                            \
    } else if (float ## bits ## _is_quiet_nan(arg, status)) {        \
        return FLOAT_CLASS_QUIET_NAN;                                \
    } else if (float ## bits ## _is_neg(arg)) {                      \
        if (float ## bits ## _is_infinity(arg)) {                    \
            return FLOAT_CLASS_NEGATIVE_INFINITY;                    \
        } else if (float ## bits ## _is_zero(arg)) {                 \
            return FLOAT_CLASS_NEGATIVE_ZERO;                        \
        } else if (float ## bits ## _is_zero_or_denormal(arg)) {     \
            return FLOAT_CLASS_NEGATIVE_SUBNORMAL;                   \
        } else {                                                     \
            return FLOAT_CLASS_NEGATIVE_NORMAL;                      \
        }                                                            \
    } else {                                                         \
        if (float ## bits ## _is_infinity(arg)) {                    \
            return FLOAT_CLASS_POSITIVE_INFINITY;                    \
        } else if (float ## bits ## _is_zero(arg)) {                 \
            return FLOAT_CLASS_POSITIVE_ZERO;                        \
        } else if (float ## bits ## _is_zero_or_denormal(arg)) {     \
            return FLOAT_CLASS_POSITIVE_SUBNORMAL;                   \
        } else {                                                     \
            return FLOAT_CLASS_POSITIVE_NORMAL;                      \
        }                                                            \
    }                                                                \
}                                                                    \
                                                                     \
uint ## bits ## _t helper_float_ ## name (CPUMIPSState *env,         \
                                          uint ## bits ## _t arg)    \
{                                                                    \
    return float_ ## name(arg, &env->active_fpu.fp_status);          \
}

FLOAT_CLASS(class_s, 32)
FLOAT_CLASS(class_d, 64)
#undef FLOAT_CLASS

/* binary operations */
#define FLOAT_BINOP(name)                                          \
uint64_t helper_float_ ## name ## _d(CPUMIPSState *env,            \
                                     uint64_t fdt0, uint64_t fdt1) \
{                                                                  \
    uint64_t dt2;                                                  \
                                                                   \
    dt2 = float64_ ## name (fdt0, fdt1, &env->active_fpu.fp_status);     \
    update_fcr31(env, GETPC());                                    \
    return dt2;                                                    \
}                                                                  \
                                                                   \
uint32_t helper_float_ ## name ## _s(CPUMIPSState *env,            \
                                     uint32_t fst0, uint32_t fst1) \
{                                                                  \
    uint32_t wt2;                                                  \
                                                                   \
    wt2 = float32_ ## name (fst0, fst1, &env->active_fpu.fp_status);     \
    update_fcr31(env, GETPC());                                    \
    return wt2;                                                    \
}                                                                  \
                                                                   \
uint64_t helper_float_ ## name ## _ps(CPUMIPSState *env,           \
                                      uint64_t fdt0,               \
                                      uint64_t fdt1)               \
{                                                                  \
    uint32_t fst0 = fdt0 & 0XFFFFFFFF;                             \
    uint32_t fsth0 = fdt0 >> 32;                                   \
    uint32_t fst1 = fdt1 & 0XFFFFFFFF;                             \
    uint32_t fsth1 = fdt1 >> 32;                                   \
    uint32_t wt2;                                                  \
    uint32_t wth2;                                                 \
                                                                   \
    wt2 = float32_ ## name (fst0, fst1, &env->active_fpu.fp_status);     \
    wth2 = float32_ ## name (fsth0, fsth1, &env->active_fpu.fp_status);  \
    update_fcr31(env, GETPC());                                    \
    return ((uint64_t)wth2 << 32) | wt2;                           \
}

FLOAT_BINOP(add)
FLOAT_BINOP(sub)
FLOAT_BINOP(mul)
FLOAT_BINOP(div)
#undef FLOAT_BINOP

/* MIPS specific binary operations */
uint64_t helper_float_recip2_d(CPUMIPSState *env, uint64_t fdt0, uint64_t fdt2)
{
    fdt2 = float64_mul(fdt0, fdt2, &env->active_fpu.fp_status);
    fdt2 = float64_chs(float64_sub(fdt2, float64_one, &env->active_fpu.fp_status));
    update_fcr31(env, GETPC());
    return fdt2;
}

uint32_t helper_float_recip2_s(CPUMIPSState *env, uint32_t fst0, uint32_t fst2)
{
    fst2 = float32_mul(fst0, fst2, &env->active_fpu.fp_status);
    fst2 = float32_chs(float32_sub(fst2, float32_one, &env->active_fpu.fp_status));
    update_fcr31(env, GETPC());
    return fst2;
}

uint64_t helper_float_recip2_ps(CPUMIPSState *env, uint64_t fdt0, uint64_t fdt2)
{
    uint32_t fst0 = fdt0 & 0XFFFFFFFF;
    uint32_t fsth0 = fdt0 >> 32;
    uint32_t fst2 = fdt2 & 0XFFFFFFFF;
    uint32_t fsth2 = fdt2 >> 32;

    fst2 = float32_mul(fst0, fst2, &env->active_fpu.fp_status);
    fsth2 = float32_mul(fsth0, fsth2, &env->active_fpu.fp_status);
    fst2 = float32_chs(float32_sub(fst2, float32_one, &env->active_fpu.fp_status));
    fsth2 = float32_chs(float32_sub(fsth2, float32_one, &env->active_fpu.fp_status));
    update_fcr31(env, GETPC());
    return ((uint64_t)fsth2 << 32) | fst2;
}

uint64_t helper_float_rsqrt2_d(CPUMIPSState *env, uint64_t fdt0, uint64_t fdt2)
{
    fdt2 = float64_mul(fdt0, fdt2, &env->active_fpu.fp_status);
    fdt2 = float64_sub(fdt2, float64_one, &env->active_fpu.fp_status);
    fdt2 = float64_chs(float64_div(fdt2, FLOAT_TWO64, &env->active_fpu.fp_status));
    update_fcr31(env, GETPC());
    return fdt2;
}

uint32_t helper_float_rsqrt2_s(CPUMIPSState *env, uint32_t fst0, uint32_t fst2)
{
    fst2 = float32_mul(fst0, fst2, &env->active_fpu.fp_status);
    fst2 = float32_sub(fst2, float32_one, &env->active_fpu.fp_status);
    fst2 = float32_chs(float32_div(fst2, FLOAT_TWO32, &env->active_fpu.fp_status));
    update_fcr31(env, GETPC());
    return fst2;
}

uint64_t helper_float_rsqrt2_ps(CPUMIPSState *env, uint64_t fdt0, uint64_t fdt2)
{
    uint32_t fst0 = fdt0 & 0XFFFFFFFF;
    uint32_t fsth0 = fdt0 >> 32;
    uint32_t fst2 = fdt2 & 0XFFFFFFFF;
    uint32_t fsth2 = fdt2 >> 32;

    fst2 = float32_mul(fst0, fst2, &env->active_fpu.fp_status);
    fsth2 = float32_mul(fsth0, fsth2, &env->active_fpu.fp_status);
    fst2 = float32_sub(fst2, float32_one, &env->active_fpu.fp_status);
    fsth2 = float32_sub(fsth2, float32_one, &env->active_fpu.fp_status);
    fst2 = float32_chs(float32_div(fst2, FLOAT_TWO32, &env->active_fpu.fp_status));
    fsth2 = float32_chs(float32_div(fsth2, FLOAT_TWO32, &env->active_fpu.fp_status));
    update_fcr31(env, GETPC());
    return ((uint64_t)fsth2 << 32) | fst2;
}

uint64_t helper_float_addr_ps(CPUMIPSState *env, uint64_t fdt0, uint64_t fdt1)
{
    uint32_t fst0 = fdt0 & 0XFFFFFFFF;
    uint32_t fsth0 = fdt0 >> 32;
    uint32_t fst1 = fdt1 & 0XFFFFFFFF;
    uint32_t fsth1 = fdt1 >> 32;
    uint32_t fst2;
    uint32_t fsth2;

    fst2 = float32_add (fst0, fsth0, &env->active_fpu.fp_status);
    fsth2 = float32_add (fst1, fsth1, &env->active_fpu.fp_status);
    update_fcr31(env, GETPC());
    return ((uint64_t)fsth2 << 32) | fst2;
}

uint64_t helper_float_mulr_ps(CPUMIPSState *env, uint64_t fdt0, uint64_t fdt1)
{
    uint32_t fst0 = fdt0 & 0XFFFFFFFF;
    uint32_t fsth0 = fdt0 >> 32;
    uint32_t fst1 = fdt1 & 0XFFFFFFFF;
    uint32_t fsth1 = fdt1 >> 32;
    uint32_t fst2;
    uint32_t fsth2;

    fst2 = float32_mul (fst0, fsth0, &env->active_fpu.fp_status);
    fsth2 = float32_mul (fst1, fsth1, &env->active_fpu.fp_status);
    update_fcr31(env, GETPC());
    return ((uint64_t)fsth2 << 32) | fst2;
}

#define FLOAT_MINMAX(name, bits, minmaxfunc)                            \
uint ## bits ## _t helper_float_ ## name (CPUMIPSState *env,            \
                                          uint ## bits ## _t fs,        \
                                          uint ## bits ## _t ft)        \
{                                                                       \
    uint ## bits ## _t fdret;                                           \
                                                                        \
    fdret = float ## bits ## _ ## minmaxfunc(fs, ft,                    \
                                           &env->active_fpu.fp_status); \
    update_fcr31(env, GETPC());                                         \
    return fdret;                                                       \
}

FLOAT_MINMAX(max_s, 32, maxnum)
FLOAT_MINMAX(max_d, 64, maxnum)
FLOAT_MINMAX(maxa_s, 32, maxnummag)
FLOAT_MINMAX(maxa_d, 64, maxnummag)

FLOAT_MINMAX(min_s, 32, minnum)
FLOAT_MINMAX(min_d, 64, minnum)
FLOAT_MINMAX(mina_s, 32, minnummag)
FLOAT_MINMAX(mina_d, 64, minnummag)
#undef FLOAT_MINMAX

/* ternary operations */
#define UNFUSED_FMA(prefix, a, b, c, flags)                          \
{                                                                    \
    a = prefix##_mul(a, b, &env->active_fpu.fp_status);              \
    if ((flags) & float_muladd_negate_c) {                           \
        a = prefix##_sub(a, c, &env->active_fpu.fp_status);          \
    } else {                                                         \
        a = prefix##_add(a, c, &env->active_fpu.fp_status);          \
    }                                                                \
    if ((flags) & float_muladd_negate_result) {                      \
        a = prefix##_chs(a);                                         \
    }                                                                \
}

/* FMA based operations */
#define FLOAT_FMA(name, type)                                        \
uint64_t helper_float_ ## name ## _d(CPUMIPSState *env,              \
                                     uint64_t fdt0, uint64_t fdt1,   \
                                     uint64_t fdt2)                  \
{                                                                    \
    UNFUSED_FMA(float64, fdt0, fdt1, fdt2, type);                    \
    update_fcr31(env, GETPC());                                      \
    return fdt0;                                                     \
}                                                                    \
                                                                     \
uint32_t helper_float_ ## name ## _s(CPUMIPSState *env,              \
                                     uint32_t fst0, uint32_t fst1,   \
                                     uint32_t fst2)                  \
{                                                                    \
    UNFUSED_FMA(float32, fst0, fst1, fst2, type);                    \
    update_fcr31(env, GETPC());                                      \
    return fst0;                                                     \
}                                                                    \
                                                                     \
uint64_t helper_float_ ## name ## _ps(CPUMIPSState *env,             \
                                      uint64_t fdt0, uint64_t fdt1,  \
                                      uint64_t fdt2)                 \
{                                                                    \
    uint32_t fst0 = fdt0 & 0XFFFFFFFF;                               \
    uint32_t fsth0 = fdt0 >> 32;                                     \
    uint32_t fst1 = fdt1 & 0XFFFFFFFF;                               \
    uint32_t fsth1 = fdt1 >> 32;                                     \
    uint32_t fst2 = fdt2 & 0XFFFFFFFF;                               \
    uint32_t fsth2 = fdt2 >> 32;                                     \
                                                                     \
    UNFUSED_FMA(float32, fst0, fst1, fst2, type);                    \
    UNFUSED_FMA(float32, fsth0, fsth1, fsth2, type);                 \
    update_fcr31(env, GETPC());                                      \
    return ((uint64_t)fsth0 << 32) | fst0;                           \
}
FLOAT_FMA(madd, 0)
FLOAT_FMA(msub, float_muladd_negate_c)
FLOAT_FMA(nmadd, float_muladd_negate_result)
FLOAT_FMA(nmsub, float_muladd_negate_result | float_muladd_negate_c)
#undef FLOAT_FMA

#define FLOAT_FMADDSUB(name, bits, muladd_arg)                          \
uint ## bits ## _t helper_float_ ## name (CPUMIPSState *env,            \
                                          uint ## bits ## _t fs,        \
                                          uint ## bits ## _t ft,        \
                                          uint ## bits ## _t fd)        \
{                                                                       \
    uint ## bits ## _t fdret;                                           \
                                                                        \
    fdret = float ## bits ## _muladd(fs, ft, fd, muladd_arg,            \
                                     &env->active_fpu.fp_status);       \
    update_fcr31(env, GETPC());                                         \
    return fdret;                                                       \
}

FLOAT_FMADDSUB(maddf_s, 32, 0)
FLOAT_FMADDSUB(maddf_d, 64, 0)
FLOAT_FMADDSUB(msubf_s, 32, float_muladd_negate_product)
FLOAT_FMADDSUB(msubf_d, 64, float_muladd_negate_product)
#undef FLOAT_FMADDSUB

/* compare operations */
#define FOP_COND_D(op, cond)                                   \
void helper_cmp_d_ ## op(CPUMIPSState *env, uint64_t fdt0,     \
                         uint64_t fdt1, int cc)                \
{                                                              \
    int c;                                                     \
    c = cond;                                                  \
    update_fcr31(env, GETPC());                                \
    if (c)                                                     \
        SET_FP_COND(cc, env->active_fpu);                      \
    else                                                       \
        CLEAR_FP_COND(cc, env->active_fpu);                    \
}                                                              \
void helper_cmpabs_d_ ## op(CPUMIPSState *env, uint64_t fdt0,  \
                            uint64_t fdt1, int cc)             \
{                                                              \
    int c;                                                     \
    fdt0 = float64_abs(fdt0);                                  \
    fdt1 = float64_abs(fdt1);                                  \
    c = cond;                                                  \
    update_fcr31(env, GETPC());                                \
    if (c)                                                     \
        SET_FP_COND(cc, env->active_fpu);                      \
    else                                                       \
        CLEAR_FP_COND(cc, env->active_fpu);                    \
}

/* NOTE: the comma operator will make "cond" to eval to false,
 * but float64_unordered_quiet() is still called. */
FOP_COND_D(f,   (float64_unordered_quiet(fdt1, fdt0, &env->active_fpu.fp_status), 0))
FOP_COND_D(un,  float64_unordered_quiet(fdt1, fdt0, &env->active_fpu.fp_status))
FOP_COND_D(eq,  float64_eq_quiet(fdt0, fdt1, &env->active_fpu.fp_status))
FOP_COND_D(ueq, float64_unordered_quiet(fdt1, fdt0, &env->active_fpu.fp_status)  || float64_eq_quiet(fdt0, fdt1, &env->active_fpu.fp_status))
FOP_COND_D(olt, float64_lt_quiet(fdt0, fdt1, &env->active_fpu.fp_status))
FOP_COND_D(ult, float64_unordered_quiet(fdt1, fdt0, &env->active_fpu.fp_status)  || float64_lt_quiet(fdt0, fdt1, &env->active_fpu.fp_status))
FOP_COND_D(ole, float64_le_quiet(fdt0, fdt1, &env->active_fpu.fp_status))
FOP_COND_D(ule, float64_unordered_quiet(fdt1, fdt0, &env->active_fpu.fp_status)  || float64_le_quiet(fdt0, fdt1, &env->active_fpu.fp_status))
/* NOTE: the comma operator will make "cond" to eval to false,
 * but float64_unordered() is still called. */
FOP_COND_D(sf,  (float64_unordered(fdt1, fdt0, &env->active_fpu.fp_status), 0))
FOP_COND_D(ngle,float64_unordered(fdt1, fdt0, &env->active_fpu.fp_status))
FOP_COND_D(seq, float64_eq(fdt0, fdt1, &env->active_fpu.fp_status))
FOP_COND_D(ngl, float64_unordered(fdt1, fdt0, &env->active_fpu.fp_status)  || float64_eq(fdt0, fdt1, &env->active_fpu.fp_status))
FOP_COND_D(lt,  float64_lt(fdt0, fdt1, &env->active_fpu.fp_status))
FOP_COND_D(nge, float64_unordered(fdt1, fdt0, &env->active_fpu.fp_status)  || float64_lt(fdt0, fdt1, &env->active_fpu.fp_status))
FOP_COND_D(le,  float64_le(fdt0, fdt1, &env->active_fpu.fp_status))
FOP_COND_D(ngt, float64_unordered(fdt1, fdt0, &env->active_fpu.fp_status)  || float64_le(fdt0, fdt1, &env->active_fpu.fp_status))

#define FOP_COND_S(op, cond)                                   \
void helper_cmp_s_ ## op(CPUMIPSState *env, uint32_t fst0,     \
                         uint32_t fst1, int cc)                \
{                                                              \
    int c;                                                     \
    c = cond;                                                  \
    update_fcr31(env, GETPC());                                \
    if (c)                                                     \
        SET_FP_COND(cc, env->active_fpu);                      \
    else                                                       \
        CLEAR_FP_COND(cc, env->active_fpu);                    \
}                                                              \
void helper_cmpabs_s_ ## op(CPUMIPSState *env, uint32_t fst0,  \
                            uint32_t fst1, int cc)             \
{                                                              \
    int c;                                                     \
    fst0 = float32_abs(fst0);                                  \
    fst1 = float32_abs(fst1);                                  \
    c = cond;                                                  \
    update_fcr31(env, GETPC());                                \
    if (c)                                                     \
        SET_FP_COND(cc, env->active_fpu);                      \
    else                                                       \
        CLEAR_FP_COND(cc, env->active_fpu);                    \
}

/* NOTE: the comma operator will make "cond" to eval to false,
 * but float32_unordered_quiet() is still called. */
FOP_COND_S(f,   (float32_unordered_quiet(fst1, fst0, &env->active_fpu.fp_status), 0))
FOP_COND_S(un,  float32_unordered_quiet(fst1, fst0, &env->active_fpu.fp_status))
FOP_COND_S(eq,  float32_eq_quiet(fst0, fst1, &env->active_fpu.fp_status))
FOP_COND_S(ueq, float32_unordered_quiet(fst1, fst0, &env->active_fpu.fp_status)  || float32_eq_quiet(fst0, fst1, &env->active_fpu.fp_status))
FOP_COND_S(olt, float32_lt_quiet(fst0, fst1, &env->active_fpu.fp_status))
FOP_COND_S(ult, float32_unordered_quiet(fst1, fst0, &env->active_fpu.fp_status)  || float32_lt_quiet(fst0, fst1, &env->active_fpu.fp_status))
FOP_COND_S(ole, float32_le_quiet(fst0, fst1, &env->active_fpu.fp_status))
FOP_COND_S(ule, float32_unordered_quiet(fst1, fst0, &env->active_fpu.fp_status)  || float32_le_quiet(fst0, fst1, &env->active_fpu.fp_status))
/* NOTE: the comma operator will make "cond" to eval to false,
 * but float32_unordered() is still called. */
FOP_COND_S(sf,  (float32_unordered(fst1, fst0, &env->active_fpu.fp_status), 0))
FOP_COND_S(ngle,float32_unordered(fst1, fst0, &env->active_fpu.fp_status))
FOP_COND_S(seq, float32_eq(fst0, fst1, &env->active_fpu.fp_status))
FOP_COND_S(ngl, float32_unordered(fst1, fst0, &env->active_fpu.fp_status)  || float32_eq(fst0, fst1, &env->active_fpu.fp_status))
FOP_COND_S(lt,  float32_lt(fst0, fst1, &env->active_fpu.fp_status))
FOP_COND_S(nge, float32_unordered(fst1, fst0, &env->active_fpu.fp_status)  || float32_lt(fst0, fst1, &env->active_fpu.fp_status))
FOP_COND_S(le,  float32_le(fst0, fst1, &env->active_fpu.fp_status))
FOP_COND_S(ngt, float32_unordered(fst1, fst0, &env->active_fpu.fp_status)  || float32_le(fst0, fst1, &env->active_fpu.fp_status))

#define FOP_COND_PS(op, condl, condh)                           \
void helper_cmp_ps_ ## op(CPUMIPSState *env, uint64_t fdt0,     \
                          uint64_t fdt1, int cc)                \
{                                                               \
    uint32_t fst0, fsth0, fst1, fsth1;                          \
    int ch, cl;                                                 \
    fst0 = fdt0 & 0XFFFFFFFF;                                   \
    fsth0 = fdt0 >> 32;                                         \
    fst1 = fdt1 & 0XFFFFFFFF;                                   \
    fsth1 = fdt1 >> 32;                                         \
    cl = condl;                                                 \
    ch = condh;                                                 \
    update_fcr31(env, GETPC());                                 \
    if (cl)                                                     \
        SET_FP_COND(cc, env->active_fpu);                       \
    else                                                        \
        CLEAR_FP_COND(cc, env->active_fpu);                     \
    if (ch)                                                     \
        SET_FP_COND(cc + 1, env->active_fpu);                   \
    else                                                        \
        CLEAR_FP_COND(cc + 1, env->active_fpu);                 \
}                                                               \
void helper_cmpabs_ps_ ## op(CPUMIPSState *env, uint64_t fdt0,  \
                             uint64_t fdt1, int cc)             \
{                                                               \
    uint32_t fst0, fsth0, fst1, fsth1;                          \
    int ch, cl;                                                 \
    fst0 = float32_abs(fdt0 & 0XFFFFFFFF);                      \
    fsth0 = float32_abs(fdt0 >> 32);                            \
    fst1 = float32_abs(fdt1 & 0XFFFFFFFF);                      \
    fsth1 = float32_abs(fdt1 >> 32);                            \
    cl = condl;                                                 \
    ch = condh;                                                 \
    update_fcr31(env, GETPC());                                 \
    if (cl)                                                     \
        SET_FP_COND(cc, env->active_fpu);                       \
    else                                                        \
        CLEAR_FP_COND(cc, env->active_fpu);                     \
    if (ch)                                                     \
        SET_FP_COND(cc + 1, env->active_fpu);                   \
    else                                                        \
        CLEAR_FP_COND(cc + 1, env->active_fpu);                 \
}

/* NOTE: the comma operator will make "cond" to eval to false,
 * but float32_unordered_quiet() is still called. */
FOP_COND_PS(f,   (float32_unordered_quiet(fst1, fst0, &env->active_fpu.fp_status), 0),
                 (float32_unordered_quiet(fsth1, fsth0, &env->active_fpu.fp_status), 0))
FOP_COND_PS(un,  float32_unordered_quiet(fst1, fst0, &env->active_fpu.fp_status),
                 float32_unordered_quiet(fsth1, fsth0, &env->active_fpu.fp_status))
FOP_COND_PS(eq,  float32_eq_quiet(fst0, fst1, &env->active_fpu.fp_status),
                 float32_eq_quiet(fsth0, fsth1, &env->active_fpu.fp_status))
FOP_COND_PS(ueq, float32_unordered_quiet(fst1, fst0, &env->active_fpu.fp_status)    || float32_eq_quiet(fst0, fst1, &env->active_fpu.fp_status),
                 float32_unordered_quiet(fsth1, fsth0, &env->active_fpu.fp_status)  || float32_eq_quiet(fsth0, fsth1, &env->active_fpu.fp_status))
FOP_COND_PS(olt, float32_lt_quiet(fst0, fst1, &env->active_fpu.fp_status),
                 float32_lt_quiet(fsth0, fsth1, &env->active_fpu.fp_status))
FOP_COND_PS(ult, float32_unordered_quiet(fst1, fst0, &env->active_fpu.fp_status)    || float32_lt_quiet(fst0, fst1, &env->active_fpu.fp_status),
                 float32_unordered_quiet(fsth1, fsth0, &env->active_fpu.fp_status)  || float32_lt_quiet(fsth0, fsth1, &env->active_fpu.fp_status))
FOP_COND_PS(ole, float32_le_quiet(fst0, fst1, &env->active_fpu.fp_status),
                 float32_le_quiet(fsth0, fsth1, &env->active_fpu.fp_status))
FOP_COND_PS(ule, float32_unordered_quiet(fst1, fst0, &env->active_fpu.fp_status)    || float32_le_quiet(fst0, fst1, &env->active_fpu.fp_status),
                 float32_unordered_quiet(fsth1, fsth0, &env->active_fpu.fp_status)  || float32_le_quiet(fsth0, fsth1, &env->active_fpu.fp_status))
/* NOTE: the comma operator will make "cond" to eval to false,
 * but float32_unordered() is still called. */
FOP_COND_PS(sf,  (float32_unordered(fst1, fst0, &env->active_fpu.fp_status), 0),
                 (float32_unordered(fsth1, fsth0, &env->active_fpu.fp_status), 0))
FOP_COND_PS(ngle,float32_unordered(fst1, fst0, &env->active_fpu.fp_status),
                 float32_unordered(fsth1, fsth0, &env->active_fpu.fp_status))
FOP_COND_PS(seq, float32_eq(fst0, fst1, &env->active_fpu.fp_status),
                 float32_eq(fsth0, fsth1, &env->active_fpu.fp_status))
FOP_COND_PS(ngl, float32_unordered(fst1, fst0, &env->active_fpu.fp_status)    || float32_eq(fst0, fst1, &env->active_fpu.fp_status),
                 float32_unordered(fsth1, fsth0, &env->active_fpu.fp_status)  || float32_eq(fsth0, fsth1, &env->active_fpu.fp_status))
FOP_COND_PS(lt,  float32_lt(fst0, fst1, &env->active_fpu.fp_status),
                 float32_lt(fsth0, fsth1, &env->active_fpu.fp_status))
FOP_COND_PS(nge, float32_unordered(fst1, fst0, &env->active_fpu.fp_status)    || float32_lt(fst0, fst1, &env->active_fpu.fp_status),
                 float32_unordered(fsth1, fsth0, &env->active_fpu.fp_status)  || float32_lt(fsth0, fsth1, &env->active_fpu.fp_status))
FOP_COND_PS(le,  float32_le(fst0, fst1, &env->active_fpu.fp_status),
                 float32_le(fsth0, fsth1, &env->active_fpu.fp_status))
FOP_COND_PS(ngt, float32_unordered(fst1, fst0, &env->active_fpu.fp_status)    || float32_le(fst0, fst1, &env->active_fpu.fp_status),
                 float32_unordered(fsth1, fsth0, &env->active_fpu.fp_status)  || float32_le(fsth0, fsth1, &env->active_fpu.fp_status))

/* R6 compare operations */
#define FOP_CONDN_D(op, cond)                                       \
uint64_t helper_r6_cmp_d_ ## op(CPUMIPSState * env, uint64_t fdt0,  \
                         uint64_t fdt1)                             \
{                                                                   \
    uint64_t c;                                                     \
    c = cond;                                                       \
    update_fcr31(env, GETPC());                                     \
    if (c) {                                                        \
        return -1;                                                  \
    } else {                                                        \
        return 0;                                                   \
    }                                                               \
}

/* NOTE: the comma operator will make "cond" to eval to false,
 * but float64_unordered_quiet() is still called. */
FOP_CONDN_D(af,  (float64_unordered_quiet(fdt1, fdt0, &env->active_fpu.fp_status), 0))
FOP_CONDN_D(un,  (float64_unordered_quiet(fdt1, fdt0, &env->active_fpu.fp_status)))
FOP_CONDN_D(eq,  (float64_eq_quiet(fdt0, fdt1, &env->active_fpu.fp_status)))
FOP_CONDN_D(ueq, (float64_unordered_quiet(fdt1, fdt0, &env->active_fpu.fp_status)
                  || float64_eq_quiet(fdt0, fdt1, &env->active_fpu.fp_status)))
FOP_CONDN_D(lt,  (float64_lt_quiet(fdt0, fdt1, &env->active_fpu.fp_status)))
FOP_CONDN_D(ult, (float64_unordered_quiet(fdt1, fdt0, &env->active_fpu.fp_status)
                  || float64_lt_quiet(fdt0, fdt1, &env->active_fpu.fp_status)))
FOP_CONDN_D(le,  (float64_le_quiet(fdt0, fdt1, &env->active_fpu.fp_status)))
FOP_CONDN_D(ule, (float64_unordered_quiet(fdt1, fdt0, &env->active_fpu.fp_status)
                  || float64_le_quiet(fdt0, fdt1, &env->active_fpu.fp_status)))
/* NOTE: the comma operator will make "cond" to eval to false,
 * but float64_unordered() is still called. */
FOP_CONDN_D(saf,  (float64_unordered(fdt1, fdt0, &env->active_fpu.fp_status), 0))
FOP_CONDN_D(sun,  (float64_unordered(fdt1, fdt0, &env->active_fpu.fp_status)))
FOP_CONDN_D(seq,  (float64_eq(fdt0, fdt1, &env->active_fpu.fp_status)))
FOP_CONDN_D(sueq, (float64_unordered(fdt1, fdt0, &env->active_fpu.fp_status)
                   || float64_eq(fdt0, fdt1, &env->active_fpu.fp_status)))
FOP_CONDN_D(slt,  (float64_lt(fdt0, fdt1, &env->active_fpu.fp_status)))
FOP_CONDN_D(sult, (float64_unordered(fdt1, fdt0, &env->active_fpu.fp_status)
                   || float64_lt(fdt0, fdt1, &env->active_fpu.fp_status)))
FOP_CONDN_D(sle,  (float64_le(fdt0, fdt1, &env->active_fpu.fp_status)))
FOP_CONDN_D(sule, (float64_unordered(fdt1, fdt0, &env->active_fpu.fp_status)
                   || float64_le(fdt0, fdt1, &env->active_fpu.fp_status)))
FOP_CONDN_D(or,   (float64_le_quiet(fdt1, fdt0, &env->active_fpu.fp_status)
                   || float64_le_quiet(fdt0, fdt1, &env->active_fpu.fp_status)))
FOP_CONDN_D(une,  (float64_unordered_quiet(fdt1, fdt0, &env->active_fpu.fp_status)
                   || float64_lt_quiet(fdt1, fdt0, &env->active_fpu.fp_status)
                   || float64_lt_quiet(fdt0, fdt1, &env->active_fpu.fp_status)))
FOP_CONDN_D(ne,   (float64_lt_quiet(fdt1, fdt0, &env->active_fpu.fp_status)
                   || float64_lt_quiet(fdt0, fdt1, &env->active_fpu.fp_status)))
FOP_CONDN_D(sor,  (float64_le(fdt1, fdt0, &env->active_fpu.fp_status)
                   || float64_le(fdt0, fdt1, &env->active_fpu.fp_status)))
FOP_CONDN_D(sune, (float64_unordered(fdt1, fdt0, &env->active_fpu.fp_status)
                   || float64_lt(fdt1, fdt0, &env->active_fpu.fp_status)
                   || float64_lt(fdt0, fdt1, &env->active_fpu.fp_status)))
FOP_CONDN_D(sne,  (float64_lt(fdt1, fdt0, &env->active_fpu.fp_status)
                   || float64_lt(fdt0, fdt1, &env->active_fpu.fp_status)))

#define FOP_CONDN_S(op, cond)                                       \
uint32_t helper_r6_cmp_s_ ## op(CPUMIPSState * env, uint32_t fst0,  \
                         uint32_t fst1)                             \
{                                                                   \
    uint64_t c;                                                     \
    c = cond;                                                       \
    update_fcr31(env, GETPC());                                     \
    if (c) {                                                        \
        return -1;                                                  \
    } else {                                                        \
        return 0;                                                   \
    }                                                               \
}

/* NOTE: the comma operator will make "cond" to eval to false,
 * but float32_unordered_quiet() is still called. */
FOP_CONDN_S(af,   (float32_unordered_quiet(fst1, fst0, &env->active_fpu.fp_status), 0))
FOP_CONDN_S(un,   (float32_unordered_quiet(fst1, fst0, &env->active_fpu.fp_status)))
FOP_CONDN_S(eq,   (float32_eq_quiet(fst0, fst1, &env->active_fpu.fp_status)))
FOP_CONDN_S(ueq,  (float32_unordered_quiet(fst1, fst0, &env->active_fpu.fp_status)
                   || float32_eq_quiet(fst0, fst1, &env->active_fpu.fp_status)))
FOP_CONDN_S(lt,   (float32_lt_quiet(fst0, fst1, &env->active_fpu.fp_status)))
FOP_CONDN_S(ult,  (float32_unordered_quiet(fst1, fst0, &env->active_fpu.fp_status)
                   || float32_lt_quiet(fst0, fst1, &env->active_fpu.fp_status)))
FOP_CONDN_S(le,   (float32_le_quiet(fst0, fst1, &env->active_fpu.fp_status)))
FOP_CONDN_S(ule,  (float32_unordered_quiet(fst1, fst0, &env->active_fpu.fp_status)
                   || float32_le_quiet(fst0, fst1, &env->active_fpu.fp_status)))
/* NOTE: the comma operator will make "cond" to eval to false,
 * but float32_unordered() is still called. */
FOP_CONDN_S(saf,  (float32_unordered(fst1, fst0, &env->active_fpu.fp_status), 0))
FOP_CONDN_S(sun,  (float32_unordered(fst1, fst0, &env->active_fpu.fp_status)))
FOP_CONDN_S(seq,  (float32_eq(fst0, fst1, &env->active_fpu.fp_status)))
FOP_CONDN_S(sueq, (float32_unordered(fst1, fst0, &env->active_fpu.fp_status)
                   || float32_eq(fst0, fst1, &env->active_fpu.fp_status)))
FOP_CONDN_S(slt,  (float32_lt(fst0, fst1, &env->active_fpu.fp_status)))
FOP_CONDN_S(sult, (float32_unordered(fst1, fst0, &env->active_fpu.fp_status)
                   || float32_lt(fst0, fst1, &env->active_fpu.fp_status)))
FOP_CONDN_S(sle,  (float32_le(fst0, fst1, &env->active_fpu.fp_status)))
FOP_CONDN_S(sule, (float32_unordered(fst1, fst0, &env->active_fpu.fp_status)
                   || float32_le(fst0, fst1, &env->active_fpu.fp_status)))
FOP_CONDN_S(or,   (float32_le_quiet(fst1, fst0, &env->active_fpu.fp_status)
                   || float32_le_quiet(fst0, fst1, &env->active_fpu.fp_status)))
FOP_CONDN_S(une,  (float32_unordered_quiet(fst1, fst0, &env->active_fpu.fp_status)
                   || float32_lt_quiet(fst1, fst0, &env->active_fpu.fp_status)
                   || float32_lt_quiet(fst0, fst1, &env->active_fpu.fp_status)))
FOP_CONDN_S(ne,   (float32_lt_quiet(fst1, fst0, &env->active_fpu.fp_status)
                   || float32_lt_quiet(fst0, fst1, &env->active_fpu.fp_status)))
FOP_CONDN_S(sor,  (float32_le(fst1, fst0, &env->active_fpu.fp_status)
                   || float32_le(fst0, fst1, &env->active_fpu.fp_status)))
FOP_CONDN_S(sune, (float32_unordered(fst1, fst0, &env->active_fpu.fp_status)
                   || float32_lt(fst1, fst0, &env->active_fpu.fp_status)
                   || float32_lt(fst0, fst1, &env->active_fpu.fp_status)))
FOP_CONDN_S(sne,  (float32_lt(fst1, fst0, &env->active_fpu.fp_status)
                   || float32_lt(fst0, fst1, &env->active_fpu.fp_status)))

/* MSA */
/* Data format min and max values */
#define DF_BITS(df) (1 << ((df) + 3))

/* Element-by-element access macros */
#define DF_ELEMENTS(df) (MSA_WRLEN / DF_BITS(df))

#if !defined(CONFIG_USER_ONLY)
#define MEMOP_IDX(DF)                                           \
        TCGMemOpIdx oi = make_memop_idx(MO_TE | DF | MO_UNALN,  \
<<<<<<< HEAD
                                        cpu_mmu_index(env));
=======
                                        cpu_mmu_index(env, false));
>>>>>>> b01ff82c
#else
#define MEMOP_IDX(DF)
#endif

#define MSA_LD_DF(DF, TYPE, LD_INSN, ...)                               \
void helper_msa_ld_ ## TYPE(CPUMIPSState *env, uint32_t wd,             \
                            target_ulong addr)                          \
{                                                                       \
    wr_t *pwd = &(env->active_fpu.fpr[wd].wr);                          \
    wr_t wx;                                                            \
    int i;                                                              \
    MEMOP_IDX(DF)                                                       \
    for (i = 0; i < DF_ELEMENTS(DF); i++) {                             \
        wx.TYPE[i] = LD_INSN(env, addr + (i << DF), ##__VA_ARGS__);     \
    }                                                                   \
    memcpy(pwd, &wx, sizeof(wr_t));                                     \
}

#if !defined(CONFIG_USER_ONLY)
MSA_LD_DF(DF_BYTE,   b, helper_ret_ldub_mmu, oi, GETRA())
MSA_LD_DF(DF_HALF,   h, helper_ret_lduw_mmu, oi, GETRA())
MSA_LD_DF(DF_WORD,   w, helper_ret_ldul_mmu, oi, GETRA())
MSA_LD_DF(DF_DOUBLE, d, helper_ret_ldq_mmu,  oi, GETRA())
#else
MSA_LD_DF(DF_BYTE,   b, cpu_ldub_data)
MSA_LD_DF(DF_HALF,   h, cpu_lduw_data)
MSA_LD_DF(DF_WORD,   w, cpu_ldl_data)
MSA_LD_DF(DF_DOUBLE, d, cpu_ldq_data)
#endif
<<<<<<< HEAD

#define MSA_PAGESPAN(x) \
        ((((x) & ~TARGET_PAGE_MASK) + MSA_WRLEN/8 - 1) >= TARGET_PAGE_SIZE)

static inline void ensure_writable_pages(CPUMIPSState *env,
                                         target_ulong addr,
                                         int mmu_idx,
                                         uintptr_t retaddr)
{
#if !defined(CONFIG_USER_ONLY)
    target_ulong page_addr;
    if (unlikely(MSA_PAGESPAN(addr))) {
        /* first page */
        probe_write(env, addr, mmu_idx, retaddr);
        /* second page */
        page_addr = (addr & TARGET_PAGE_MASK) + TARGET_PAGE_SIZE;
        probe_write(env, page_addr, mmu_idx, retaddr);
    }
#endif
}

#define MSA_ST_DF(DF, TYPE, ST_INSN, ...)                               \
void helper_msa_st_ ## TYPE(CPUMIPSState *env, uint32_t wd,             \
                            target_ulong addr)                          \
{                                                                       \
    wr_t *pwd = &(env->active_fpu.fpr[wd].wr);                          \
    int mmu_idx = cpu_mmu_index(env);                                   \
    int i;                                                              \
    MEMOP_IDX(DF)                                                       \
    ensure_writable_pages(env, addr, mmu_idx, GETRA());                 \
    for (i = 0; i < DF_ELEMENTS(DF); i++) {                             \
        ST_INSN(env, addr + (i << DF), pwd->TYPE[i], ##__VA_ARGS__);    \
    }                                                                   \
}

#if !defined(CONFIG_USER_ONLY)
MSA_ST_DF(DF_BYTE,   b, helper_ret_stb_mmu, oi, GETRA())
MSA_ST_DF(DF_HALF,   h, helper_ret_stw_mmu, oi, GETRA())
MSA_ST_DF(DF_WORD,   w, helper_ret_stl_mmu, oi, GETRA())
MSA_ST_DF(DF_DOUBLE, d, helper_ret_stq_mmu, oi, GETRA())
#else
MSA_ST_DF(DF_BYTE,   b, cpu_stb_data)
MSA_ST_DF(DF_HALF,   h, cpu_stw_data)
MSA_ST_DF(DF_WORD,   w, cpu_stl_data)
MSA_ST_DF(DF_DOUBLE, d, cpu_stq_data)
#endif
=======

#define MSA_PAGESPAN(x) \
        ((((x) & ~TARGET_PAGE_MASK) + MSA_WRLEN/8 - 1) >= TARGET_PAGE_SIZE)

static inline void ensure_writable_pages(CPUMIPSState *env,
                                         target_ulong addr,
                                         int mmu_idx,
                                         uintptr_t retaddr)
{
#if !defined(CONFIG_USER_ONLY)
    target_ulong page_addr;
    if (unlikely(MSA_PAGESPAN(addr))) {
        /* first page */
        probe_write(env, addr, mmu_idx, retaddr);
        /* second page */
        page_addr = (addr & TARGET_PAGE_MASK) + TARGET_PAGE_SIZE;
        probe_write(env, page_addr, mmu_idx, retaddr);
    }
#endif
}

#define MSA_ST_DF(DF, TYPE, ST_INSN, ...)                               \
void helper_msa_st_ ## TYPE(CPUMIPSState *env, uint32_t wd,             \
                            target_ulong addr)                          \
{                                                                       \
    wr_t *pwd = &(env->active_fpu.fpr[wd].wr);                          \
    int mmu_idx = cpu_mmu_index(env, false);				\
    int i;                                                              \
    MEMOP_IDX(DF)                                                       \
    ensure_writable_pages(env, addr, mmu_idx, GETRA());                 \
    for (i = 0; i < DF_ELEMENTS(DF); i++) {                             \
        ST_INSN(env, addr + (i << DF), pwd->TYPE[i], ##__VA_ARGS__);    \
    }                                                                   \
}

#if !defined(CONFIG_USER_ONLY)
MSA_ST_DF(DF_BYTE,   b, helper_ret_stb_mmu, oi, GETRA())
MSA_ST_DF(DF_HALF,   h, helper_ret_stw_mmu, oi, GETRA())
MSA_ST_DF(DF_WORD,   w, helper_ret_stl_mmu, oi, GETRA())
MSA_ST_DF(DF_DOUBLE, d, helper_ret_stq_mmu, oi, GETRA())
#else
MSA_ST_DF(DF_BYTE,   b, cpu_stb_data)
MSA_ST_DF(DF_HALF,   h, cpu_stw_data)
MSA_ST_DF(DF_WORD,   w, cpu_stl_data)
MSA_ST_DF(DF_DOUBLE, d, cpu_stq_data)
#endif

void helper_cache(CPUMIPSState *env, target_ulong addr, uint32_t op)
{
#ifndef CONFIG_USER_ONLY
    target_ulong index = addr & 0x1fffffff;
    if (op == 9) {
        /* Index Store Tag */
        memory_region_dispatch_write(env->itc_tag, index, env->CP0_TagLo,
                                     8, MEMTXATTRS_UNSPECIFIED);
    } else if (op == 5) {
        /* Index Load Tag */
        memory_region_dispatch_read(env->itc_tag, index, &env->CP0_TagLo,
                                    8, MEMTXATTRS_UNSPECIFIED);
    }
#endif
}
>>>>>>> b01ff82c
<|MERGE_RESOLUTION|>--- conflicted
+++ resolved
@@ -1453,19 +1453,6 @@
 {
     MIPSCPU *cpu = mips_env_get_cpu(env);
     uint32_t val, old;
-<<<<<<< HEAD
-    uint32_t mask = env->CP0_Status_rw_bitmask;
-
-    if (env->insn_flags & ISA_MIPS32R6) {
-        bool has_supervisor = extract32(mask, CP0St_KSU, 2) == 0x3;
-
-        if (has_supervisor && extract32(arg1, CP0St_KSU, 2) == 0x3) {
-            mask &= ~(3 << CP0St_KSU);
-        }
-        mask &= ~(((1 << CP0St_SR) | (1 << CP0St_NMI)) & arg1);
-    }
-=======
->>>>>>> b01ff82c
 
     old = env->CP0_Status;
     cpu_mips_store_status(env, arg1);
@@ -2331,27 +2318,12 @@
 
 target_ulong helper_rdhwr_cc(CPUMIPSState *env)
 {
-<<<<<<< HEAD
-    if ((env->hflags & MIPS_HFLAG_CP0) ||
-        (env->CP0_HWREna & (1 << 2))) {
-#ifdef CONFIG_USER_ONLY
-        return env->CP0_Count;
-#else
-        return (int32_t)cpu_mips_get_count(env);
-#endif
-    } else {
-         helper_raise_exception(env, EXCP_RI);
-    }
-
-    return 0;
-=======
     check_hwrena(env, 2, GETPC());
 #ifdef CONFIG_USER_ONLY
     return env->CP0_Count;
 #else
     return (int32_t)cpu_mips_get_count(env);
 #endif
->>>>>>> b01ff82c
 }
 
 target_ulong helper_rdhwr_ccres(CPUMIPSState *env)
@@ -2522,16 +2494,6 @@
             }
         }
         break;
-    case 5:
-        /* FRE support - read Config5.FRE bit */
-        if (env->active_fpu.fcr0 & (1 << FCR0_FREP)) {
-            if (env->CP0_Config5 & (1 << CP0C5_UFE)) {
-                arg1 = (env->CP0_Config5 >> CP0C5_FRE) & 1;
-            } else {
-                helper_raise_exception(env, EXCP_RI);
-            }
-        }
-        break;
     case 25:
         arg1 = ((env->active_fpu.fcr31 >> 24) & 0xfe) | ((env->active_fpu.fcr31 >> 23) & 0x1);
         break;
@@ -2590,30 +2552,6 @@
         break;
     case 6:
         /* FRE Support - set Config5.FRE bit */
-        if (!((env->active_fpu.fcr0 & (1 << FCR0_FREP)) && (rt == 0))) {
-            return;
-        }
-        if (env->CP0_Config5 & (1 << CP0C5_UFE)) {
-            env->CP0_Config5 |= (1 << CP0C5_FRE);
-            compute_hflags(env);
-        } else {
-            helper_raise_exception(env, EXCP_RI);
-        }
-        break;
-    case 5:
-        /* FRE Support - clear Config5.FRE bit */
-        if (!((env->active_fpu.fcr0 & (1 << FCR0_FREP)) && (rt == 0))) {
-            return;
-        }
-        if (env->CP0_Config5 & (1 << CP0C5_UFE)) {
-            env->CP0_Config5 &= ~(1 << CP0C5_FRE);
-            compute_hflags(env);
-        } else {
-            helper_raise_exception(env, EXCP_RI);
-        }
-        break;
-    case 6:
-        /* FRE support - set Config5.FRE bit */
         if (!((env->active_fpu.fcr0 & (1 << FCR0_FREP)) && (rt == 0))) {
             return;
         }
@@ -4167,11 +4105,7 @@
 #if !defined(CONFIG_USER_ONLY)
 #define MEMOP_IDX(DF)                                           \
         TCGMemOpIdx oi = make_memop_idx(MO_TE | DF | MO_UNALN,  \
-<<<<<<< HEAD
-                                        cpu_mmu_index(env));
-=======
                                         cpu_mmu_index(env, false));
->>>>>>> b01ff82c
 #else
 #define MEMOP_IDX(DF)
 #endif
@@ -4201,54 +4135,6 @@
 MSA_LD_DF(DF_WORD,   w, cpu_ldl_data)
 MSA_LD_DF(DF_DOUBLE, d, cpu_ldq_data)
 #endif
-<<<<<<< HEAD
-
-#define MSA_PAGESPAN(x) \
-        ((((x) & ~TARGET_PAGE_MASK) + MSA_WRLEN/8 - 1) >= TARGET_PAGE_SIZE)
-
-static inline void ensure_writable_pages(CPUMIPSState *env,
-                                         target_ulong addr,
-                                         int mmu_idx,
-                                         uintptr_t retaddr)
-{
-#if !defined(CONFIG_USER_ONLY)
-    target_ulong page_addr;
-    if (unlikely(MSA_PAGESPAN(addr))) {
-        /* first page */
-        probe_write(env, addr, mmu_idx, retaddr);
-        /* second page */
-        page_addr = (addr & TARGET_PAGE_MASK) + TARGET_PAGE_SIZE;
-        probe_write(env, page_addr, mmu_idx, retaddr);
-    }
-#endif
-}
-
-#define MSA_ST_DF(DF, TYPE, ST_INSN, ...)                               \
-void helper_msa_st_ ## TYPE(CPUMIPSState *env, uint32_t wd,             \
-                            target_ulong addr)                          \
-{                                                                       \
-    wr_t *pwd = &(env->active_fpu.fpr[wd].wr);                          \
-    int mmu_idx = cpu_mmu_index(env);                                   \
-    int i;                                                              \
-    MEMOP_IDX(DF)                                                       \
-    ensure_writable_pages(env, addr, mmu_idx, GETRA());                 \
-    for (i = 0; i < DF_ELEMENTS(DF); i++) {                             \
-        ST_INSN(env, addr + (i << DF), pwd->TYPE[i], ##__VA_ARGS__);    \
-    }                                                                   \
-}
-
-#if !defined(CONFIG_USER_ONLY)
-MSA_ST_DF(DF_BYTE,   b, helper_ret_stb_mmu, oi, GETRA())
-MSA_ST_DF(DF_HALF,   h, helper_ret_stw_mmu, oi, GETRA())
-MSA_ST_DF(DF_WORD,   w, helper_ret_stl_mmu, oi, GETRA())
-MSA_ST_DF(DF_DOUBLE, d, helper_ret_stq_mmu, oi, GETRA())
-#else
-MSA_ST_DF(DF_BYTE,   b, cpu_stb_data)
-MSA_ST_DF(DF_HALF,   h, cpu_stw_data)
-MSA_ST_DF(DF_WORD,   w, cpu_stl_data)
-MSA_ST_DF(DF_DOUBLE, d, cpu_stq_data)
-#endif
-=======
 
 #define MSA_PAGESPAN(x) \
         ((((x) & ~TARGET_PAGE_MASK) + MSA_WRLEN/8 - 1) >= TARGET_PAGE_SIZE)
@@ -4310,5 +4196,4 @@
                                     8, MEMTXATTRS_UNSPECIFIED);
     }
 #endif
-}
->>>>>>> b01ff82c
+}