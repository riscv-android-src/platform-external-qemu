--- conflicted
+++ resolved
@@ -1167,12 +1167,8 @@
     uint32_t max_compat;
     uint32_t cpu_version;
 
-<<<<<<< HEAD
-    /* fields used only during migration for compatibility hacks */
-=======
     /* Fields related to migration compatibility hacks */
     bool pre_2_8_migration;
->>>>>>> 0737f32d
     target_ulong mig_msr_mask;
     uint64_t mig_insns_flags;
     uint64_t mig_insns_flags2;
