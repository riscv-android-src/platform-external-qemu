#!/bin/sh
#
# qemu configure script (c) 2003 Fabrice Bellard
#

# Unset some variables known to interfere with behavior of common tools,
# just as autoconf does.
CLICOLOR_FORCE= GREP_OPTIONS=
unset CLICOLOR_FORCE GREP_OPTIONS

# Don't allow CCACHE, if present, to use cached results of compile tests!
export CCACHE_RECACHE=yes

# Temporary directory used for files created while
# configure runs. Since it is in the build directory
# we can safely blow away any previous version of it
# (and we need not jump through hoops to try to delete
# it when configure exits.)
TMPDIR1="config-temp"
rm -rf "${TMPDIR1}"
mkdir -p "${TMPDIR1}"
if [ $? -ne 0 ]; then
    echo "ERROR: failed to create temporary directory"
    exit 1
fi

TMPB="qemu-conf"
TMPC="${TMPDIR1}/${TMPB}.c"
TMPO="${TMPDIR1}/${TMPB}.o"
TMPCXX="${TMPDIR1}/${TMPB}.cxx"
TMPL="${TMPDIR1}/${TMPB}.lo"
TMPA="${TMPDIR1}/lib${TMPB}.la"
TMPE="${TMPDIR1}/${TMPB}.exe"
TMPMO="${TMPDIR1}/${TMPB}.mo"

rm -f config.log

# Print a helpful header at the top of config.log
echo "# QEMU configure log $(date)" >> config.log
printf "# Configured with:" >> config.log
printf " '%s'" "$0" "$@" >> config.log
echo >> config.log
echo "#" >> config.log

error_exit() {
    echo
    echo "ERROR: $1"
    while test -n "$2"; do
        echo "       $2"
        shift
    done
    echo
    exit 1
}

do_compiler() {
    # Run the compiler, capturing its output to the log. First argument
    # is compiler binary to execute.
    local compiler="$1"
    shift
    echo $compiler "$@" >> config.log
    $compiler "$@" >> config.log 2>&1 || return $?
    # Test passed. If this is an --enable-werror build, rerun
    # the test with -Werror and bail out if it fails. This
    # makes warning-generating-errors in configure test code
    # obvious to developers.
    if test "$werror" != "yes"; then
        return 0
    fi
    # Don't bother rerunning the compile if we were already using -Werror
    case "$*" in
        *-Werror*)
           return 0
        ;;
    esac
    echo $compiler -Werror "$@" >> config.log
    $compiler -Werror "$@" >> config.log 2>&1 && return $?
    error_exit "configure test passed without -Werror but failed with -Werror." \
        "This is probably a bug in the configure script. The failing command" \
        "will be at the bottom of config.log." \
        "You can run configure with --disable-werror to bypass this check."
}

do_cc() {
    do_compiler "$cc" "$@"
}

do_cxx() {
    do_compiler "$cxx" "$@"
}

update_cxxflags() {
    # Set QEMU_CXXFLAGS from QEMU_CFLAGS by filtering out those
    # options which some versions of GCC's C++ compiler complain about
    # because they only make sense for C programs.
    QEMU_CXXFLAGS=
    for arg in $QEMU_CFLAGS; do
        case $arg in
            -Wstrict-prototypes|-Wmissing-prototypes|-Wnested-externs|\
            -Wold-style-declaration|-Wold-style-definition|-Wredundant-decls)
                ;;
            *)
                QEMU_CXXFLAGS=${QEMU_CXXFLAGS:+$QEMU_CXXFLAGS }$arg
                ;;
        esac
    done
}

compile_object() {
  local_cflags="$1"
  do_cc $QEMU_CFLAGS $local_cflags -c -o $TMPO $TMPC
}

compile_prog() {
  local_cflags="$1"
  local_ldflags="$2"
  do_cc $QEMU_CFLAGS $local_cflags -o $TMPE $TMPC $LDFLAGS $local_ldflags
}

# symbolically link $1 to $2.  Portable version of "ln -sf".
symlink() {
  rm -rf "$2"
  mkdir -p "$(dirname "$2")"
  ln -s "$1" "$2"
}

# check whether a command is available to this shell (may be either an
# executable or a builtin)
has() {
    type "$1" >/dev/null 2>&1
}

# search for an executable in PATH
path_of() {
    local_command="$1"
    local_ifs="$IFS"
    local_dir=""

    # pathname has a dir component?
    if [ "${local_command#*/}" != "$local_command" ]; then
        if [ -x "$local_command" ] && [ ! -d "$local_command" ]; then
            echo "$local_command"
            return 0
        fi
    fi
    if [ -z "$local_command" ]; then
        return 1
    fi

    IFS=:
    for local_dir in $PATH; do
        if [ -x "$local_dir/$local_command" ] && [ ! -d "$local_dir/$local_command" ]; then
            echo "$local_dir/$local_command"
            IFS="${local_ifs:-$(printf ' \t\n')}"
            return 0
        fi
    done
    # not found
    IFS="${local_ifs:-$(printf ' \t\n')}"
    return 1
}

have_backend () {
    echo "$trace_backends" | grep "$1" >/dev/null
}

# default parameters
source_path=$(dirname "$0")
cpu=""
iasl="iasl"
interp_prefix="/usr/gnemul/qemu-%M"
static="no"
cross_prefix=""
audio_drv_list=""
block_drv_rw_whitelist=""
block_drv_ro_whitelist=""
host_cc="cc"
libs_softmmu=""
libs_tools=""
audio_pt_int=""
audio_win_int=""
cc_i386=i386-pc-linux-gnu-gcc
libs_qga=""
debug_info="yes"
stack_protector=""

# Don't accept a target_list environment variable.
unset target_list

# Default value for a variable defining feature "foo".
#  * foo="no"  feature will only be used if --enable-foo arg is given
#  * foo=""    feature will be searched for, and if found, will be used
#              unless --disable-foo is given
#  * foo="yes" this value will only be set by --enable-foo flag.
#              feature will searched for,
#              if not found, configure exits with error
#
# Always add --enable-foo and --disable-foo command line args.
# Distributions want to ensure that several features are compiled in, and it
# is impossible without a --enable-foo that exits if a feature is not found.

bluez=""
brlapi=""
curl=""
curses=""
docs=""
fdt=""
netmap="no"
pixman=""
sdl=""
sdlabi=""
virtfs=""
vnc="yes"
sparse="no"
uuid=""
vde=""
vnc_sasl=""
vnc_jpeg=""
vnc_png=""
xen=""
xen_ctrl_version=""
xen_pv_domain_build="no"
xen_pci_passthrough=""
linux_aio=""
cap_ng=""
attr=""
libattr=""
xfs=""

vhost_net="no"
vhost_scsi="no"
kvm="no"
hax="no"
rdma=""
gprof="no"
debug_tcg="no"
debug="no"
fortify_source=""
strip_opt="yes"
tcg_interpreter="no"
bigendian="no"
mingw32="no"
gcov="no"
gcov_tool="gcov"
EXESUF=""
DSOSUF=".so"
LDFLAGS_SHARED="-shared"
modules="no"
prefix="/usr/local"
mandir="\${prefix}/share/man"
datadir="\${prefix}/share"
qemu_docdir="\${prefix}/share/doc/qemu"
bindir="\${prefix}/bin"
libdir="\${prefix}/lib"
libexecdir="\${prefix}/libexec"
includedir="\${prefix}/include"
sysconfdir="\${prefix}/etc"
local_statedir="\${prefix}/var"
confsuffix="/qemu"
slirp="yes"
oss_lib=""
bsd="no"
linux="no"
solaris="no"
profiler="no"
cocoa="no"
softmmu="yes"
linux_user="no"
bsd_user="no"
aix="no"
blobs="yes"
pkgversion=""
pie=""
qom_cast_debug="yes"
trace_backends="log"
trace_file="trace"
spice=""
rbd=""
smartcard=""
libusb=""
usb_redir=""
opengl=""
opengl_dmabuf="no"
avx2_opt="no"
zlib="yes"
lzo=""
snappy=""
bzip2=""
guest_agent=""
guest_agent_with_vss="no"
guest_agent_ntddscsi="no"
guest_agent_msi=""
vss_win32_sdk=""
win_sdk="no"
want_tools="yes"
libiscsi=""
libnfs=""
coroutine=""
coroutine_pool=""
seccomp=""
glusterfs=""
glusterfs_xlator_opt="no"
glusterfs_discard="no"
glusterfs_zerofill="no"
archipelago="no"
gtk=""
gtkabi=""
gtk_gl="no"
tls_priority="NORMAL"
gnutls=""
gnutls_rnd=""
nettle=""
nettle_kdf="no"
gcrypt=""
gcrypt_kdf="no"
vte=""
virglrenderer=""
tpm="yes"
libssh2=""
vhdx=""
numa=""
<<<<<<< HEAD
android="no"
=======
tcmalloc="no"
jemalloc="no"
>>>>>>> b01ff82c

# parse CC options first
for opt do
  optarg=$(expr "x$opt" : 'x[^=]*=\(.*\)')
  case "$opt" in
  --cross-prefix=*) cross_prefix="$optarg"
  ;;
  --cc=*) CC="$optarg"
  ;;
  --cxx=*) CXX="$optarg"
  ;;
  --source-path=*) source_path="$optarg"
  ;;
  --cpu=*) cpu="$optarg"
  ;;
  --extra-cflags=*) QEMU_CFLAGS="$QEMU_CFLAGS $optarg"
                    EXTRA_CFLAGS="$optarg"
  ;;
  --extra-ldflags=*) LDFLAGS="$LDFLAGS $optarg"
                     EXTRA_LDFLAGS="$optarg"
  ;;
  --enable-debug-info) debug_info="yes"
  ;;
  --disable-debug-info) debug_info="no"
  ;;
  esac
done
# OS specific
# Using uname is really, really broken.  Once we have the right set of checks
# we can eliminate its usage altogether.

# Preferred compiler:
#  ${CC} (if set)
#  ${cross_prefix}gcc (if cross-prefix specified)
#  system compiler
if test -z "${CC}${cross_prefix}"; then
  cc="$host_cc"
else
  cc="${CC-${cross_prefix}gcc}"
fi

if test -z "${CXX}${cross_prefix}"; then
  cxx="c++"
else
  cxx="${CXX-${cross_prefix}g++}"
fi

ar="${AR-${cross_prefix}ar}"
as="${AS-${cross_prefix}as}"
ccas="${CCAS-$cc}"
cpp="${CPP-$cc -E}"
objcopy="${OBJCOPY-${cross_prefix}objcopy}"
ld="${LD-${cross_prefix}ld}"
nm="${NM-${cross_prefix}nm}"
strip="${STRIP-${cross_prefix}strip}"
windres="${WINDRES-${cross_prefix}windres}"
pkg_config_exe="${PKG_CONFIG-${cross_prefix}pkg-config}"
query_pkg_config() {
    "${pkg_config_exe}" ${QEMU_PKG_CONFIG_FLAGS} "$@"
}
pkg_config=query_pkg_config
sdl_config="${SDL_CONFIG-${cross_prefix}sdl-config}"
sdl2_config="${SDL2_CONFIG-${cross_prefix}sdl2-config}"

# If the user hasn't specified ARFLAGS, default to 'rv', just as make does.
ARFLAGS="${ARFLAGS-rv}"

# default flags for all hosts
QEMU_CFLAGS="-fno-strict-aliasing -fno-common $QEMU_CFLAGS"
QEMU_CFLAGS="-Wall -Wundef -Wwrite-strings -Wmissing-prototypes $QEMU_CFLAGS"
QEMU_CFLAGS="-Wstrict-prototypes -Wredundant-decls $QEMU_CFLAGS"
QEMU_CFLAGS="-D_GNU_SOURCE -D_FILE_OFFSET_BITS=64 -D_LARGEFILE_SOURCE $QEMU_CFLAGS"
QEMU_INCLUDES="-I. -I\$(SRC_PATH) -I\$(SRC_PATH)/include"
if test "$debug_info" = "yes"; then
    CFLAGS="-g $CFLAGS"
    LDFLAGS="-g $LDFLAGS"
fi

# make source path absolute
source_path=$(cd "$source_path"; pwd)

# running configure in the source tree?
# we know that's the case if configure is there.
if test -f "./configure"; then
    pwd_is_source_path="y"
else
    pwd_is_source_path="n"
fi

check_define() {
cat > $TMPC <<EOF
#if !defined($1)
#error $1 not defined
#endif
int main(void) { return 0; }
EOF
  compile_object
}

check_include() {
cat > $TMPC <<EOF
#include <$1>
int main(void) { return 0; }
EOF
  compile_object
}

write_c_skeleton() {
    cat > $TMPC <<EOF
int main(void) { return 0; }
EOF
}

if check_define __linux__ ; then
  targetos="Linux"
elif check_define _WIN32 ; then
  targetos='MINGW32'
elif check_define __OpenBSD__ ; then
  targetos='OpenBSD'
elif check_define __sun__ ; then
  targetos='SunOS'
elif check_define __HAIKU__ ; then
  targetos='Haiku'
else
  targetos=$(uname -s)
fi

# Some host OSes need non-standard checks for which CPU to use.
# Note that these checks are broken for cross-compilation: if you're
# cross-compiling to one of these OSes then you'll need to specify
# the correct CPU with the --cpu option.
case $targetos in
Darwin)
  # on Leopard most of the system is 32-bit, so we have to ask the kernel if we can
  # run 64-bit userspace code.
  # If the user didn't specify a CPU explicitly and the kernel says this is
  # 64 bit hw, then assume x86_64. Otherwise fall through to the usual detection code.
  if test -z "$cpu" && test "$(sysctl -n hw.optional.x86_64)" = "1"; then
    cpu="x86_64"
  fi
  ;;
SunOS)
  # $(uname -m) returns i86pc even on an x86_64 box, so default based on isainfo
  if test -z "$cpu" && test "$(isainfo -k)" = "amd64"; then
    cpu="x86_64"
  fi
esac

if test ! -z "$cpu" ; then
  # command line argument
  :
elif check_define __i386__ ; then
  cpu="i386"
elif check_define __x86_64__ ; then
  if check_define __ILP32__ ; then
    cpu="x32"
  else
    cpu="x86_64"
  fi
elif check_define __sparc__ ; then
  if check_define __arch64__ ; then
    cpu="sparc64"
  else
    cpu="sparc"
  fi
elif check_define _ARCH_PPC ; then
  if check_define _ARCH_PPC64 ; then
    cpu="ppc64"
  else
    cpu="ppc"
  fi
elif check_define __mips__ ; then
  cpu="mips"
elif check_define __ia64__ ; then
  cpu="ia64"
elif check_define __s390__ ; then
  if check_define __s390x__ ; then
    cpu="s390x"
  else
    cpu="s390"
  fi
elif check_define __arm__ ; then
  cpu="arm"
elif check_define __aarch64__ ; then
  cpu="aarch64"
elif check_define __hppa__ ; then
  cpu="hppa"
else
  cpu=$(uname -m)
fi

ARCH=
# Normalise host CPU name and set ARCH.
# Note that this case should only have supported host CPUs, not guests.
case "$cpu" in
  ia64|ppc|ppc64|s390|s390x|sparc64|x32)
    cpu="$cpu"
  ;;
  i386|i486|i586|i686|i86pc|BePC)
    cpu="i386"
  ;;
  x86_64|amd64)
    cpu="x86_64"
  ;;
  armv*b|armv*l|arm)
    cpu="arm"
  ;;
  aarch64)
    cpu="aarch64"
  ;;
  mips*)
    cpu="mips"
  ;;
  sparc|sun4[cdmuv])
    cpu="sparc"
  ;;
  *)
    # This will result in either an error or falling back to TCI later
    ARCH=unknown
  ;;
esac
if test -z "$ARCH"; then
  ARCH="$cpu"
fi

# OS specific

# host *BSD for user mode
HOST_VARIANT_DIR=""

case $targetos in
CYGWIN*)
  mingw32="yes"
  QEMU_CFLAGS="-mno-cygwin $QEMU_CFLAGS"
  audio_possible_drivers="sdl"
  audio_drv_list="sdl"
;;
MINGW32*)
  mingw32="yes"
<<<<<<< HEAD
  hax="yes"
  audio_possible_drivers="winwave dsound sdl fmod winaudio"
  audio_drv_list="winwave"
=======
  audio_possible_drivers="dsound sdl winaudio"
  if check_include dsound.h; then
    audio_drv_list="dsound"
  else
    audio_drv_list=""
  fi
>>>>>>> b01ff82c
;;
GNU/kFreeBSD)
  bsd="yes"
  audio_drv_list="oss"
  audio_possible_drivers="oss sdl pa"
;;
FreeBSD)
  bsd="yes"
  make="${MAKE-gmake}"
  audio_drv_list="oss"
  audio_possible_drivers="oss sdl pa"
  # needed for kinfo_getvmmap(3) in libutil.h
  LIBS="-lutil $LIBS"
  netmap=""  # enable netmap autodetect
  HOST_VARIANT_DIR="freebsd"
;;
DragonFly)
  bsd="yes"
  make="${MAKE-gmake}"
  audio_drv_list="oss"
  audio_possible_drivers="oss sdl pa"
  HOST_VARIANT_DIR="dragonfly"
;;
NetBSD)
  bsd="yes"
  make="${MAKE-gmake}"
  audio_drv_list="oss"
  audio_possible_drivers="oss sdl"
  oss_lib="-lossaudio"
  HOST_VARIANT_DIR="netbsd"
;;
OpenBSD)
  bsd="yes"
  make="${MAKE-gmake}"
  audio_drv_list="sdl"
  audio_possible_drivers="sdl"
  HOST_VARIANT_DIR="openbsd"
;;
Darwin)
  bsd="yes"
  darwin="yes"
  hax="yes"
  LDFLAGS_SHARED="-bundle -undefined dynamic_lookup"
  if [ "$cpu" = "x86_64" ] ; then
    QEMU_CFLAGS="-arch x86_64 $QEMU_CFLAGS"
    LDFLAGS="-arch x86_64 $LDFLAGS"
  fi
  cocoa="yes"
  audio_drv_list="coreaudio"
  audio_possible_drivers="coreaudio sdl"
  LDFLAGS="-framework CoreFoundation -framework IOKit $LDFLAGS"
  libs_softmmu="-F/System/Library/Frameworks -framework Cocoa -framework IOKit $libs_softmmu"
  # Disable attempts to use ObjectiveC features in os/object.h since they
  # won't work when we're compiling with gcc as a C compiler.
  QEMU_CFLAGS="-DOS_OBJECT_USE_OBJC=0 $QEMU_CFLAGS"
  HOST_VARIANT_DIR="darwin"
;;
SunOS)
  solaris="yes"
  make="${MAKE-gmake}"
  install="${INSTALL-ginstall}"
  ld="gld"
  smbd="${SMBD-/usr/sfw/sbin/smbd}"
  needs_libsunmath="no"
  solarisrev=$(uname -r | cut -f2 -d.)
  if [ "$cpu" = "i386" -o "$cpu" = "x86_64" ] ; then
    if test "$solarisrev" -le 9 ; then
      if test -f /opt/SUNWspro/prod/lib/libsunmath.so.1; then
        needs_libsunmath="yes"
        QEMU_CFLAGS="-I/opt/SUNWspro/prod/include/cc $QEMU_CFLAGS"
        LDFLAGS="-L/opt/SUNWspro/prod/lib -R/opt/SUNWspro/prod/lib $LDFLAGS"
        LIBS="-lsunmath $LIBS"
      else
        error_exit "QEMU will not link correctly on Solaris 8/X86 or 9/x86 without" \
            "libsunmath from the Sun Studio compilers tools, due to a lack of" \
            "C99 math features in libm.so in Solaris 8/x86 and Solaris 9/x86" \
            "Studio 11 can be downloaded from www.sun.com."
      fi
    fi
  fi
  if test -f /usr/include/sys/soundcard.h ; then
    audio_drv_list="oss"
  fi
  audio_possible_drivers="oss sdl"
# needed for CMSG_ macros in sys/socket.h
  QEMU_CFLAGS="-D_XOPEN_SOURCE=600 $QEMU_CFLAGS"
# needed for TIOCWIN* defines in termios.h
  QEMU_CFLAGS="-D__EXTENSIONS__ $QEMU_CFLAGS"
  QEMU_CFLAGS="-std=gnu99 $QEMU_CFLAGS"
  solarisnetlibs="-lsocket -lnsl -lresolv"
  LIBS="$solarisnetlibs $LIBS"
  libs_qga="$solarisnetlibs $libs_qga"
;;
AIX)
  aix="yes"
  make="${MAKE-gmake}"
;;
Haiku)
  haiku="yes"
  QEMU_CFLAGS="-DB_USE_POSITIVE_POSIX_ERRORS $QEMU_CFLAGS"
  LIBS="-lposix_error_mapper -lnetwork $LIBS"
;;
*)
  audio_drv_list="oss"
  audio_possible_drivers="oss alsa sdl pa"
  linux="yes"
  linux_user="yes"
  kvm="yes"
  vhost_net="yes"
  vhost_scsi="yes"
  QEMU_INCLUDES="-I\$(SRC_PATH)/linux-headers -I$(pwd)/linux-headers $QEMU_INCLUDES"
;;
esac

if [ "$bsd" = "yes" ] ; then
  if [ "$darwin" != "yes" ] ; then
    bsd_user="yes"
  fi
fi

: ${make=${MAKE-make}}
: ${install=${INSTALL-install}}
: ${python=${PYTHON-python}}
: ${smbd=${SMBD-/usr/sbin/smbd}}

# Default objcc to clang if available, otherwise use CC
if has clang; then
  objcc=clang
else
  objcc="$cc"
fi

if test "$mingw32" = "yes" ; then
  EXESUF=".exe"
  DSOSUF=".dll"
  QEMU_CFLAGS="-DWIN32_LEAN_AND_MEAN -DWINVER=0x501 $QEMU_CFLAGS"
  # enable C99/POSIX format strings (needs mingw32-runtime 3.15 or later)
  QEMU_CFLAGS="-D__USE_MINGW_ANSI_STDIO=1 $QEMU_CFLAGS"
  # MinGW needs -mthreads for TLS and macro _MT.
  QEMU_CFLAGS="-mthreads $QEMU_CFLAGS"
  LIBS="-lwinmm -lws2_32 -liphlpapi $LIBS"
  write_c_skeleton;
  if compile_prog "" "-liberty" ; then
    LIBS="-liberty $LIBS"
  fi
  prefix="c:/Program Files/QEMU"
  mandir="\${prefix}"
  datadir="\${prefix}"
  qemu_docdir="\${prefix}"
  bindir="\${prefix}"
  sysconfdir="\${prefix}"
  local_statedir=
  confsuffix=""
  libs_qga="-lws2_32 -lwinmm -lpowrprof -liphlpapi -lnetapi32 $libs_qga"
fi

werror=""

for opt do
  optarg=$(expr "x$opt" : 'x[^=]*=\(.*\)')
  case "$opt" in
  --help|-h) show_help=yes
  ;;
  --version|-V) exec cat $source_path/VERSION
  ;;
  --prefix=*) prefix="$optarg"
  ;;
  --interp-prefix=*) interp_prefix="$optarg"
  ;;
  --source-path=*)
  ;;
  --cross-prefix=*)
  ;;
  --cc=*)
  ;;
  --host-cc=*) host_cc="$optarg"
  ;;
  --cxx=*)
  ;;
  --iasl=*) iasl="$optarg"
  ;;
  --objcc=*) objcc="$optarg"
  ;;
  --make=*) make="$optarg"
  ;;
  --install=*) install="$optarg"
  ;;
  --python=*) python="$optarg"
  ;;
  --gcov=*) gcov_tool="$optarg"
  ;;
  --smbd=*) smbd="$optarg"
  ;;
  --extra-cflags=*)
  ;;
  --extra-ldflags=*)
  ;;
  --enable-debug-info)
  ;;
  --disable-debug-info)
  ;;
  --enable-modules)
      modules="yes"
  ;;
  --disable-modules)
      modules="no"
  ;;
  --cpu=*)
  ;;
  --target-list=*) target_list="$optarg"
  ;;
  --enable-trace-backends=*) trace_backends="$optarg"
  ;;
  # XXX: backwards compatibility
  --enable-trace-backend=*) trace_backends="$optarg"
  ;;
  --with-trace-file=*) trace_file="$optarg"
  ;;
  --enable-gprof) gprof="yes"
  ;;
  --enable-gcov) gcov="yes"
  ;;
  --static)
    static="yes"
    LDFLAGS="-static $LDFLAGS"
    QEMU_PKG_CONFIG_FLAGS="--static $QEMU_PKG_CONFIG_FLAGS"
  ;;
  --mandir=*) mandir="$optarg"
  ;;
  --bindir=*) bindir="$optarg"
  ;;
  --libdir=*) libdir="$optarg"
  ;;
  --libexecdir=*) libexecdir="$optarg"
  ;;
  --includedir=*) includedir="$optarg"
  ;;
  --datadir=*) datadir="$optarg"
  ;;
  --with-confsuffix=*) confsuffix="$optarg"
  ;;
  --docdir=*) qemu_docdir="$optarg"
  ;;
  --sysconfdir=*) sysconfdir="$optarg"
  ;;
  --localstatedir=*) local_statedir="$optarg"
  ;;
  --sbindir=*|--sharedstatedir=*|\
  --oldincludedir=*|--datarootdir=*|--infodir=*|--localedir=*|\
  --htmldir=*|--dvidir=*|--pdfdir=*|--psdir=*)
    # These switches are silently ignored, for compatibility with
    # autoconf-generated configure scripts. This allows QEMU's
    # configure to be used by RPM and similar macros that set
    # lots of directory switches by default.
  ;;
  --with-system-pixman) pixman="system"
  ;;
  --without-system-pixman) pixman="internal"
  ;;
  --without-pixman) pixman="none"
  ;;
  --disable-sdl) sdl="no"
  ;;
  --enable-sdl) sdl="yes"
  ;;
  --with-sdlabi=*) sdlabi="$optarg"
  ;;
  --disable-qom-cast-debug) qom_cast_debug="no"
  ;;
  --enable-qom-cast-debug) qom_cast_debug="yes"
  ;;
  --disable-virtfs) virtfs="no"
  ;;
  --enable-virtfs) virtfs="yes"
  ;;
  --disable-vnc) vnc="no"
  ;;
  --enable-vnc) vnc="yes"
  ;;
  --oss-lib=*) oss_lib="$optarg"
  ;;
  --audio-drv-list=*) audio_drv_list="$optarg"
  ;;
  --block-drv-rw-whitelist=*|--block-drv-whitelist=*) block_drv_rw_whitelist=$(echo "$optarg" | sed -e 's/,/ /g')
  ;;
  --block-drv-ro-whitelist=*) block_drv_ro_whitelist=$(echo "$optarg" | sed -e 's/,/ /g')
  ;;
  --enable-debug-tcg) debug_tcg="yes"
  ;;
  --disable-debug-tcg) debug_tcg="no"
  ;;
  --enable-debug)
      # Enable debugging options that aren't excessively noisy
      debug_tcg="yes"
      debug="yes"
      strip_opt="no"
      fortify_source="no"
  ;;
  --enable-sparse) sparse="yes"
  ;;
  --disable-sparse) sparse="no"
  ;;
  --disable-strip) strip_opt="no"
  ;;
  --disable-vnc-sasl) vnc_sasl="no"
  ;;
  --enable-vnc-sasl) vnc_sasl="yes"
  ;;
  --disable-vnc-jpeg) vnc_jpeg="no"
  ;;
  --enable-vnc-jpeg) vnc_jpeg="yes"
  ;;
  --disable-vnc-png) vnc_png="no"
  ;;
  --enable-vnc-png) vnc_png="yes"
  ;;
  --disable-slirp) slirp="no"
  ;;
  --disable-uuid) uuid="no"
  ;;
  --enable-uuid) uuid="yes"
  ;;
  --disable-vde) vde="no"
  ;;
  --enable-vde) vde="yes"
  ;;
  --disable-netmap) netmap="no"
  ;;
  --enable-netmap) netmap="yes"
  ;;
  --disable-xen) xen="no"
  ;;
  --enable-xen) xen="yes"
  ;;
  --disable-xen-pci-passthrough) xen_pci_passthrough="no"
  ;;
  --enable-xen-pci-passthrough) xen_pci_passthrough="yes"
  ;;
  --disable-xen-pv-domain-build) xen_pv_domain_build="no"
  ;;
  --enable-xen-pv-domain-build) xen_pv_domain_build="yes"
  ;;
  --disable-brlapi) brlapi="no"
  ;;
  --enable-brlapi) brlapi="yes"
  ;;
  --disable-bluez) bluez="no"
  ;;
  --enable-bluez) bluez="yes"
  ;;
  --disable-kvm) kvm="no"
  ;;
  --enable-kvm) kvm="yes"
  ;;
  --disable-hax) hax="no"
  ;;
  --enable-hax) hax="yes"
  ;;
  --disable-tcg-interpreter) tcg_interpreter="no"
  ;;
  --enable-tcg-interpreter) tcg_interpreter="yes"
  ;;
  --disable-cap-ng)  cap_ng="no"
  ;;
  --enable-cap-ng) cap_ng="yes"
  ;;
  --disable-spice) spice="no"
  ;;
  --enable-spice) spice="yes"
  ;;
  --disable-libiscsi) libiscsi="no"
  ;;
  --enable-libiscsi) libiscsi="yes"
  ;;
  --disable-libnfs) libnfs="no"
  ;;
  --enable-libnfs) libnfs="yes"
  ;;
  --enable-profiler) profiler="yes"
  ;;
  --disable-cocoa) cocoa="no"
  ;;
  --enable-cocoa)
      cocoa="yes" ;
      audio_drv_list="coreaudio $(echo $audio_drv_list | sed s,coreaudio,,g)"
  ;;
  --disable-system) softmmu="no"
  ;;
  --enable-system) softmmu="yes"
  ;;
  --disable-user)
      linux_user="no" ;
      bsd_user="no" ;
  ;;
  --enable-user) ;;
  --disable-linux-user) linux_user="no"
  ;;
  --enable-linux-user) linux_user="yes"
  ;;
  --disable-bsd-user) bsd_user="no"
  ;;
  --enable-bsd-user) bsd_user="yes"
  ;;
  --enable-pie) pie="yes"
  ;;
  --disable-pie) pie="no"
  ;;
  --enable-werror) werror="yes"
  ;;
  --disable-werror) werror="no"
  ;;
  --enable-stack-protector) stack_protector="yes"
  ;;
  --disable-stack-protector) stack_protector="no"
  ;;
  --disable-curses) curses="no"
  ;;
  --enable-curses) curses="yes"
  ;;
  --disable-curl) curl="no"
  ;;
  --enable-curl) curl="yes"
  ;;
  --disable-fdt) fdt="no"
  ;;
  --enable-fdt) fdt="yes"
  ;;
  --disable-linux-aio) linux_aio="no"
  ;;
  --enable-linux-aio) linux_aio="yes"
  ;;
  --disable-attr) attr="no"
  ;;
  --enable-attr) attr="yes"
  ;;
  --disable-blobs) blobs="no"
  ;;
  --with-pkgversion=*) pkgversion=" ($optarg)"
  ;;
  --with-coroutine=*) coroutine="$optarg"
  ;;
  --disable-coroutine-pool) coroutine_pool="no"
  ;;
  --enable-coroutine-pool) coroutine_pool="yes"
  ;;
  --disable-docs) docs="no"
  ;;
  --enable-docs) docs="yes"
  ;;
  --disable-vhost-net) vhost_net="no"
  ;;
  --enable-vhost-net) vhost_net="yes"
  ;;
  --disable-vhost-scsi) vhost_scsi="no"
  ;;
  --enable-vhost-scsi) vhost_scsi="yes"
  ;;
  --disable-opengl) opengl="no"
  ;;
  --enable-opengl) opengl="yes"
  ;;
  --disable-rbd) rbd="no"
  ;;
  --enable-rbd) rbd="yes"
  ;;
  --disable-xfsctl) xfs="no"
  ;;
  --enable-xfsctl) xfs="yes"
  ;;
  --disable-smartcard) smartcard="no"
  ;;
  --enable-smartcard) smartcard="yes"
  ;;
  --disable-libusb) libusb="no"
  ;;
  --enable-libusb) libusb="yes"
  ;;
  --disable-usb-redir) usb_redir="no"
  ;;
  --enable-usb-redir) usb_redir="yes"
  ;;
  --disable-zlib-test) zlib="no"
  ;;
  --disable-lzo) lzo="no"
  ;;
  --enable-lzo) lzo="yes"
  ;;
  --disable-snappy) snappy="no"
  ;;
  --enable-snappy) snappy="yes"
  ;;
  --disable-bzip2) bzip2="no"
  ;;
  --enable-bzip2) bzip2="yes"
  ;;
  --enable-guest-agent) guest_agent="yes"
  ;;
  --disable-guest-agent) guest_agent="no"
  ;;
  --enable-guest-agent-msi) guest_agent_msi="yes"
  ;;
  --disable-guest-agent-msi) guest_agent_msi="no"
  ;;
  --with-vss-sdk) vss_win32_sdk=""
  ;;
  --with-vss-sdk=*) vss_win32_sdk="$optarg"
  ;;
  --without-vss-sdk) vss_win32_sdk="no"
  ;;
  --with-win-sdk) win_sdk=""
  ;;
  --with-win-sdk=*) win_sdk="$optarg"
  ;;
  --without-win-sdk) win_sdk="no"
  ;;
  --enable-tools) want_tools="yes"
  ;;
  --disable-tools) want_tools="no"
  ;;
  --enable-seccomp) seccomp="yes"
  ;;
  --disable-seccomp) seccomp="no"
  ;;
  --disable-glusterfs) glusterfs="no"
  ;;
  --enable-glusterfs) glusterfs="yes"
  ;;
  --disable-archipelago) archipelago="no"
  ;;
  --enable-archipelago) archipelago="yes"
  ;;
  --disable-virtio-blk-data-plane|--enable-virtio-blk-data-plane)
      echo "$0: $opt is obsolete, virtio-blk data-plane is always on" >&2
  ;;
  --disable-gtk) gtk="no"
  ;;
  --enable-gtk) gtk="yes"
  ;;
  --tls-priority=*) tls_priority="$optarg"
  ;;
  --disable-gnutls) gnutls="no"
  ;;
  --enable-gnutls) gnutls="yes"
  ;;
  --disable-nettle) nettle="no"
  ;;
  --enable-nettle) nettle="yes"
  ;;
  --disable-gcrypt) gcrypt="no"
  ;;
  --enable-gcrypt) gcrypt="yes"
  ;;
  --enable-rdma) rdma="yes"
  ;;
  --disable-rdma) rdma="no"
  ;;
  --with-gtkabi=*) gtkabi="$optarg"
  ;;
  --disable-vte) vte="no"
  ;;
  --enable-vte) vte="yes"
  ;;
  --disable-virglrenderer) virglrenderer="no"
  ;;
  --enable-virglrenderer) virglrenderer="yes"
  ;;
  --disable-tpm) tpm="no"
  ;;
  --enable-tpm) tpm="yes"
  ;;
  --disable-libssh2) libssh2="no"
  ;;
  --enable-libssh2) libssh2="yes"
  ;;
  --enable-vhdx) vhdx="yes"
  ;;
  --disable-vhdx) vhdx="no"
  ;;
  --disable-numa) numa="no"
  ;;
  --enable-numa) numa="yes"
  ;;
<<<<<<< HEAD
  --enable-android) android="yes"
=======
  --disable-tcmalloc) tcmalloc="no"
  ;;
  --enable-tcmalloc) tcmalloc="yes"
  ;;
  --disable-jemalloc) jemalloc="no"
  ;;
  --enable-jemalloc) jemalloc="yes"
>>>>>>> b01ff82c
  ;;
  *)
      echo "ERROR: unknown option $opt"
      echo "Try '$0 --help' for more information"
      exit 1
  ;;
  esac
done

if ! has $python; then
  error_exit "Python not found. Use --python=/path/to/python"
fi

# Note that if the Python conditional here evaluates True we will exit
# with status 1 which is a shell 'false' value.
if ! $python -c 'import sys; sys.exit(sys.version_info < (2,6) or sys.version_info >= (3,))'; then
  error_exit "Cannot use '$python', Python 2.6 or later is required." \
      "Note that Python 3 or later is not yet supported." \
      "Use --python=/path/to/python to specify a supported Python."
fi

# Suppress writing compiled files
python="$python -B"

case "$cpu" in
    ppc)
           CPU_CFLAGS="-m32"
           LDFLAGS="-m32 $LDFLAGS"
           ;;
    ppc64)
           CPU_CFLAGS="-m64"
           LDFLAGS="-m64 $LDFLAGS"
           ;;
    sparc)
           LDFLAGS="-m32 $LDFLAGS"
           CPU_CFLAGS="-m32 -mcpu=ultrasparc"
           ;;
    sparc64)
           LDFLAGS="-m64 $LDFLAGS"
           CPU_CFLAGS="-m64 -mcpu=ultrasparc"
           ;;
    s390)
           CPU_CFLAGS="-m31"
           LDFLAGS="-m31 $LDFLAGS"
           ;;
    s390x)
           CPU_CFLAGS="-m64"
           LDFLAGS="-m64 $LDFLAGS"
           ;;
    i386)
           CPU_CFLAGS="-m32"
           LDFLAGS="-m32 $LDFLAGS"
           cc_i386='$(CC) -m32'
           ;;
    x86_64)
           CPU_CFLAGS="-m64"
           LDFLAGS="-m64 $LDFLAGS"
           cc_i386='$(CC) -m32'
           ;;
    x32)
           CPU_CFLAGS="-mx32"
           LDFLAGS="-mx32 $LDFLAGS"
           cc_i386='$(CC) -m32'
           ;;
    # No special flags required for other host CPUs
esac

QEMU_CFLAGS="$CPU_CFLAGS $QEMU_CFLAGS"
EXTRA_CFLAGS="$CPU_CFLAGS $EXTRA_CFLAGS"

# For user-mode emulation the host arch has to be one we explicitly
# support, even if we're using TCI.
if [ "$ARCH" = "unknown" ]; then
  bsd_user="no"
  linux_user="no"
fi

default_target_list=""

mak_wilds=""

if [ "$softmmu" = "yes" ]; then
    mak_wilds="${mak_wilds} $source_path/default-configs/*-softmmu.mak"
fi
if [ "$linux_user" = "yes" ]; then
    mak_wilds="${mak_wilds} $source_path/default-configs/*-linux-user.mak"
fi
if [ "$bsd_user" = "yes" ]; then
    mak_wilds="${mak_wilds} $source_path/default-configs/*-bsd-user.mak"
fi

for config in $mak_wilds; do
    default_target_list="${default_target_list} $(basename "$config" .mak)"
done

if test x"$show_help" = x"yes" ; then
cat << EOF

Usage: configure [options]
Options: [defaults in brackets after descriptions]

Standard options:
  --help                   print this message
  --prefix=PREFIX          install in PREFIX [$prefix]
  --interp-prefix=PREFIX   where to find shared libraries, etc.
                           use %M for cpu name [$interp_prefix]
  --target-list=LIST       set target list (default: build everything)
$(echo Available targets: $default_target_list | \
  fold -s -w 53 | sed -e 's/^/                           /')

Advanced options (experts only):
  --source-path=PATH       path of source code [$source_path]
  --cross-prefix=PREFIX    use PREFIX for compile tools [$cross_prefix]
  --cc=CC                  use C compiler CC [$cc]
  --iasl=IASL              use ACPI compiler IASL [$iasl]
  --host-cc=CC             use C compiler CC [$host_cc] for code run at
                           build time
  --cxx=CXX                use C++ compiler CXX [$cxx]
  --objcc=OBJCC            use Objective-C compiler OBJCC [$objcc]
  --extra-cflags=CFLAGS    append extra C compiler flags QEMU_CFLAGS
  --extra-ldflags=LDFLAGS  append extra linker flags LDFLAGS
  --make=MAKE              use specified make [$make]
  --install=INSTALL        use specified install [$install]
  --python=PYTHON          use specified python [$python]
  --smbd=SMBD              use specified smbd [$smbd]
  --static                 enable static build [$static]
  --mandir=PATH            install man pages in PATH
  --datadir=PATH           install firmware in PATH$confsuffix
  --docdir=PATH            install documentation in PATH$confsuffix
  --bindir=PATH            install binaries in PATH
  --libdir=PATH            install libraries in PATH
  --sysconfdir=PATH        install config in PATH$confsuffix
  --localstatedir=PATH     install local state in PATH (set at runtime on win32)
  --with-confsuffix=SUFFIX suffix for QEMU data inside datadir/libdir/sysconfdir [$confsuffix]
  --enable-debug           enable common debug build options
  --disable-strip          disable stripping binaries
  --disable-werror         disable compilation abort on warning
  --disable-stack-protector disable compiler-provided stack protection
  --audio-drv-list=LIST    set audio drivers list:
                           Available drivers: $audio_possible_drivers
  --block-drv-whitelist=L  Same as --block-drv-rw-whitelist=L
  --block-drv-rw-whitelist=L
                           set block driver read-write whitelist
                           (affects only QEMU, not qemu-img)
  --block-drv-ro-whitelist=L
                           set block driver read-only whitelist
                           (affects only QEMU, not qemu-img)
<<<<<<< HEAD
  --disable-xen            disable xen backend driver support
  --enable-xen             enable xen backend driver support
  --disable-xen-pci-passthrough
  --enable-xen-pci-passthrough
  --disable-brlapi         disable BrlAPI
  --enable-brlapi          enable BrlAPI
  --disable-vnc-tls        disable TLS encryption for VNC server
  --enable-vnc-tls         enable TLS encryption for VNC server
  --disable-vnc-sasl       disable SASL encryption for VNC server
  --enable-vnc-sasl        enable SASL encryption for VNC server
  --disable-vnc-jpeg       disable JPEG lossy compression for VNC server
  --enable-vnc-jpeg        enable JPEG lossy compression for VNC server
  --disable-vnc-png        disable PNG compression for VNC server (default)
  --enable-vnc-png         enable PNG compression for VNC server
  --disable-vnc-ws         disable Websockets support for VNC server
  --enable-vnc-ws          enable Websockets support for VNC server
  --disable-curses         disable curses output
  --enable-curses          enable curses output
  --disable-curl           disable curl connectivity
  --enable-curl            enable curl connectivity
  --disable-fdt            disable fdt device tree
  --enable-fdt             enable fdt device tree
  --disable-bluez          disable bluez stack connectivity
  --enable-bluez           enable bluez stack connectivity
  --disable-slirp          disable SLIRP userspace network connectivity
  --disable-kvm            disable KVM acceleration support
  --enable-kvm             enable KVM acceleration support
  --disable-hax            disable HAX acceleration support
  --enable-hax             enable HAX acceleration support
  --disable-rdma           disable RDMA-based migration support
  --enable-rdma            enable RDMA-based migration support
  --enable-tcg-interpreter enable TCG with bytecode interpreter (TCI)
  --enable-system          enable all system emulation targets
  --disable-system         disable all system emulation targets
  --enable-user            enable supported user emulation targets
  --disable-user           disable all user emulation targets
  --enable-linux-user      enable all linux usermode emulation targets
  --disable-linux-user     disable all linux usermode emulation targets
  --enable-bsd-user        enable all BSD usermode emulation targets
  --disable-bsd-user       disable all BSD usermode emulation targets
  --enable-guest-base      enable GUEST_BASE support for usermode
                           emulation targets
  --disable-guest-base     disable GUEST_BASE support
  --enable-pie             build Position Independent Executables
  --disable-pie            do not build Position Independent Executables
  --fmod-lib               path to FMOD library
  --fmod-inc               path to FMOD includes
  --oss-lib                path to OSS library
  --cpu=CPU                Build for host CPU [$cpu]
  --disable-uuid           disable uuid support
  --enable-uuid            enable uuid support
  --disable-vde            disable support for vde network
  --enable-vde             enable support for vde network
  --disable-netmap         disable support for netmap network
  --enable-netmap          enable support for netmap network
  --disable-linux-aio      disable Linux AIO support
  --enable-linux-aio       enable Linux AIO support
  --disable-cap-ng         disable libcap-ng support
  --enable-cap-ng          enable libcap-ng support
  --disable-attr           disable attr and xattr support
  --enable-attr            enable attr and xattr support
  --disable-blobs          disable installing provided firmware blobs
  --enable-docs            enable documentation build
  --disable-docs           disable documentation build
  --disable-vhost-net      disable vhost-net acceleration support
  --enable-vhost-net       enable vhost-net acceleration support
=======
>>>>>>> b01ff82c
  --enable-trace-backends=B Set trace backend
                           Available backends: $($python $source_path/scripts/tracetool.py --list-backends)
  --with-trace-file=NAME   Full PATH,NAME of file to store traces
                           Default:trace-<pid>
  --disable-slirp          disable SLIRP userspace network connectivity
  --enable-tcg-interpreter enable TCG with bytecode interpreter (TCI)
  --oss-lib                path to OSS library
  --cpu=CPU                Build for host CPU [$cpu]
  --with-coroutine=BACKEND coroutine backend. Supported options:
                           gthread, ucontext, sigaltstack, windows
  --enable-gcov            enable test coverage analysis with gcov
  --gcov=GCOV              use specified gcov [$gcov_tool]
<<<<<<< HEAD
  --disable-tpm            disable TPM support
  --enable-tpm             enable TPM support
  --disable-libssh2        disable ssh block device support
  --enable-libssh2         enable ssh block device support
  --disable-vhdx           disable support for the Microsoft VHDX image format
  --enable-vhdx            enable support for the Microsoft VHDX image format
  --disable-quorum         disable quorum block filter support
  --enable-quorum          enable quorum block filter support
  --disable-numa           disable libnuma support
  --enable-numa            enable libnuma support
  --enable-android         enable Android support
=======
  --disable-blobs          disable installing provided firmware blobs
  --with-vss-sdk=SDK-path  enable Windows VSS support in QEMU Guest Agent
  --with-win-sdk=SDK-path  path to Windows Platform SDK (to build VSS .tlb)
  --tls-priority           default TLS protocol/cipher priority string

Optional features, enabled with --enable-FEATURE and
disabled with --disable-FEATURE, default is enabled if available:

  system          all system emulation targets
  user            supported user emulation targets
  linux-user      all linux usermode emulation targets
  bsd-user        all BSD usermode emulation targets
  docs            build documentation
  guest-agent     build the QEMU Guest Agent
  guest-agent-msi build guest agent Windows MSI installation package
  pie             Position Independent Executables
  modules         modules support
  debug-tcg       TCG debugging (default is disabled)
  debug-info      debugging information
  sparse          sparse checker

  gnutls          GNUTLS cryptography support
  nettle          nettle cryptography support
  gcrypt          libgcrypt cryptography support
  sdl             SDL UI
  --with-sdlabi     select preferred SDL ABI 1.2 or 2.0
  gtk             gtk UI
  --with-gtkabi     select preferred GTK ABI 2.0 or 3.0
  vte             vte support for the gtk UI
  curses          curses UI
  vnc             VNC UI support
  vnc-sasl        SASL encryption for VNC server
  vnc-jpeg        JPEG lossy compression for VNC server
  vnc-png         PNG compression for VNC server
  cocoa           Cocoa UI (Mac OS X only)
  virtfs          VirtFS
  xen             xen backend driver support
  xen-pci-passthrough
  brlapi          BrlAPI (Braile)
  curl            curl connectivity
  fdt             fdt device tree
  bluez           bluez stack connectivity
  kvm             KVM acceleration support
  hax             HAX acceleration support
  rdma            RDMA-based migration support
  uuid            uuid support
  vde             support for vde network
  netmap          support for netmap network
  linux-aio       Linux AIO support
  cap-ng          libcap-ng support
  attr            attr and xattr support
  vhost-net       vhost-net acceleration support
  spice           spice
  rbd             rados block device (rbd)
  libiscsi        iscsi support
  libnfs          nfs support
  smartcard       smartcard support (libcacard)
  libusb          libusb (for usb passthrough)
  usb-redir       usb network redirection support
  lzo             support of lzo compression library
  snappy          support of snappy compression library
  bzip2           support of bzip2 compression library
                  (for reading bzip2-compressed dmg images)
  seccomp         seccomp support
  coroutine-pool  coroutine freelist (better performance)
  glusterfs       GlusterFS backend
  archipelago     Archipelago backend
  tpm             TPM support
  libssh2         ssh block device support
  vhdx            support for the Microsoft VHDX image format
  numa            libnuma support
  tcmalloc        tcmalloc support
  jemalloc        jemalloc support
>>>>>>> b01ff82c

NOTE: The object files are built at the place where configure is launched
EOF
exit 0
fi

# Now we have handled --enable-tcg-interpreter and know we're not just
# printing the help message, bail out if the host CPU isn't supported.
if test "$ARCH" = "unknown"; then
    if test "$tcg_interpreter" = "yes" ; then
        echo "Unsupported CPU = $cpu, will use TCG with TCI (experimental)"
    else
        error_exit "Unsupported CPU = $cpu, try --enable-tcg-interpreter"
    fi
fi

# Consult white-list to determine whether to enable werror
# by default.  Only enable by default for git builds
if test -z "$werror" ; then
    if test -d "$source_path/.git" -a \
        \( "$linux" = "yes" -o "$mingw32" = "yes" \) ; then
        werror="yes"
    else
        werror="no"
    fi
fi

# check that the C compiler works.
write_c_skeleton;
if compile_object ; then
  : C compiler works ok
else
    error_exit "\"$cc\" either does not exist or does not work"
fi
if ! compile_prog ; then
    error_exit "\"$cc\" cannot build an executable (is your linker broken?)"
fi

# Check that the C++ compiler exists and works with the C compiler
if has $cxx; then
    cat > $TMPC <<EOF
int c_function(void);
int main(void) { return c_function(); }
EOF

    compile_object

    cat > $TMPCXX <<EOF
extern "C" {
   int c_function(void);
}
int c_function(void) { return 42; }
EOF

    update_cxxflags

    if do_cxx $QEMU_CXXFLAGS -o $TMPE $TMPCXX $TMPO $LDFLAGS; then
        # C++ compiler $cxx works ok with C compiler $cc
        :
    else
        echo "C++ compiler $cxx does not work with C compiler $cc"
        echo "Disabling C++ specific optional code"
        cxx=
    fi
else
    echo "No C++ compiler available; disabling C++ specific optional code"
    cxx=
fi

gcc_flags="-Wold-style-declaration -Wold-style-definition -Wtype-limits"
gcc_flags="-Wformat-security -Wformat-y2k -Winit-self -Wignored-qualifiers $gcc_flags"
gcc_flags="-Wmissing-include-dirs -Wempty-body -Wnested-externs $gcc_flags"
gcc_flags="-Wendif-labels -Wno-shift-negative-value $gcc_flags"
gcc_flags="-Wno-initializer-overrides $gcc_flags"
gcc_flags="-Wno-string-plus-int $gcc_flags"
# Note that we do not add -Werror to gcc_flags here, because that would
# enable it for all configure tests. If a configure test failed due
# to -Werror this would just silently disable some features,
# so it's too error prone.

cc_has_warning_flag() {
    write_c_skeleton;

    # Use the positive sense of the flag when testing for -Wno-wombat
    # support (gcc will happily accept the -Wno- form of unknown
    # warning options).
    optflag="$(echo $1 | sed -e 's/^-Wno-/-W/')"
    compile_prog "-Werror $optflag" ""
}

for flag in $gcc_flags; do
    if cc_has_warning_flag $flag ; then
        QEMU_CFLAGS="$QEMU_CFLAGS $flag"
    fi
done

if test "$stack_protector" != "no"; then
  cat > $TMPC << EOF
int main(int argc, char *argv[])
{
    char arr[64], *p = arr, *c = argv[0];
    while (*c) {
        *p++ = *c++;
    }
    return 0;
}
EOF
  gcc_flags="-fstack-protector-strong -fstack-protector-all"
  sp_on=0
  for flag in $gcc_flags; do
    # We need to check both a compile and a link, since some compiler
    # setups fail only on a .c->.o compile and some only at link time
    if do_cc $QEMU_CFLAGS -Werror $flag -c -o $TMPO $TMPC &&
       compile_prog "-Werror $flag" ""; then
      QEMU_CFLAGS="$QEMU_CFLAGS $flag"
      sp_on=1
      break
    fi
  done
  if test "$stack_protector" = yes; then
    if test $sp_on = 0; then
      error_exit "Stack protector not supported"
    fi
  fi
fi

# Workaround for http://gcc.gnu.org/PR55489.  Happens with -fPIE/-fPIC and
# large functions that use global variables.  The bug is in all releases of
# GCC, but it became particularly acute in 4.6.x and 4.7.x.  It is fixed in
# 4.7.3 and 4.8.0.  We should be able to delete this at the end of 2013.
cat > $TMPC << EOF
#if __GNUC__ == 4 && (__GNUC_MINOR__ == 6 || (__GNUC_MINOR__ == 7 && __GNUC_PATCHLEVEL__ <= 2))
int main(void) { return 0; }
#else
#error No bug in this compiler.
#endif
EOF
if compile_prog "-Werror -fno-gcse" "" ; then
  TRANSLATE_OPT_CFLAGS=-fno-gcse
fi

if test "$static" = "yes" ; then
  if test "$modules" = "yes" ; then
    error_exit "static and modules are mutually incompatible"
  fi
  if test "$pie" = "yes" ; then
    error_exit "static and pie are mutually incompatible"
  else
    pie="no"
  fi
fi

# Unconditional check for compiler __thread support
  cat > $TMPC << EOF
static __thread int tls_var;
int main(void) { return tls_var; }
EOF

if ! compile_prog "-Werror" "" ; then
    error_exit "Your compiler does not support the __thread specifier for " \
	"Thread-Local Storage (TLS). Please upgrade to a version that does."
fi

if test "$pie" = ""; then
  case "$cpu-$targetos" in
    i386-Linux|x86_64-Linux|x32-Linux|i386-OpenBSD|x86_64-OpenBSD)
      ;;
    *)
      pie="no"
      ;;
  esac
fi

if test "$pie" != "no" ; then
  cat > $TMPC << EOF

#ifdef __linux__
#  define THREAD __thread
#else
#  define THREAD
#endif

static THREAD int tls_var;

int main(void) { return tls_var; }

EOF
  if compile_prog "-fPIE -DPIE" "-pie"; then
    QEMU_CFLAGS="-fPIE -DPIE $QEMU_CFLAGS"
    LDFLAGS="-pie $LDFLAGS"
    pie="yes"
    if compile_prog "" "-Wl,-z,relro -Wl,-z,now" ; then
      LDFLAGS="-Wl,-z,relro -Wl,-z,now $LDFLAGS"
    fi
  else
    if test "$pie" = "yes"; then
      error_exit "PIE not available due to missing toolchain support"
    else
      echo "Disabling PIE due to missing toolchain support"
      pie="no"
    fi
  fi

  if compile_prog "-Werror -fno-pie" "-nopie"; then
    CFLAGS_NOPIE="-fno-pie"
    LDFLAGS_NOPIE="-nopie"
  fi
fi

##########################################
# __sync_fetch_and_and requires at least -march=i486. Many toolchains
# use i686 as default anyway, but for those that don't, an explicit
# specification is necessary

if test "$cpu" = "i386"; then
  cat > $TMPC << EOF
static int sfaa(int *ptr)
{
  return __sync_fetch_and_and(ptr, 0);
}

int main(void)
{
  int val = 42;
  val = __sync_val_compare_and_swap(&val, 0, 1);
  sfaa(&val);
  return val;
}
EOF
  if ! compile_prog "" "" ; then
    QEMU_CFLAGS="-march=i486 $QEMU_CFLAGS"
  fi
fi

#########################################
# Solaris specific configure tool chain decisions

if test "$solaris" = "yes" ; then
  if has $install; then
    :
  else
    error_exit "Solaris install program not found. Use --install=/usr/ucb/install or" \
        "install fileutils from www.blastwave.org using pkg-get -i fileutils" \
        "to get ginstall which is used by default (which lives in /opt/csw/bin)"
  fi
  if test "$(path_of $install)" = "/usr/sbin/install" ; then
    error_exit "Solaris /usr/sbin/install is not an appropriate install program." \
        "try ginstall from the GNU fileutils available from www.blastwave.org" \
        "using pkg-get -i fileutils, or use --install=/usr/ucb/install"
  fi
  if has ar; then
    :
  else
    if test -f /usr/ccs/bin/ar ; then
      error_exit "No path includes ar" \
          "Add /usr/ccs/bin to your path and rerun configure"
    fi
    error_exit "No path includes ar"
  fi
fi

if test -z "${target_list+xxx}" ; then
    target_list="$default_target_list"
else
    target_list=$(echo "$target_list" | sed -e 's/,/ /g')
fi

# Check that we recognised the target name; this allows a more
# friendly error message than if we let it fall through.
for target in $target_list; do
    case " $default_target_list " in
        *" $target "*)
            ;;
        *)
            error_exit "Unknown target name '$target'"
            ;;
    esac
done

# see if system emulation was really requested
case " $target_list " in
  *"-softmmu "*) softmmu=yes
  ;;
  *) softmmu=no
  ;;
esac

feature_not_found() {
  feature=$1
  remedy=$2

  error_exit "User requested feature $feature" \
      "configure was not able to find it." \
      "$remedy"
}

# ---
# big/little endian test
cat > $TMPC << EOF
short big_endian[] = { 0x4269, 0x4765, 0x4e64, 0x4961, 0x4e00, 0, };
short little_endian[] = { 0x694c, 0x7454, 0x654c, 0x6e45, 0x6944, 0x6e41, 0, };
extern int foo(short *, short *);
int main(int argc, char *argv[]) {
    return foo(big_endian, little_endian);
}
EOF

if compile_object ; then
    if grep -q BiGeNdIaN $TMPO ; then
        bigendian="yes"
    elif grep -q LiTtLeEnDiAn $TMPO ; then
        bigendian="no"
    else
        echo big/little test failed
    fi
else
    echo big/little test failed
fi

##########################################
# cocoa implies not SDL or GTK
# (the cocoa UI code currently assumes it is always the active UI
# and doesn't interact well with other UI frontend code)
if test "$cocoa" = "yes"; then
    if test "$sdl" = "yes"; then
        error_exit "Cocoa and SDL UIs cannot both be enabled at once"
    fi
    if test "$gtk" = "yes"; then
        error_exit "Cocoa and GTK UIs cannot both be enabled at once"
    fi
    gtk=no
    sdl=no
fi

##########################################
# L2TPV3 probe

cat > $TMPC <<EOF
#include <sys/socket.h>
#include <linux/ip.h>
int main(void) { return sizeof(struct mmsghdr); }
EOF
if compile_prog "" "" ; then
  l2tpv3=yes
else
  l2tpv3=no
fi

##########################################
# MinGW / Mingw-w64 localtime_r/gmtime_r check

if test "$mingw32" = "yes"; then
    # Some versions of MinGW / Mingw-w64 lack localtime_r
    # and gmtime_r entirely.
    #
    # Some versions of Mingw-w64 define a macro for
    # localtime_r/gmtime_r.
    #
    # Some versions of Mingw-w64 will define functions
    # for localtime_r/gmtime_r, but only if you have
    # _POSIX_THREAD_SAFE_FUNCTIONS defined. For fun
    # though, unistd.h and pthread.h both define
    # that for you.
    #
    # So this #undef localtime_r and #include <unistd.h>
    # are not in fact redundant.
cat > $TMPC << EOF
#include <unistd.h>
#include <time.h>
#undef localtime_r
int main(void) { localtime_r(NULL, NULL); return 0; }
EOF
    if compile_prog "" "" ; then
        localtime_r="yes"
    else
        localtime_r="no"
    fi
fi

##########################################
# pkg-config probe

if ! has "$pkg_config_exe"; then
  error_exit "pkg-config binary '$pkg_config_exe' not found"
fi

##########################################
# NPTL probe

if test "$linux_user" = "yes"; then
  cat > $TMPC <<EOF
#include <sched.h>
#include <linux/futex.h>
int main(void) {
#if !defined(CLONE_SETTLS) || !defined(FUTEX_WAIT)
#error bork
#endif
  return 0;
}
EOF
  if ! compile_object ; then
    feature_not_found "nptl" "Install glibc and linux kernel headers."
  fi
fi

##########################################
# avx2 optimization requirement check


if test "$static" = "no" ; then
  cat > $TMPC << EOF
#pragma GCC push_options
#pragma GCC target("avx2")
#include <cpuid.h>
#include <immintrin.h>

static int bar(void *a) {
    return _mm256_movemask_epi8(_mm256_cmpeq_epi8(*(__m256i *)a, (__m256i){0}));
}
static void *bar_ifunc(void) {return (void*) bar;}
int foo(void *a) __attribute__((ifunc("bar_ifunc")));
int main(int argc, char *argv[]) { return foo(argv[0]);}
EOF
  if compile_object "" ; then
      if has readelf; then
          if readelf --syms $TMPO 2>/dev/null |grep -q "IFUNC.*foo"; then
              avx2_opt="yes"
          fi
      fi
  fi
fi

#########################################
# zlib check

if test "$zlib" != "no" ; then
    cat > $TMPC << EOF
#include <zlib.h>
int main(void) { zlibVersion(); return 0; }
EOF
    if compile_prog "" "-lz" ; then
        :
    else
        error_exit "zlib check failed" \
            "Make sure to have the zlib libs and headers installed."
    fi
fi
LIBS="$LIBS -lz"

##########################################
# lzo check

if test "$lzo" != "no" ; then
    cat > $TMPC << EOF
#include <lzo/lzo1x.h>
int main(void) { lzo_version(); return 0; }
EOF
    if compile_prog "" "-llzo2" ; then
        libs_softmmu="$libs_softmmu -llzo2"
        lzo="yes"
    else
        if test "$lzo" = "yes"; then
            feature_not_found "liblzo2" "Install liblzo2 devel"
        fi
        lzo="no"
    fi
fi

##########################################
# snappy check

if test "$snappy" != "no" ; then
    cat > $TMPC << EOF
#include <snappy-c.h>
int main(void) { snappy_max_compressed_length(4096); return 0; }
EOF
    if compile_prog "" "-lsnappy" ; then
        libs_softmmu="$libs_softmmu -lsnappy"
        snappy="yes"
    else
        if test "$snappy" = "yes"; then
            feature_not_found "libsnappy" "Install libsnappy devel"
        fi
        snappy="no"
    fi
fi

##########################################
# bzip2 check

if test "$bzip2" != "no" ; then
    cat > $TMPC << EOF
#include <bzlib.h>
int main(void) { BZ2_bzlibVersion(); return 0; }
EOF
    if compile_prog "" "-lbz2" ; then
        bzip2="yes"
    else
        if test "$bzip2" = "yes"; then
            feature_not_found "libbzip2" "Install libbzip2 devel"
        fi
        bzip2="no"
    fi
fi

##########################################
# libseccomp check

if test "$seccomp" != "no" ; then
    case "$cpu" in
    i386|x86_64)
        libseccomp_minver="2.1.0"
        ;;
    mips)
        libseccomp_minver="2.2.0"
        ;;
    arm|aarch64)
        libseccomp_minver="2.2.3"
        ;;
    ppc|ppc64)
        libseccomp_minver="2.3.0"
        ;;
    *)
        libseccomp_minver=""
        ;;
    esac

    if test "$libseccomp_minver" != "" &&
       $pkg_config --atleast-version=$libseccomp_minver libseccomp ; then
        libs_softmmu="$libs_softmmu $($pkg_config --libs libseccomp)"
        QEMU_CFLAGS="$QEMU_CFLAGS $($pkg_config --cflags libseccomp)"
        seccomp="yes"
    else
        if test "$seccomp" = "yes" ; then
            if test "$libseccomp_minver" != "" ; then
                feature_not_found "libseccomp" \
                    "Install libseccomp devel >= $libseccomp_minver"
            else
                feature_not_found "libseccomp" \
                    "libseccomp is not supported for host cpu $cpu"
            fi
        fi
        seccomp="no"
    fi
fi
##########################################
# xen probe

if test "$xen" != "no" ; then
  xen_libs="-lxenstore -lxenctrl -lxenguest"
  xen_stable_libs="-lxenforeignmemory -lxengnttab -lxenevtchn"

  # First we test whether Xen headers and libraries are available.
  # If no, we are done and there is no Xen support.
  # If yes, more tests are run to detect the Xen version.

  # Xen (any)
  cat > $TMPC <<EOF
#include <xenctrl.h>
int main(void) {
  return 0;
}
EOF
  if ! compile_prog "" "$xen_libs" ; then
    # Xen not found
    if test "$xen" = "yes" ; then
      feature_not_found "xen" "Install xen devel"
    fi
    xen=no

  # Xen unstable
  elif
      cat > $TMPC <<EOF &&
/*
 * If we have stable libs the we don't want the libxc compat
 * layers, regardless of what CFLAGS we may have been given.
 */
#undef XC_WANT_COMPAT_EVTCHN_API
#undef XC_WANT_COMPAT_GNTTAB_API
#undef XC_WANT_COMPAT_MAP_FOREIGN_API
#include <xenctrl.h>
#include <xenstore.h>
#include <xenevtchn.h>
#include <xengnttab.h>
#include <xenforeignmemory.h>
#include <stdint.h>
#include <xen/hvm/hvm_info_table.h>
#if !defined(HVM_MAX_VCPUS)
# error HVM_MAX_VCPUS not defined
#endif
int main(void) {
  xc_interface *xc = NULL;
  xenforeignmemory_handle *xfmem;
  xenevtchn_handle *xe;
  xengnttab_handle *xg;
  xen_domain_handle_t handle;

  xs_daemon_open();

  xc = xc_interface_open(0, 0, 0);
  xc_hvm_set_mem_type(0, 0, HVMMEM_ram_ro, 0, 0);
  xc_domain_add_to_physmap(0, 0, XENMAPSPACE_gmfn, 0, 0);
  xc_hvm_inject_msi(xc, 0, 0xf0000000, 0x00000000);
  xc_hvm_create_ioreq_server(xc, 0, HVM_IOREQSRV_BUFIOREQ_ATOMIC, NULL);
  xc_domain_create(xc, 0, handle, 0, NULL, NULL);

  xfmem = xenforeignmemory_open(0, 0);
  xenforeignmemory_map(xfmem, 0, 0, 0, 0, 0);

  xe = xenevtchn_open(0, 0);
  xenevtchn_fd(xe);

  xg = xengnttab_open(0, 0);
  xengnttab_map_grant_ref(xg, 0, 0, 0);

  return 0;
}
EOF
      compile_prog "" "$xen_libs $xen_stable_libs"
    then
    xen_ctrl_version=471
    xen=yes
  elif
      cat > $TMPC <<EOF &&
#include <xenctrl.h>
#include <stdint.h>
int main(void) {
  xc_interface *xc = NULL;
  xen_domain_handle_t handle;
  xc_domain_create(xc, 0, handle, 0, NULL, NULL);
  return 0;
}
EOF
      compile_prog "" "$xen_libs"
    then
    xen_ctrl_version=470
    xen=yes

  # Xen 4.6
  elif
      cat > $TMPC <<EOF &&
#include <xenctrl.h>
#include <xenstore.h>
#include <stdint.h>
#include <xen/hvm/hvm_info_table.h>
#if !defined(HVM_MAX_VCPUS)
# error HVM_MAX_VCPUS not defined
#endif
int main(void) {
  xc_interface *xc;
  xs_daemon_open();
  xc = xc_interface_open(0, 0, 0);
  xc_hvm_set_mem_type(0, 0, HVMMEM_ram_ro, 0, 0);
  xc_gnttab_open(NULL, 0);
  xc_domain_add_to_physmap(0, 0, XENMAPSPACE_gmfn, 0, 0);
  xc_hvm_inject_msi(xc, 0, 0xf0000000, 0x00000000);
  xc_hvm_create_ioreq_server(xc, 0, HVM_IOREQSRV_BUFIOREQ_ATOMIC, NULL);
  xc_reserved_device_memory_map(xc, 0, 0, 0, 0, NULL, 0);
  return 0;
}
EOF
      compile_prog "" "$xen_libs"
    then
    xen_ctrl_version=460
    xen=yes

  # Xen 4.5
  elif
      cat > $TMPC <<EOF &&
#include <xenctrl.h>
#include <xenstore.h>
#include <stdint.h>
#include <xen/hvm/hvm_info_table.h>
#if !defined(HVM_MAX_VCPUS)
# error HVM_MAX_VCPUS not defined
#endif
int main(void) {
  xc_interface *xc;
  xs_daemon_open();
  xc = xc_interface_open(0, 0, 0);
  xc_hvm_set_mem_type(0, 0, HVMMEM_ram_ro, 0, 0);
  xc_gnttab_open(NULL, 0);
  xc_domain_add_to_physmap(0, 0, XENMAPSPACE_gmfn, 0, 0);
  xc_hvm_inject_msi(xc, 0, 0xf0000000, 0x00000000);
  xc_hvm_create_ioreq_server(xc, 0, 0, NULL);
  return 0;
}
EOF
      compile_prog "" "$xen_libs"
    then
    xen_ctrl_version=450
    xen=yes

  elif
      cat > $TMPC <<EOF &&
#include <xenctrl.h>
#include <xenstore.h>
#include <stdint.h>
#include <xen/hvm/hvm_info_table.h>
#if !defined(HVM_MAX_VCPUS)
# error HVM_MAX_VCPUS not defined
#endif
int main(void) {
  xc_interface *xc;
  xs_daemon_open();
  xc = xc_interface_open(0, 0, 0);
  xc_hvm_set_mem_type(0, 0, HVMMEM_ram_ro, 0, 0);
  xc_gnttab_open(NULL, 0);
  xc_domain_add_to_physmap(0, 0, XENMAPSPACE_gmfn, 0, 0);
  xc_hvm_inject_msi(xc, 0, 0xf0000000, 0x00000000);
  return 0;
}
EOF
      compile_prog "" "$xen_libs"
    then
    xen_ctrl_version=420
    xen=yes

  else
    if test "$xen" = "yes" ; then
      feature_not_found "xen (unsupported version)" \
                        "Install a supported xen (xen 4.2 or newer)"
    fi
    xen=no
  fi

  if test "$xen" = yes; then
    if test $xen_ctrl_version -ge 471  ; then
      libs_softmmu="$xen_stable_libs $libs_softmmu"
    fi
    libs_softmmu="$xen_libs $libs_softmmu"
  fi
fi

if test "$xen_pci_passthrough" != "no"; then
  if test "$xen" = "yes" && test "$linux" = "yes"; then
    xen_pci_passthrough=yes
  else
    if test "$xen_pci_passthrough" = "yes"; then
      error_exit "User requested feature Xen PCI Passthrough" \
          " but this feature requires /sys from Linux"
    fi
    xen_pci_passthrough=no
  fi
fi

if test "$xen_pv_domain_build" = "yes" &&
   test "$xen" != "yes"; then
    error_exit "User requested Xen PV domain builder support" \
	       "which requires Xen support."
fi

##########################################
# Sparse probe
if test "$sparse" != "no" ; then
  if has cgcc; then
    sparse=yes
  else
    if test "$sparse" = "yes" ; then
      feature_not_found "sparse" "Install sparse binary"
    fi
    sparse=no
  fi
fi

##########################################
# X11 probe
x11_cflags=
x11_libs=-lX11
if $pkg_config --exists "x11"; then
    x11_cflags=$($pkg_config --cflags x11)
    x11_libs=$($pkg_config --libs x11)
fi

##########################################
# GTK probe

if test "$gtkabi" = ""; then
    # The GTK ABI was not specified explicitly, so try whether 2.0 is available.
    # Use 3.0 as a fallback if that is available.
    if $pkg_config --exists "gtk+-2.0 >= 2.18.0"; then
        gtkabi=2.0
    elif $pkg_config --exists "gtk+-3.0 >= 3.0.0"; then
        gtkabi=3.0
    else
        gtkabi=2.0
    fi
fi

if test "$gtk" != "no"; then
    gtkpackage="gtk+-$gtkabi"
    gtkx11package="gtk+-x11-$gtkabi"
    if test "$gtkabi" = "3.0" ; then
      gtkversion="3.0.0"
    else
      gtkversion="2.18.0"
    fi
    if $pkg_config --exists "$gtkpackage >= $gtkversion"; then
        gtk_cflags=$($pkg_config --cflags $gtkpackage)
        gtk_libs=$($pkg_config --libs $gtkpackage)
        gtk_version=$($pkg_config --modversion $gtkpackage)
        if $pkg_config --exists "$gtkx11package >= $gtkversion"; then
            gtk_cflags="$gtk_cflags $x11_cflags"
            gtk_libs="$gtk_libs $x11_libs"
        fi
        libs_softmmu="$gtk_libs $libs_softmmu"
        gtk="yes"
    elif test "$gtk" = "yes"; then
        feature_not_found "gtk" "Install gtk2 or gtk3 devel"
    else
        gtk="no"
    fi
fi


##########################################
# GNUTLS probe

gnutls_works() {
    # Unfortunately some distros have bad pkg-config information for gnutls
    # such that it claims to exist but you get a compiler error if you try
    # to use the options returned by --libs. Specifically, Ubuntu for --static
    # builds doesn't work:
    # https://bugs.launchpad.net/ubuntu/+source/gnutls26/+bug/1478035
    #
    # So sanity check the cflags/libs before assuming gnutls can be used.
    if ! $pkg_config --exists "gnutls"; then
        return 1
    fi

    write_c_skeleton
    compile_prog "$($pkg_config --cflags gnutls)" "$($pkg_config --libs gnutls)"
}

gnutls_gcrypt=no
gnutls_nettle=no
if test "$gnutls" != "no"; then
    if gnutls_works; then
        gnutls_cflags=$($pkg_config --cflags gnutls)
        gnutls_libs=$($pkg_config --libs gnutls)
        libs_softmmu="$gnutls_libs $libs_softmmu"
        libs_tools="$gnutls_libs $libs_tools"
	QEMU_CFLAGS="$QEMU_CFLAGS $gnutls_cflags"
        gnutls="yes"

	# gnutls_rnd requires >= 2.11.0
	if $pkg_config --exists "gnutls >= 2.11.0"; then
	    gnutls_rnd="yes"
	else
	    gnutls_rnd="no"
	fi

	if $pkg_config --exists 'gnutls >= 3.0'; then
	    gnutls_gcrypt=no
	    gnutls_nettle=yes
	elif $pkg_config --exists 'gnutls >= 2.12'; then
	    case $($pkg_config --libs --static gnutls) in
		*gcrypt*)
		    gnutls_gcrypt=yes
		    gnutls_nettle=no
		    ;;
		*nettle*)
		    gnutls_gcrypt=no
		    gnutls_nettle=yes
		    ;;
		*)
		    gnutls_gcrypt=yes
		    gnutls_nettle=no
		    ;;
	    esac
	else
	    gnutls_gcrypt=yes
	    gnutls_nettle=no
	fi
    elif test "$gnutls" = "yes"; then
	feature_not_found "gnutls" "Install gnutls devel"
    else
        gnutls="no"
        gnutls_rnd="no"
    fi
else
    gnutls_rnd="no"
fi


# If user didn't give a --disable/enable-gcrypt flag,
# then mark as disabled if user requested nettle
# explicitly, or if gnutls links to nettle
if test -z "$gcrypt"
then
    if test "$nettle" = "yes" || test "$gnutls_nettle" = "yes"
    then
        gcrypt="no"
    fi
fi

# If user didn't give a --disable/enable-nettle flag,
# then mark as disabled if user requested gcrypt
# explicitly, or if gnutls links to gcrypt
if test -z "$nettle"
then
    if test "$gcrypt" = "yes" || test "$gnutls_gcrypt" = "yes"
    then
        nettle="no"
    fi
fi

has_libgcrypt_config() {
    if ! has "libgcrypt-config"
    then
	return 1
    fi

    if test -n "$cross_prefix"
    then
	host=$(libgcrypt-config --host)
	if test "$host-" != $cross_prefix
	then
	    return 1
	fi
    fi

    return 0
}

if test "$gcrypt" != "no"; then
    if has_libgcrypt_config; then
        gcrypt_cflags=$(libgcrypt-config --cflags)
        gcrypt_libs=$(libgcrypt-config --libs)
        # Debian has remove -lgpg-error from libgcrypt-config
        # as it "spreads unnecessary dependencies" which in
        # turn breaks static builds...
        if test "$static" = "yes"
        then
            gcrypt_libs="$gcrypt_libs -lgpg-error"
        fi
        libs_softmmu="$gcrypt_libs $libs_softmmu"
        libs_tools="$gcrypt_libs $libs_tools"
        QEMU_CFLAGS="$QEMU_CFLAGS $gcrypt_cflags"
        gcrypt="yes"
        if test -z "$nettle"; then
           nettle="no"
        fi

        cat > $TMPC << EOF
#include <gcrypt.h>
int main(void) {
  gcry_kdf_derive(NULL, 0, GCRY_KDF_PBKDF2,
                  GCRY_MD_SHA256,
                  NULL, 0, 0, 0, NULL);
 return 0;
}
EOF
        if compile_prog "$gcrypt_cflags" "$gcrypt_libs" ; then
            gcrypt_kdf=yes
        fi
    else
        if test "$gcrypt" = "yes"; then
            feature_not_found "gcrypt" "Install gcrypt devel"
        else
            gcrypt="no"
        fi
    fi
fi


if test "$nettle" != "no"; then
    if $pkg_config --exists "nettle"; then
        nettle_cflags=$($pkg_config --cflags nettle)
        nettle_libs=$($pkg_config --libs nettle)
        nettle_version=$($pkg_config --modversion nettle)
        libs_softmmu="$nettle_libs $libs_softmmu"
        libs_tools="$nettle_libs $libs_tools"
        QEMU_CFLAGS="$QEMU_CFLAGS $nettle_cflags"
        nettle="yes"

        cat > $TMPC << EOF
#include <stddef.h>
#include <nettle/pbkdf2.h>
int main(void) {
     pbkdf2_hmac_sha256(8, NULL, 1000, 8, NULL, 8, NULL);
     return 0;
}
EOF
        if compile_prog "$nettle_cflags" "$nettle_libs" ; then
            nettle_kdf=yes
        fi
    else
        if test "$nettle" = "yes"; then
            feature_not_found "nettle" "Install nettle devel"
        else
            nettle="no"
        fi
    fi
fi

if test "$gcrypt" = "yes" && test "$nettle" = "yes"
then
    error_exit "Only one of gcrypt & nettle can be enabled"
fi

##########################################
# libtasn1 - only for the TLS creds/session test suite

tasn1=yes
tasn1_cflags=""
tasn1_libs=""
if $pkg_config --exists "libtasn1"; then
    tasn1_cflags=$($pkg_config --cflags libtasn1)
    tasn1_libs=$($pkg_config --libs libtasn1)
else
    tasn1=no
fi


##########################################
# getifaddrs (for tests/test-io-channel-socket )

have_ifaddrs_h=yes
if ! check_include "ifaddrs.h" ; then
  have_ifaddrs_h=no
fi

##########################################
# VTE probe

if test "$vte" != "no"; then
    if test "$gtkabi" = "3.0"; then
      vteminversion="0.32.0"
      if $pkg_config --exists "vte-2.91"; then
        vtepackage="vte-2.91"
      else
        vtepackage="vte-2.90"
      fi
    else
      vtepackage="vte"
      vteminversion="0.24.0"
    fi
    if $pkg_config --exists "$vtepackage >= $vteminversion"; then
        vte_cflags=$($pkg_config --cflags $vtepackage)
        vte_libs=$($pkg_config --libs $vtepackage)
        vteversion=$($pkg_config --modversion $vtepackage)
        libs_softmmu="$vte_libs $libs_softmmu"
        vte="yes"
    elif test "$vte" = "yes"; then
        if test "$gtkabi" = "3.0"; then
            feature_not_found "vte" "Install libvte-2.90/2.91 devel"
        else
            feature_not_found "vte" "Install libvte devel"
        fi
    else
        vte="no"
    fi
fi

##########################################
# SDL probe

# Look for sdl configuration program (pkg-config or sdl-config).  Try
# sdl-config even without cross prefix, and favour pkg-config over sdl-config.

if test "$sdlabi" = ""; then
    if $pkg_config --exists "sdl"; then
        sdlabi=1.2
    elif $pkg_config --exists "sdl2"; then
        sdlabi=2.0
    else
        sdlabi=1.2
    fi
fi

if test $sdlabi = "2.0"; then
    sdl_config=$sdl2_config
    sdlname=sdl2
    sdlconfigname=sdl2_config
elif test $sdlabi = "1.2"; then
    sdlname=sdl
    sdlconfigname=sdl_config
else
    error_exit "Unknown sdlabi $sdlabi, must be 1.2 or 2.0"
fi

if test "$(basename $sdl_config)" != $sdlconfigname && ! has ${sdl_config}; then
  sdl_config=$sdlconfigname
fi

if $pkg_config $sdlname --exists; then
  sdlconfig="$pkg_config $sdlname"
  sdlversion=$($sdlconfig --modversion 2>/dev/null)
elif has ${sdl_config}; then
  sdlconfig="$sdl_config"
  sdlversion=$($sdlconfig --version)
else
  if test "$sdl" = "yes" ; then
    feature_not_found "sdl" "Install SDL devel"
  fi
  sdl=no
fi
if test -n "$cross_prefix" && test "$(basename "$sdlconfig")" = sdl-config; then
  echo warning: using "\"$sdlconfig\"" to detect cross-compiled sdl >&2
fi

sdl_too_old=no
if test "$sdl" != "no" ; then
  cat > $TMPC << EOF
#include <SDL.h>
#undef main /* We don't want SDL to override our main() */
int main( void ) { return SDL_Init (SDL_INIT_VIDEO); }
EOF
  sdl_cflags=$($sdlconfig --cflags 2>/dev/null)
  if test "$static" = "yes" ; then
    sdl_libs=$($sdlconfig --static-libs 2>/dev/null)
  else
    sdl_libs=$($sdlconfig --libs 2>/dev/null)
  fi
  if compile_prog "$sdl_cflags" "$sdl_libs" ; then
    if test $(echo $sdlversion | sed 's/[^0-9]//g') -lt 121 ; then
      sdl_too_old=yes
    else
      sdl=yes
    fi

    # static link with sdl ? (note: sdl.pc's --static --libs is broken)
    if test "$sdl" = "yes" -a "$static" = "yes" ; then
      if test $? = 0 && echo $sdl_libs | grep -- -laa > /dev/null; then
         sdl_libs="$sdl_libs $(aalib-config --static-libs 2>/dev/null)"
         sdl_cflags="$sdl_cflags $(aalib-config --cflags 2>/dev/null)"
      fi
      if compile_prog "$sdl_cflags" "$sdl_libs" ; then
	:
      else
        sdl=no
      fi
    fi # static link
  else # sdl not found
    if test "$sdl" = "yes" ; then
      feature_not_found "sdl" "Install SDL devel"
    fi
    sdl=no
  fi # sdl compile test
fi

if test "$sdl" = "yes" ; then
  cat > $TMPC <<EOF
#include <SDL.h>
#if defined(SDL_VIDEO_DRIVER_X11)
#include <X11/XKBlib.h>
#else
#error No x11 support
#endif
int main(void) { return 0; }
EOF
  if compile_prog "$sdl_cflags $x11_cflags" "$sdl_libs $x11_libs" ; then
    sdl_cflags="$sdl_cflags $x11_cflags"
    sdl_libs="$sdl_libs $x11_libs"
  fi
  libs_softmmu="$sdl_libs $libs_softmmu"
fi

##########################################
# RDMA needs OpenFabrics libraries
if test "$rdma" != "no" ; then
  cat > $TMPC <<EOF
#include <rdma/rdma_cma.h>
int main(void) { return 0; }
EOF
  rdma_libs="-lrdmacm -libverbs"
  if compile_prog "" "$rdma_libs" ; then
    rdma="yes"
    libs_softmmu="$libs_softmmu $rdma_libs"
  else
    if test "$rdma" = "yes" ; then
        error_exit \
            " OpenFabrics librdmacm/libibverbs not present." \
            " Your options:" \
            "  (1) Fast: Install infiniband packages from your distro." \
            "  (2) Cleanest: Install libraries from www.openfabrics.org" \
            "  (3) Also: Install softiwarp if you don't have RDMA hardware"
    fi
    rdma="no"
  fi
fi


##########################################
# VNC SASL detection
if test "$vnc" = "yes" -a "$vnc_sasl" != "no" ; then
  cat > $TMPC <<EOF
#include <sasl/sasl.h>
#include <stdio.h>
int main(void) { sasl_server_init(NULL, "qemu"); return 0; }
EOF
  # Assuming Cyrus-SASL installed in /usr prefix
  vnc_sasl_cflags=""
  vnc_sasl_libs="-lsasl2"
  if compile_prog "$vnc_sasl_cflags" "$vnc_sasl_libs" ; then
    vnc_sasl=yes
    libs_softmmu="$vnc_sasl_libs $libs_softmmu"
    QEMU_CFLAGS="$QEMU_CFLAGS $vnc_sasl_cflags"
  else
    if test "$vnc_sasl" = "yes" ; then
      feature_not_found "vnc-sasl" "Install Cyrus SASL devel"
    fi
    vnc_sasl=no
  fi
fi

##########################################
# VNC JPEG detection
if test "$vnc" = "yes" -a "$vnc_jpeg" != "no" ; then
cat > $TMPC <<EOF
#include <stdio.h>
#include <jpeglib.h>
int main(void) { struct jpeg_compress_struct s; jpeg_create_compress(&s); return 0; }
EOF
    vnc_jpeg_cflags=""
    vnc_jpeg_libs="-ljpeg"
  if compile_prog "$vnc_jpeg_cflags" "$vnc_jpeg_libs" ; then
    vnc_jpeg=yes
    libs_softmmu="$vnc_jpeg_libs $libs_softmmu"
    QEMU_CFLAGS="$QEMU_CFLAGS $vnc_jpeg_cflags"
  else
    if test "$vnc_jpeg" = "yes" ; then
      feature_not_found "vnc-jpeg" "Install libjpeg-turbo devel"
    fi
    vnc_jpeg=no
  fi
fi

##########################################
# VNC PNG detection
if test "$vnc" = "yes" -a "$vnc_png" != "no" ; then
cat > $TMPC <<EOF
//#include <stdio.h>
#include <png.h>
#include <stddef.h>
int main(void) {
    png_structp png_ptr;
    png_ptr = png_create_write_struct(PNG_LIBPNG_VER_STRING, NULL, NULL, NULL);
    return png_ptr != 0;
}
EOF
  if $pkg_config libpng --exists; then
    vnc_png_cflags=$($pkg_config libpng --cflags)
    vnc_png_libs=$($pkg_config libpng --libs)
  else
    vnc_png_cflags=""
    vnc_png_libs="-lpng"
  fi
  if compile_prog "$vnc_png_cflags" "$vnc_png_libs" ; then
    vnc_png=yes
    libs_softmmu="$vnc_png_libs $libs_softmmu"
    QEMU_CFLAGS="$QEMU_CFLAGS $vnc_png_cflags"
  else
    if test "$vnc_png" = "yes" ; then
      feature_not_found "vnc-png" "Install libpng devel"
    fi
    vnc_png=no
  fi
fi

##########################################
# fnmatch() probe, used for ACL routines
fnmatch="no"
cat > $TMPC << EOF
#include <fnmatch.h>
int main(void)
{
    fnmatch("foo", "foo", 0);
    return 0;
}
EOF
if compile_prog "" "" ; then
   fnmatch="yes"
fi

##########################################
# uuid_generate() probe, used for vdi block driver
# Note that on some systems (notably MacOSX) no extra library
# need be linked to get the uuid functions.
if test "$uuid" != "no" ; then
  uuid_libs="-luuid"
  cat > $TMPC << EOF
#include <uuid/uuid.h>
int main(void)
{
    uuid_t my_uuid;
    uuid_generate(my_uuid);
    return 0;
}
EOF
  if compile_prog "" "" ; then
    uuid="yes"
  elif compile_prog "" "$uuid_libs" ; then
    uuid="yes"
    libs_softmmu="$uuid_libs $libs_softmmu"
    libs_tools="$uuid_libs $libs_tools"
  else
    if test "$uuid" = "yes" ; then
      feature_not_found "uuid" "Install libuuid devel"
    fi
    uuid=no
  fi
fi

if test "$vhdx" = "yes" ; then
    if test "$uuid" = "no" ; then
        error_exit "uuid required for VHDX support"
    fi
elif test "$vhdx" != "no" ; then
    if test "$uuid" = "yes" ; then
        vhdx=yes
    else
        vhdx=no
    fi
fi

##########################################
# xfsctl() probe, used for raw-posix
if test "$xfs" != "no" ; then
  cat > $TMPC << EOF
#include <stddef.h>  /* NULL */
#include <xfs/xfs.h>
int main(void)
{
    xfsctl(NULL, 0, 0, NULL);
    return 0;
}
EOF
  if compile_prog "" "" ; then
    xfs="yes"
  else
    if test "$xfs" = "yes" ; then
      feature_not_found "xfs" "Instal xfsprogs/xfslibs devel"
    fi
    xfs=no
  fi
fi

##########################################
# vde libraries probe
if test "$vde" != "no" ; then
  vde_libs="-lvdeplug"
  cat > $TMPC << EOF
#include <libvdeplug.h>
int main(void)
{
    struct vde_open_args a = {0, 0, 0};
    char s[] = "";
    vde_open(s, s, &a);
    return 0;
}
EOF
  if compile_prog "" "$vde_libs" ; then
    vde=yes
    libs_softmmu="$vde_libs $libs_softmmu"
    libs_tools="$vde_libs $libs_tools"
  else
    if test "$vde" = "yes" ; then
      feature_not_found "vde" "Install vde (Virtual Distributed Ethernet) devel"
    fi
    vde=no
  fi
fi

##########################################
# netmap support probe
# Apart from looking for netmap headers, we make sure that the host API version
# supports the netmap backend (>=11). The upper bound (15) is meant to simulate
# a minor/major version number. Minor new features will be marked with values up
# to 15, and if something happens that requires a change to the backend we will
# move above 15, submit the backend fixes and modify this two bounds.
if test "$netmap" != "no" ; then
  cat > $TMPC << EOF
#include <inttypes.h>
#include <net/if.h>
#include <net/netmap.h>
#include <net/netmap_user.h>
#if (NETMAP_API < 11) || (NETMAP_API > 15)
#error
#endif
int main(void) { return 0; }
EOF
  if compile_prog "" "" ; then
    netmap=yes
  else
    if test "$netmap" = "yes" ; then
      feature_not_found "netmap"
    fi
    netmap=no
  fi
fi

##########################################
# libcap-ng library probe
if test "$cap_ng" != "no" ; then
  cap_libs="-lcap-ng"
  cat > $TMPC << EOF
#include <cap-ng.h>
int main(void)
{
    capng_capability_to_name(CAPNG_EFFECTIVE);
    return 0;
}
EOF
  if compile_prog "" "$cap_libs" ; then
    cap_ng=yes
    libs_tools="$cap_libs $libs_tools"
  else
    if test "$cap_ng" = "yes" ; then
      feature_not_found "cap_ng" "Install libcap-ng devel"
    fi
    cap_ng=no
  fi
fi

##########################################
# Sound support libraries probe

audio_drv_probe()
{
    drv=$1
    hdr=$2
    lib=$3
    exp=$4
    cfl=$5
        cat > $TMPC << EOF
#include <$hdr>
int main(void) { $exp }
EOF
    if compile_prog "$cfl" "$lib" ; then
        :
    else
        error_exit "$drv check failed" \
            "Make sure to have the $drv libs and headers installed."
    fi
}

audio_drv_list=$(echo "$audio_drv_list" | sed -e 's/,/ /g')
for drv in $audio_drv_list; do
    case $drv in
    alsa)
    audio_drv_probe $drv alsa/asoundlib.h -lasound \
        "return snd_pcm_close((snd_pcm_t *)0);"
    libs_softmmu="-lasound $libs_softmmu"
    ;;

    pa)
    audio_drv_probe $drv pulse/mainloop.h "-lpulse" \
        "pa_mainloop *m = 0; pa_mainloop_free (m); return 0;"
    libs_softmmu="-lpulse $libs_softmmu"
    audio_pt_int="yes"
    ;;

    coreaudio)
      libs_softmmu="-framework CoreAudio $libs_softmmu"
    ;;

    dsound)
      libs_softmmu="-lole32 -ldxguid $libs_softmmu"
      audio_win_int="yes"
    ;;

    winaudio)
        libs_softmmu="-lwinmm $libs_softmmu"
    ;;

    oss)
      libs_softmmu="$oss_lib $libs_softmmu"
    ;;

    sdl|wav)
    # XXX: Probes for CoreAudio, DirectSound, SDL(?)
    ;;

<<<<<<< HEAD
    winwave)
      libs_softmmu="-lwinmm $libs_softmmu"
      audio_win_int="yes"
    ;;

    winaudio)
      libs_softmmu="-lwinmm $libs_softmmu"
    ;;

=======
>>>>>>> b01ff82c
    *)
    echo "$audio_possible_drivers" | grep -q "\<$drv\>" || {
        error_exit "Unknown driver '$drv' selected" \
            "Possible drivers are: $audio_possible_drivers"
    }
    ;;
    esac
done

##########################################
# BrlAPI probe

if test "$brlapi" != "no" ; then
  brlapi_libs="-lbrlapi"
  cat > $TMPC << EOF
#include <brlapi.h>
#include <stddef.h>
int main( void ) { return brlapi__openConnection (NULL, NULL, NULL); }
EOF
  if compile_prog "" "$brlapi_libs" ; then
    brlapi=yes
    libs_softmmu="$brlapi_libs $libs_softmmu"
  else
    if test "$brlapi" = "yes" ; then
      feature_not_found "brlapi" "Install brlapi devel"
    fi
    brlapi=no
  fi
fi

##########################################
# curses probe
if test "$curses" != "no" ; then
  if test "$mingw32" = "yes" ; then
    curses_list="$($pkg_config --libs ncurses 2>/dev/null):-lpdcurses"
  else
    curses_list="$($pkg_config --libs ncurses 2>/dev/null):-lncurses:-lcurses"
  fi
  curses_found=no
  cat > $TMPC << EOF
#include <curses.h>
int main(void) {
  const char *s = curses_version();
  resize_term(0, 0);
  return s != 0;
}
EOF
  IFS=:
  for curses_lib in $curses_list; do
    unset IFS
    if compile_prog "" "$curses_lib" ; then
      curses_found=yes
      libs_softmmu="$curses_lib $libs_softmmu"
      break
    fi
  done
  unset IFS
  if test "$curses_found" = "yes" ; then
    curses=yes
  else
    if test "$curses" = "yes" ; then
      feature_not_found "curses" "Install ncurses devel"
    fi
    curses=no
  fi
fi

##########################################
# curl probe
if test "$curl" != "no" ; then
  if $pkg_config libcurl --exists; then
    curlconfig="$pkg_config libcurl"
  else
    curlconfig=curl-config
  fi
  cat > $TMPC << EOF
#include <curl/curl.h>
int main(void) { curl_easy_init(); curl_multi_setopt(0, 0, 0); return 0; }
EOF
  curl_cflags=$($curlconfig --cflags 2>/dev/null)
  curl_libs=$($curlconfig --libs 2>/dev/null)
  if compile_prog "$curl_cflags" "$curl_libs" ; then
    curl=yes
  else
    if test "$curl" = "yes" ; then
      feature_not_found "curl" "Install libcurl devel"
    fi
    curl=no
  fi
fi # test "$curl"

##########################################
# bluez support probe
if test "$bluez" != "no" ; then
  cat > $TMPC << EOF
#include <bluetooth/bluetooth.h>
int main(void) { return bt_error(0); }
EOF
  bluez_cflags=$($pkg_config --cflags bluez 2>/dev/null)
  bluez_libs=$($pkg_config --libs bluez 2>/dev/null)
  if compile_prog "$bluez_cflags" "$bluez_libs" ; then
    bluez=yes
    libs_softmmu="$bluez_libs $libs_softmmu"
  else
    if test "$bluez" = "yes" ; then
      feature_not_found "bluez" "Install bluez-libs/libbluetooth devel"
    fi
    bluez="no"
  fi
fi

##########################################
# glib support probe

glib_req_ver=2.22
glib_modules=gthread-2.0
if test "$modules" = yes; then
    glib_modules="$glib_modules gmodule-2.0"
fi

for i in $glib_modules; do
    if $pkg_config --atleast-version=$glib_req_ver $i; then
        glib_cflags=$($pkg_config --cflags $i)
        glib_libs=$($pkg_config --libs $i)
        CFLAGS="$glib_cflags $CFLAGS"
        LIBS="$glib_libs $LIBS"
        libs_qga="$glib_libs $libs_qga"
    else
        error_exit "glib-$glib_req_ver $i is required to compile QEMU"
    fi
done

# Sanity check that the current size_t matches the
# size that glib thinks it should be. This catches
# problems on multi-arch where people try to build
# 32-bit QEMU while pointing at 64-bit glib headers
cat > $TMPC <<EOF
#include <glib.h>
#include <unistd.h>

#define QEMU_BUILD_BUG_ON(x) \
  typedef char qemu_build_bug_on[(x)?-1:1] __attribute__((unused));

int main(void) {
   QEMU_BUILD_BUG_ON(sizeof(size_t) != GLIB_SIZEOF_SIZE_T);
   return 0;
}
EOF

if ! compile_prog "$CFLAGS" "$LIBS" ; then
    error_exit "sizeof(size_t) doesn't match GLIB_SIZEOF_SIZE_T."\
               "You probably need to set PKG_CONFIG_LIBDIR"\
	       "to point to the right pkg-config files for your"\
	       "build target"
fi

# g_test_trap_subprocess added in 2.38. Used by some tests.
glib_subprocess=yes
if ! $pkg_config --atleast-version=2.38 glib-2.0; then
    glib_subprocess=no
fi

# Silence clang 3.5.0 warnings about glib attribute __alloc_size__ usage
cat > $TMPC << EOF
#include <glib.h>
int main(void) { return 0; }
EOF
if ! compile_prog "$glib_cflags -Werror" "$glib_libs" ; then
    if cc_has_warning_flag "-Wno-unknown-attributes"; then
        glib_cflags="-Wno-unknown-attributes $glib_cflags"
        CFLAGS="-Wno-unknown-attributes $CFLAGS"
    fi
fi

##########################################
# SHA command probe for modules
if test "$modules" = yes; then
    shacmd_probe="sha1sum sha1 shasum"
    for c in $shacmd_probe; do
        if has $c; then
            shacmd="$c"
            break
        fi
    done
    if test "$shacmd" = ""; then
        error_exit "one of the checksum commands is required to enable modules: $shacmd_probe"
    fi
fi

##########################################
# pixman support probe

if test "$pixman" = ""; then
  if test "$want_tools" = "no" -a "$softmmu" = "no"; then
    pixman="none"
  elif $pkg_config --atleast-version=0.21.8 pixman-1 > /dev/null 2>&1; then
    pixman="system"
  else
    pixman="internal"
  fi
fi
if test "$pixman" = "none"; then
  if test "$want_tools" != "no" -o "$softmmu" != "no"; then
    error_exit "pixman disabled but system emulation or tools build" \
        "enabled.  You can turn off pixman only if you also" \
        "disable all system emulation targets and the tools" \
        "build with '--disable-tools --disable-system'."
  fi
  pixman_cflags=
  pixman_libs=
elif test "$pixman" = "system"; then
  # pixman version has been checked above
  pixman_cflags=$($pkg_config --cflags pixman-1)
  pixman_libs=$($pkg_config --libs pixman-1)
else
  if test ! -d ${source_path}/pixman/pixman; then
    error_exit "pixman >= 0.21.8 not present. Your options:" \
        "  (1) Preferred: Install the pixman devel package (any recent" \
        "      distro should have packages as Xorg needs pixman too)." \
        "  (2) Fetch the pixman submodule, using:" \
        "      git submodule update --init pixman"
  fi
  mkdir -p pixman/pixman
  pixman_cflags="-I\$(SRC_PATH)/pixman/pixman -I\$(BUILD_DIR)/pixman/pixman"
  pixman_libs="-L\$(BUILD_DIR)/pixman/pixman/.libs -lpixman-1"
fi

##########################################
# libcap probe

if test "$cap" != "no" ; then
  cat > $TMPC <<EOF
#include <stdio.h>
#include <sys/capability.h>
int main(void) { cap_t caps; caps = cap_init(); return caps != NULL; }
EOF
  if compile_prog "" "-lcap" ; then
    cap=yes
  else
    cap=no
  fi
fi

##########################################
# pthread probe
PTHREADLIBS_LIST="-pthread -lpthread -lpthreadGC2"

pthread=no
cat > $TMPC << EOF
#include <pthread.h>
static void *f(void *p) { return NULL; }
int main(void) {
  pthread_t thread;
  pthread_create(&thread, 0, f, 0);
  return 0;
}
EOF
if compile_prog "" "" ; then
  pthread=yes
else
  for pthread_lib in $PTHREADLIBS_LIST; do
    if compile_prog "" "$pthread_lib" ; then
      pthread=yes
      found=no
      for lib_entry in $LIBS; do
        if test "$lib_entry" = "$pthread_lib"; then
          found=yes
          break
        fi
      done
      if test "$found" = "no"; then
        LIBS="$pthread_lib $LIBS"
      fi
      PTHREAD_LIB="$pthread_lib"
      break
    fi
  done
fi

if test "$mingw32" != yes -a "$pthread" = no; then
  error_exit "pthread check failed" \
      "Make sure to have the pthread libs and headers installed."
fi

# check for pthread_setname_np
pthread_setname_np=no
cat > $TMPC << EOF
#include <pthread.h>

static void *f(void *p) { return NULL; }
int main(void)
{
    pthread_t thread;
    pthread_create(&thread, 0, f, 0);
    pthread_setname_np(thread, "QEMU");
    return 0;
}
EOF
if compile_prog "" "$pthread_lib" ; then
  pthread_setname_np=yes
fi

##########################################
# rbd probe
if test "$rbd" != "no" ; then
  cat > $TMPC <<EOF
#include <stdio.h>
#include <rbd/librbd.h>
int main(void) {
    rados_t cluster;
    rados_create(&cluster, NULL);
    return 0;
}
EOF
  rbd_libs="-lrbd -lrados"
  if compile_prog "" "$rbd_libs" ; then
    rbd=yes
  else
    if test "$rbd" = "yes" ; then
      feature_not_found "rados block device" "Install librbd/ceph devel"
    fi
    rbd=no
  fi
fi

##########################################
# libssh2 probe
min_libssh2_version=1.2.8
if test "$libssh2" != "no" ; then
  if $pkg_config --atleast-version=$min_libssh2_version libssh2; then
    libssh2_cflags=$($pkg_config libssh2 --cflags)
    libssh2_libs=$($pkg_config libssh2 --libs)
    libssh2=yes
  else
    if test "$libssh2" = "yes" ; then
      error_exit "libssh2 >= $min_libssh2_version required for --enable-libssh2"
    fi
    libssh2=no
  fi
fi

##########################################
# libssh2_sftp_fsync probe

if test "$libssh2" = "yes"; then
  cat > $TMPC <<EOF
#include <stdio.h>
#include <libssh2.h>
#include <libssh2_sftp.h>
int main(void) {
    LIBSSH2_SESSION *session;
    LIBSSH2_SFTP *sftp;
    LIBSSH2_SFTP_HANDLE *sftp_handle;
    session = libssh2_session_init ();
    sftp = libssh2_sftp_init (session);
    sftp_handle = libssh2_sftp_open (sftp, "/", 0, 0);
    libssh2_sftp_fsync (sftp_handle);
    return 0;
}
EOF
  # libssh2_cflags/libssh2_libs defined in previous test.
  if compile_prog "$libssh2_cflags" "$libssh2_libs" ; then
    QEMU_CFLAGS="-DHAS_LIBSSH2_SFTP_FSYNC $QEMU_CFLAGS"
  fi
fi

##########################################
# linux-aio probe

if test "$linux_aio" != "no" ; then
  cat > $TMPC <<EOF
#include <libaio.h>
#include <sys/eventfd.h>
#include <stddef.h>
int main(void) { io_setup(0, NULL); io_set_eventfd(NULL, 0); eventfd(0, 0); return 0; }
EOF
  if compile_prog "" "-laio" ; then
    linux_aio=yes
  else
    if test "$linux_aio" = "yes" ; then
      feature_not_found "linux AIO" "Install libaio devel"
    fi
    linux_aio=no
  fi
fi

##########################################
# TPM passthrough is only on x86 Linux

if test "$targetos" = Linux && test "$cpu" = i386 -o "$cpu" = x86_64; then
  tpm_passthrough=$tpm
else
  tpm_passthrough=no
fi

##########################################
# attr probe

if test "$attr" != "no" ; then
  cat > $TMPC <<EOF
#include <stdio.h>
#include <sys/types.h>
#ifdef CONFIG_LIBATTR
#include <attr/xattr.h>
#else
#include <sys/xattr.h>
#endif
int main(void) { getxattr(NULL, NULL, NULL, 0); setxattr(NULL, NULL, NULL, 0, 0); return 0; }
EOF
  if compile_prog "" "" ; then
    attr=yes
  # Older distros have <attr/xattr.h>, and need -lattr:
  elif compile_prog "-DCONFIG_LIBATTR" "-lattr" ; then
    attr=yes
    LIBS="-lattr $LIBS"
    libattr=yes
  else
    if test "$attr" = "yes" ; then
      feature_not_found "ATTR" "Install libc6 or libattr devel"
    fi
    attr=no
  fi
fi

##########################################
# iovec probe
cat > $TMPC <<EOF
#include <sys/types.h>
#include <sys/uio.h>
#include <unistd.h>
int main(void) { return sizeof(struct iovec); }
EOF
iovec=no
if compile_prog "" "" ; then
  iovec=yes
fi

##########################################
# preadv probe
cat > $TMPC <<EOF
#include <sys/types.h>
#include <sys/uio.h>
#include <unistd.h>
int main(void) { return preadv(0, 0, 0, 0); }
EOF
preadv=no
if compile_prog "" "" ; then
  preadv=yes
fi

##########################################
# fdt probe
# fdt support is mandatory for at least some target architectures,
# so insist on it if we're building those system emulators.
fdt_required=no
for target in $target_list; do
  case $target in
    aarch64*-softmmu|arm*-softmmu|ppc*-softmmu|microblaze*-softmmu)
      fdt_required=yes
    ;;
  esac
done

if test "$fdt_required" = "yes"; then
  if test "$fdt" = "no"; then
    error_exit "fdt disabled but some requested targets require it." \
      "You can turn off fdt only if you also disable all the system emulation" \
      "targets which need it (by specifying a cut down --target-list)."
  fi
  fdt=yes
fi

if test "$fdt" != "no" ; then
  fdt_libs="-lfdt"
  # explicitly check for libfdt_env.h as it is missing in some stable installs
  # and test for required functions to make sure we are on a version >= 1.4.0
  cat > $TMPC << EOF
#include <libfdt.h>
#include <libfdt_env.h>
int main(void) { fdt_get_property_by_offset(0, 0, 0); return 0; }
EOF
  if compile_prog "" "$fdt_libs" ; then
    # system DTC is good - use it
    fdt=yes
  elif test -d ${source_path}/dtc/libfdt ; then
    # have submodule DTC - use it
    fdt=yes
    dtc_internal="yes"
    mkdir -p dtc
    if [ "$pwd_is_source_path" != "y" ] ; then
       symlink "$source_path/dtc/Makefile" "dtc/Makefile"
       symlink "$source_path/dtc/scripts" "dtc/scripts"
    fi
    fdt_cflags="-I\$(SRC_PATH)/dtc/libfdt"
    fdt_libs="-L\$(BUILD_DIR)/dtc/libfdt $fdt_libs"
  elif test "$fdt" = "yes" ; then
    # have neither and want - prompt for system/submodule install
    error_exit "DTC (libfdt) version >= 1.4.0 not present. Your options:" \
        "  (1) Preferred: Install the DTC (libfdt) devel package" \
        "  (2) Fetch the DTC submodule, using:" \
        "      git submodule update --init dtc"
  else
    # don't have and don't want
    fdt_libs=
    fdt=no
  fi
fi

libs_softmmu="$libs_softmmu $fdt_libs"

##########################################
# opengl probe (for sdl2, gtk, milkymist-tmu2)

if test "$opengl" != "no" ; then
  opengl_pkgs="epoxy libdrm gbm"
  if $pkg_config $opengl_pkgs x11; then
    opengl_cflags="$($pkg_config --cflags $opengl_pkgs) $x11_cflags"
    opengl_libs="$($pkg_config --libs $opengl_pkgs) $x11_libs"
    opengl=yes
    if test "$gtk" = "yes" && $pkg_config --exists "$gtkpackage >= 3.16"; then
        gtk_gl="yes"
    fi
  else
    if test "$opengl" = "yes" ; then
      feature_not_found "opengl" "Please install opengl (mesa) devel pkgs: $opengl_pkgs"
    fi
    opengl_cflags=""
    opengl_libs=""
    opengl=no
  fi
fi

if test "$opengl" = "yes"; then
  cat > $TMPC << EOF
#include <epoxy/egl.h>
#ifndef EGL_MESA_image_dma_buf_export
# error mesa/epoxy lacks support for dmabufs (mesa 10.6+)
#endif
int main(void) { return 0; }
EOF
  if compile_prog "" "" ; then
    opengl_dmabuf=yes
  fi
fi

##########################################
# archipelago probe
if test "$archipelago" != "no" ; then
    cat > $TMPC <<EOF
#include <stdio.h>
#include <xseg/xseg.h>
#include <xseg/protocol.h>
int main(void) {
    xseg_initialize();
    return 0;
}
EOF
    archipelago_libs=-lxseg
    if compile_prog "" "$archipelago_libs"; then
        archipelago="yes"
        libs_tools="$archipelago_libs $libs_tools"
        libs_softmmu="$archipelago_libs $libs_softmmu"

	echo "WARNING: Please check the licenses of QEMU and libxseg carefully."
	echo "GPLv3 versions of libxseg may not be compatible with QEMU's"
	echo "license and therefore prevent redistribution."
	echo
	echo "To disable Archipelago, use --disable-archipelago"
    else
      if test "$archipelago" = "yes" ; then
        feature_not_found "Archipelago backend support" "Install libxseg devel"
      fi
      archipelago="no"
    fi
fi


##########################################
# glusterfs probe
if test "$glusterfs" != "no" ; then
  if $pkg_config --atleast-version=3 glusterfs-api; then
    glusterfs="yes"
    glusterfs_cflags=$($pkg_config --cflags glusterfs-api)
    glusterfs_libs=$($pkg_config --libs glusterfs-api)
    if $pkg_config --atleast-version=4 glusterfs-api; then
      glusterfs_xlator_opt="yes"
    fi
    if $pkg_config --atleast-version=5 glusterfs-api; then
      glusterfs_discard="yes"
    fi
    if $pkg_config --atleast-version=6 glusterfs-api; then
      glusterfs_zerofill="yes"
    fi
  else
    if test "$glusterfs" = "yes" ; then
      feature_not_found "GlusterFS backend support" \
          "Install glusterfs-api devel >= 3"
    fi
    glusterfs="no"
  fi
fi

# Check for inotify functions when we are building linux-user
# emulator.  This is done because older glibc versions don't
# have syscall stubs for these implemented.  In that case we
# don't provide them even if kernel supports them.
#
inotify=no
cat > $TMPC << EOF
#include <sys/inotify.h>

int
main(void)
{
	/* try to start inotify */
	return inotify_init();
}
EOF
if compile_prog "" "" ; then
  inotify=yes
fi

inotify1=no
cat > $TMPC << EOF
#include <sys/inotify.h>

int
main(void)
{
    /* try to start inotify */
    return inotify_init1(0);
}
EOF
if compile_prog "" "" ; then
  inotify1=yes
fi

# check if utimensat and futimens are supported
utimens=no
cat > $TMPC << EOF
#define _ATFILE_SOURCE
#include <stddef.h>
#include <fcntl.h>
#include <sys/stat.h>

int main(void)
{
    utimensat(AT_FDCWD, "foo", NULL, 0);
    futimens(0, NULL);
    return 0;
}
EOF
if compile_prog "" "" ; then
  utimens=yes
fi

# check if pipe2 is there
pipe2=no
cat > $TMPC << EOF
#include <unistd.h>
#include <fcntl.h>

int main(void)
{
    int pipefd[2];
    return pipe2(pipefd, O_CLOEXEC);
}
EOF
if compile_prog "" "" ; then
  pipe2=yes
fi

# check if accept4 is there
accept4=no
cat > $TMPC << EOF
#include <sys/socket.h>
#include <stddef.h>

int main(void)
{
    accept4(0, NULL, NULL, SOCK_CLOEXEC);
    return 0;
}
EOF
if compile_prog "" "" ; then
  accept4=yes
fi

# check if tee/splice is there. vmsplice was added same time.
splice=no
cat > $TMPC << EOF
#include <unistd.h>
#include <fcntl.h>
#include <limits.h>

int main(void)
{
    int len, fd = 0;
    len = tee(STDIN_FILENO, STDOUT_FILENO, INT_MAX, SPLICE_F_NONBLOCK);
    splice(STDIN_FILENO, NULL, fd, NULL, len, SPLICE_F_MOVE);
    return 0;
}
EOF
if compile_prog "" "" ; then
  splice=yes
fi

##########################################
# libnuma probe

if test "$numa" != "no" ; then
  cat > $TMPC << EOF
#include <numa.h>
int main(void) { return numa_available(); }
EOF

  if compile_prog "" "-lnuma" ; then
    numa=yes
    libs_softmmu="-lnuma $libs_softmmu"
  else
    if test "$numa" = "yes" ; then
      feature_not_found "numa" "install numactl devel"
    fi
    numa=no
  fi
fi

if test "$tcmalloc" = "yes" && test "$jemalloc" = "yes" ; then
    echo "ERROR: tcmalloc && jemalloc can't be used at the same time"
    exit 1
fi

##########################################
# tcmalloc probe

if test "$tcmalloc" = "yes" ; then
  cat > $TMPC << EOF
#include <stdlib.h>
int main(void) { malloc(1); return 0; }
EOF

  if compile_prog "" "-ltcmalloc" ; then
    LIBS="-ltcmalloc $LIBS"
  else
    feature_not_found "tcmalloc" "install gperftools devel"
  fi
fi

##########################################
# jemalloc probe

if test "$jemalloc" = "yes" ; then
  cat > $TMPC << EOF
#include <stdlib.h>
int main(void) { malloc(1); return 0; }
EOF

  if compile_prog "" "-ljemalloc" ; then
    LIBS="-ljemalloc $LIBS"
  else
    feature_not_found "jemalloc" "install jemalloc devel"
  fi
fi

##########################################
# signalfd probe
signalfd="no"
cat > $TMPC << EOF
#include <unistd.h>
#include <sys/syscall.h>
#include <signal.h>
int main(void) { return syscall(SYS_signalfd, -1, NULL, _NSIG / 8); }
EOF

if compile_prog "" "" ; then
  signalfd=yes
fi

# check if eventfd is supported
eventfd=no
cat > $TMPC << EOF
#include <sys/eventfd.h>

int main(void)
{
    return eventfd(0, EFD_NONBLOCK | EFD_CLOEXEC);
}
EOF
if compile_prog "" "" ; then
  eventfd=yes
fi

# check if memfd is supported
memfd=no
cat > $TMPC << EOF
#include <sys/memfd.h>

int main(void)
{
    return memfd_create("foo", MFD_ALLOW_SEALING);
}
EOF
if compile_prog "" "" ; then
  memfd=yes
fi



# check for fallocate
fallocate=no
cat > $TMPC << EOF
#include <fcntl.h>

int main(void)
{
    fallocate(0, 0, 0, 0);
    return 0;
}
EOF
if compile_prog "" "" ; then
  fallocate=yes
fi

# check for fallocate hole punching
fallocate_punch_hole=no
cat > $TMPC << EOF
#include <fcntl.h>
#include <linux/falloc.h>

int main(void)
{
    fallocate(0, FALLOC_FL_PUNCH_HOLE | FALLOC_FL_KEEP_SIZE, 0, 0);
    return 0;
}
EOF
if compile_prog "" "" ; then
  fallocate_punch_hole=yes
fi

# check that fallocate supports range zeroing inside the file
fallocate_zero_range=no
cat > $TMPC << EOF
#include <fcntl.h>
#include <linux/falloc.h>

int main(void)
{
    fallocate(0, FALLOC_FL_ZERO_RANGE, 0, 0);
    return 0;
}
EOF
if compile_prog "" "" ; then
  fallocate_zero_range=yes
fi

# check for posix_fallocate
posix_fallocate=no
cat > $TMPC << EOF
#include <fcntl.h>

int main(void)
{
    posix_fallocate(0, 0, 0);
    return 0;
}
EOF
if compile_prog "" "" ; then
    posix_fallocate=yes
fi

# check for sync_file_range
sync_file_range=no
cat > $TMPC << EOF
#include <fcntl.h>

int main(void)
{
    sync_file_range(0, 0, 0, 0);
    return 0;
}
EOF
if compile_prog "" "" ; then
  sync_file_range=yes
fi

# check for linux/fiemap.h and FS_IOC_FIEMAP
fiemap=no
cat > $TMPC << EOF
#include <sys/ioctl.h>
#include <linux/fs.h>
#include <linux/fiemap.h>

int main(void)
{
    ioctl(0, FS_IOC_FIEMAP, 0);
    return 0;
}
EOF
if compile_prog "" "" ; then
  fiemap=yes
fi

# check for dup3
dup3=no
cat > $TMPC << EOF
#include <unistd.h>

int main(void)
{
    dup3(0, 0, 0);
    return 0;
}
EOF
if compile_prog "" "" ; then
  dup3=yes
fi

# check for ppoll support
ppoll=no
cat > $TMPC << EOF
#include <poll.h>

int main(void)
{
    struct pollfd pfd = { .fd = 0, .events = 0, .revents = 0 };
    ppoll(&pfd, 1, 0, 0);
    return 0;
}
EOF
if compile_prog "" "" ; then
  ppoll=yes
fi

# check for prctl(PR_SET_TIMERSLACK , ... ) support
prctl_pr_set_timerslack=no
cat > $TMPC << EOF
#include <sys/prctl.h>

int main(void)
{
    prctl(PR_SET_TIMERSLACK, 1, 0, 0, 0);
    return 0;
}
EOF
if compile_prog "" "" ; then
  prctl_pr_set_timerslack=yes
fi

# check for epoll support
epoll=no
cat > $TMPC << EOF
#include <sys/epoll.h>

int main(void)
{
    epoll_create(0);
    return 0;
}
EOF
if compile_prog "" "" ; then
  epoll=yes
fi

# epoll_create1 is a later addition
# so we must check separately for its presence
epoll_create1=no
cat > $TMPC << EOF
#include <sys/epoll.h>

int main(void)
{
    /* Note that we use epoll_create1 as a value, not as
     * a function being called. This is necessary so that on
     * old SPARC glibc versions where the function was present in
     * the library but not declared in the header file we will
     * fail the configure check. (Otherwise we will get a compiler
     * warning but not an error, and will proceed to fail the
     * qemu compile where we compile with -Werror.)
     */
    return (int)(uintptr_t)&epoll_create1;
}
EOF
if compile_prog "" "" ; then
  epoll_create1=yes
fi

# check for sendfile support
sendfile=no
cat > $TMPC << EOF
#include <sys/sendfile.h>

int main(void)
{
    return sendfile(0, 0, 0, 0);
}
EOF
if compile_prog "" "" ; then
  sendfile=yes
fi

# check for timerfd support (glibc 2.8 and newer)
timerfd=no
cat > $TMPC << EOF
#include <sys/timerfd.h>

int main(void)
{
    return(timerfd_create(CLOCK_REALTIME, 0));
}
EOF
if compile_prog "" "" ; then
  timerfd=yes
fi

# check for setns and unshare support
setns=no
cat > $TMPC << EOF
#include <sched.h>

int main(void)
{
    int ret;
    ret = setns(0, 0);
    ret = unshare(0);
    return ret;
}
EOF
if compile_prog "" "" ; then
  setns=yes
fi

# Check if tools are available to build documentation.
if test "$docs" != "no" ; then
  if has makeinfo && has pod2man; then
    docs=yes
  else
    if test "$docs" = "yes" ; then
      feature_not_found "docs" "Install texinfo and Perl/perl-podlators"
    fi
    docs=no
  fi
fi

# Search for bswap_32 function
byteswap_h=no
cat > $TMPC << EOF
#include <byteswap.h>
int main(void) { return bswap_32(0); }
EOF
if compile_prog "" "" ; then
  byteswap_h=yes
fi

# Search for bswap32 function
bswap_h=no
cat > $TMPC << EOF
#include <sys/endian.h>
#include <sys/types.h>
#include <machine/bswap.h>
int main(void) { return bswap32(0); }
EOF
if compile_prog "" "" ; then
  bswap_h=yes
fi

##########################################
# Do we have libiscsi >= 1.9.0
if test "$libiscsi" != "no" ; then
  if $pkg_config --atleast-version=1.9.0 libiscsi; then
    libiscsi="yes"
    libiscsi_cflags=$($pkg_config --cflags libiscsi)
    libiscsi_libs=$($pkg_config --libs libiscsi)
  else
    if test "$libiscsi" = "yes" ; then
      feature_not_found "libiscsi" "Install libiscsi >= 1.9.0"
    fi
    libiscsi="no"
  fi
fi

##########################################
# Do we need libm
cat > $TMPC << EOF
#include <math.h>
int main(int argc, char **argv) { return isnan(sin((double)argc)); }
EOF
if compile_prog "" "" ; then
  :
elif compile_prog "" "-lm" ; then
  LIBS="-lm $LIBS"
  libs_qga="-lm $libs_qga"
else
  error_exit "libm check failed"
fi

##########################################
# Do we need librt
# uClibc provides 2 versions of clock_gettime(), one with realtime
# support and one without. This means that the clock_gettime() don't
# need -lrt. We still need it for timer_create() so we check for this
# function in addition.
cat > $TMPC <<EOF
#include <signal.h>
#include <time.h>
int main(void) {
  timer_create(CLOCK_REALTIME, NULL, NULL);
  return clock_gettime(CLOCK_REALTIME, NULL);
}
EOF

if compile_prog "" "" ; then
  :
# we need pthread for static linking. use previous pthread test result
elif compile_prog "" "$pthread_lib -lrt" ; then
  LIBS="$LIBS -lrt"
  libs_qga="$libs_qga -lrt"
fi

if test "$darwin" != "yes" -a "$mingw32" != "yes" -a "$solaris" != yes -a \
        "$aix" != "yes" -a "$haiku" != "yes" ; then
    libs_softmmu="-lutil $libs_softmmu"
fi

##########################################
# spice probe
if test "$spice" != "no" ; then
  cat > $TMPC << EOF
#include <spice.h>
int main(void) { spice_server_new(); return 0; }
EOF
  spice_cflags=$($pkg_config --cflags spice-protocol spice-server 2>/dev/null)
  spice_libs=$($pkg_config --libs spice-protocol spice-server 2>/dev/null)
  if $pkg_config --atleast-version=0.12.0 spice-server && \
     $pkg_config --atleast-version=0.12.3 spice-protocol && \
     compile_prog "$spice_cflags" "$spice_libs" ; then
    spice="yes"
    libs_softmmu="$libs_softmmu $spice_libs"
    QEMU_CFLAGS="$QEMU_CFLAGS $spice_cflags"
    spice_protocol_version=$($pkg_config --modversion spice-protocol)
    spice_server_version=$($pkg_config --modversion spice-server)
  else
    if test "$spice" = "yes" ; then
      feature_not_found "spice" \
          "Install spice-server(>=0.12.0) and spice-protocol(>=0.12.3) devel"
    fi
    spice="no"
  fi
fi

# check for smartcard support
smartcard_cflags=""
if test "$smartcard" != "no"; then
    if $pkg_config libcacard; then
        libcacard_cflags=$($pkg_config --cflags libcacard)
        libcacard_libs=$($pkg_config --libs libcacard)
        QEMU_CFLAGS="$QEMU_CFLAGS $libcacard_cflags"
        libs_softmmu="$libs_softmmu $libcacard_libs"
        smartcard="yes"
    else
        if test "$smartcard" = "yes"; then
            feature_not_found "smartcard" "Install libcacard devel"
        fi
        smartcard="no"
    fi
fi

# check for libusb
if test "$libusb" != "no" ; then
    if $pkg_config --atleast-version=1.0.13 libusb-1.0; then
        libusb="yes"
        libusb_cflags=$($pkg_config --cflags libusb-1.0)
        libusb_libs=$($pkg_config --libs libusb-1.0)
        QEMU_CFLAGS="$QEMU_CFLAGS $libusb_cflags"
        libs_softmmu="$libs_softmmu $libusb_libs"
    else
        if test "$libusb" = "yes"; then
            feature_not_found "libusb" "Install libusb devel >= 1.0.13"
        fi
        libusb="no"
    fi
fi

# check for usbredirparser for usb network redirection support
if test "$usb_redir" != "no" ; then
    if $pkg_config --atleast-version=0.6 libusbredirparser-0.5; then
        usb_redir="yes"
        usb_redir_cflags=$($pkg_config --cflags libusbredirparser-0.5)
        usb_redir_libs=$($pkg_config --libs libusbredirparser-0.5)
        QEMU_CFLAGS="$QEMU_CFLAGS $usb_redir_cflags"
        libs_softmmu="$libs_softmmu $usb_redir_libs"
    else
        if test "$usb_redir" = "yes"; then
            feature_not_found "usb-redir" "Install usbredir devel"
        fi
        usb_redir="no"
    fi
fi

##########################################
# check if we have VSS SDK headers for win

if test "$mingw32" = "yes" -a "$guest_agent" != "no" -a "$vss_win32_sdk" != "no" ; then
  case "$vss_win32_sdk" in
    "")   vss_win32_include="-isystem $source_path" ;;
    *\ *) # The SDK is installed in "Program Files" by default, but we cannot
          # handle path with spaces. So we symlink the headers into ".sdk/vss".
          vss_win32_include="-isystem $source_path/.sdk/vss"
	  symlink "$vss_win32_sdk/inc" "$source_path/.sdk/vss/inc"
	  ;;
    *)    vss_win32_include="-isystem $vss_win32_sdk"
  esac
  cat > $TMPC << EOF
#define __MIDL_user_allocate_free_DEFINED__
#include <inc/win2003/vss.h>
int main(void) { return VSS_CTX_BACKUP; }
EOF
  if compile_prog "$vss_win32_include" "" ; then
    guest_agent_with_vss="yes"
    QEMU_CFLAGS="$QEMU_CFLAGS $vss_win32_include"
    libs_qga="-lole32 -loleaut32 -lshlwapi -luuid -lstdc++ -Wl,--enable-stdcall-fixup $libs_qga"
    qga_vss_provider="qga/vss-win32/qga-vss.dll qga/vss-win32/qga-vss.tlb"
  else
    if test "$vss_win32_sdk" != "" ; then
      echo "ERROR: Please download and install Microsoft VSS SDK:"
      echo "ERROR:   http://www.microsoft.com/en-us/download/details.aspx?id=23490"
      echo "ERROR: On POSIX-systems, you can extract the SDK headers by:"
      echo "ERROR:   scripts/extract-vsssdk-headers setup.exe"
      echo "ERROR: The headers are extracted in the directory \`inc'."
      feature_not_found "VSS support"
    fi
    guest_agent_with_vss="no"
  fi
fi

##########################################
# lookup Windows platform SDK (if not specified)
# The SDK is needed only to build .tlb (type library) file of guest agent
# VSS provider from the source. It is usually unnecessary because the
# pre-compiled .tlb file is included.

if test "$mingw32" = "yes" -a "$guest_agent" != "no" -a "$guest_agent_with_vss" = "yes" ; then
  if test -z "$win_sdk"; then
    programfiles="$PROGRAMFILES"
    test -n "$PROGRAMW6432" && programfiles="$PROGRAMW6432"
    if test -n "$programfiles"; then
      win_sdk=$(ls -d "$programfiles/Microsoft SDKs/Windows/v"* | tail -1) 2>/dev/null
    else
      feature_not_found "Windows SDK"
    fi
  elif test "$win_sdk" = "no"; then
    win_sdk=""
  fi
fi

##########################################
# check if mingw environment provides a recent ntddscsi.h
if test "$mingw32" = "yes" -a "$guest_agent" != "no"; then
  cat > $TMPC << EOF
#include <windows.h>
#include <ntddscsi.h>
int main(void) {
#if !defined(IOCTL_SCSI_GET_ADDRESS)
#error Missing required ioctl definitions
#endif
  SCSI_ADDRESS addr = { .Lun = 0, .TargetId = 0, .PathId = 0 };
  return addr.Lun;
}
EOF
  if compile_prog "" "" ; then
    guest_agent_ntddscsi=yes
    libs_qga="-lsetupapi $libs_qga"
  fi
fi

##########################################
# virgl renderer probe

if test "$virglrenderer" != "no" ; then
  cat > $TMPC << EOF
#include <virglrenderer.h>
int main(void) { virgl_renderer_poll(); return 0; }
EOF
  virgl_cflags=$($pkg_config --cflags virglrenderer 2>/dev/null)
  virgl_libs=$($pkg_config --libs virglrenderer 2>/dev/null)
  if $pkg_config virglrenderer >/dev/null 2>&1 && \
     compile_prog "$virgl_cflags" "$virgl_libs" ; then
    virglrenderer="yes"
  else
    if test "$virglrenderer" = "yes" ; then
      feature_not_found "virglrenderer"
    fi
    virglrenderer="no"
  fi
fi

##########################################
# check if we have fdatasync

fdatasync=no
cat > $TMPC << EOF
#include <unistd.h>
int main(void) {
#if defined(_POSIX_SYNCHRONIZED_IO) && _POSIX_SYNCHRONIZED_IO > 0
return fdatasync(0);
#else
#error Not supported
#endif
}
EOF
if compile_prog "" "" ; then
    fdatasync=yes
fi

##########################################
# check if we have madvise

madvise=no
cat > $TMPC << EOF
#include <sys/types.h>
#include <sys/mman.h>
#include <stddef.h>
int main(void) { return madvise(NULL, 0, MADV_DONTNEED); }
EOF
if compile_prog "" "" ; then
    madvise=yes
fi

##########################################
# check if we have posix_madvise

posix_madvise=no
cat > $TMPC << EOF
#include <sys/mman.h>
#include <stddef.h>
int main(void) { return posix_madvise(NULL, 0, POSIX_MADV_DONTNEED); }
EOF
if compile_prog "" "" ; then
    posix_madvise=yes
fi

##########################################
# check if trace backend exists

$python "$source_path/scripts/tracetool.py" "--backends=$trace_backends" --check-backends  > /dev/null 2> /dev/null
if test "$?" -ne 0 ; then
  error_exit "invalid trace backends" \
      "Please choose supported trace backends."
fi

##########################################
# For 'ust' backend, test if ust headers are present
if have_backend "ust"; then
  cat > $TMPC << EOF
#include <lttng/tracepoint.h>
int main(void) { return 0; }
EOF
  if compile_prog "" "" ; then
    if $pkg_config lttng-ust --exists; then
      lttng_ust_libs=$($pkg_config --libs lttng-ust)
    else
      lttng_ust_libs="-llttng-ust"
    fi
    if $pkg_config liburcu-bp --exists; then
      urcu_bp_libs=$($pkg_config --libs liburcu-bp)
    else
      urcu_bp_libs="-lurcu-bp"
    fi

    LIBS="$lttng_ust_libs $urcu_bp_libs $LIBS"
    libs_qga="$lttng_ust_libs $urcu_bp_libs $libs_qga"
  else
    error_exit "Trace backend 'ust' missing lttng-ust header files"
  fi
fi

##########################################
# For 'dtrace' backend, test if 'dtrace' command is present
if have_backend "dtrace"; then
  if ! has 'dtrace' ; then
    error_exit "dtrace command is not found in PATH $PATH"
  fi
  trace_backend_stap="no"
  if has 'stap' ; then
    trace_backend_stap="yes"
  fi
fi

##########################################
# check and set a backend for coroutine

# We prefer ucontext, but it's not always possible. The fallback
# is sigcontext. gthread is not selectable except explicitly, because
# it is not functional enough to run QEMU proper. (It is occasionally
# useful for debugging purposes.)  On Windows the only valid backend
# is the Windows-specific one.

ucontext_works=no
if test "$darwin" != "yes"; then
  cat > $TMPC << EOF
#include <ucontext.h>
#ifdef __stub_makecontext
#error Ignoring glibc stub makecontext which will always fail
#endif
int main(void) { makecontext(0, 0, 0); return 0; }
EOF
  if compile_prog "" "" ; then
    ucontext_works=yes
  fi
fi

if test "$coroutine" = ""; then
  if test "$mingw32" = "yes"; then
    coroutine=win32
  elif test "$ucontext_works" = "yes"; then
    coroutine=ucontext
  else
    coroutine=sigaltstack
  fi
else
  case $coroutine in
  windows)
    if test "$mingw32" != "yes"; then
      error_exit "'windows' coroutine backend only valid for Windows"
    fi
    # Unfortunately the user visible backend name doesn't match the
    # coroutine-*.c filename for this case, so we have to adjust it here.
    coroutine=win32
    ;;
  ucontext)
    if test "$ucontext_works" != "yes"; then
      feature_not_found "ucontext"
    fi
    ;;
  gthread|sigaltstack)
    if test "$mingw32" = "yes"; then
      error_exit "only the 'windows' coroutine backend is valid for Windows"
    fi
    ;;
  *)
    error_exit "unknown coroutine backend $coroutine"
    ;;
  esac
fi

if test "$coroutine_pool" = ""; then
  if test "$coroutine" = "gthread"; then
    coroutine_pool=no
  else
    coroutine_pool=yes
  fi
fi
if test "$coroutine" = "gthread" -a "$coroutine_pool" = "yes"; then
  error_exit "'gthread' coroutine backend does not support pool (use --disable-coroutine-pool)"
fi

##########################################
# check if we have open_by_handle_at

open_by_handle_at=no
cat > $TMPC << EOF
#include <fcntl.h>
#if !defined(AT_EMPTY_PATH)
# error missing definition
#else
int main(void) { struct file_handle fh; return open_by_handle_at(0, &fh, 0); }
#endif
EOF
if compile_prog "" "" ; then
    open_by_handle_at=yes
fi

########################################
# check if we have linux/magic.h

linux_magic_h=no
cat > $TMPC << EOF
#include <linux/magic.h>
int main(void) {
  return 0;
}
EOF
if compile_prog "" "" ; then
    linux_magic_h=yes
fi

########################################
# check whether we can disable warning option with a pragma (this is needed
# to silence warnings in the headers of some versions of external libraries).
# This test has to be compiled with -Werror as otherwise an unknown pragma is
# only a warning.
#
# If we can't selectively disable warning in the code, disable -Werror so that
# the build doesn't fail anyway.

pragma_disable_unused_but_set=no
cat > $TMPC << EOF
#pragma GCC diagnostic push
#pragma GCC diagnostic ignored "-Wunused-but-set-variable"
#pragma GCC diagnostic ignored "-Wstrict-prototypes"
#pragma GCC diagnostic pop

int main(void) {
    return 0;
}
EOF
if compile_prog "-Werror" "" ; then
    pragma_diagnostic_available=yes
else
    werror=no
fi

########################################
# check if we have valgrind/valgrind.h

valgrind_h=no
cat > $TMPC << EOF
#include <valgrind/valgrind.h>
int main(void) {
  return 0;
}
EOF
if compile_prog "" "" ; then
    valgrind_h=yes
fi

########################################
# check if environ is declared

has_environ=no
cat > $TMPC << EOF
#include <unistd.h>
int main(void) {
    environ = 0;
    return 0;
}
EOF
if compile_prog "" "" ; then
    has_environ=yes
fi

########################################
# check if cpuid.h is usable.

cpuid_h=no
cat > $TMPC << EOF
#include <cpuid.h>
int main(void) {
    unsigned a, b, c, d;
    int max = __get_cpuid_max(0, 0);

    if (max >= 1) {
        __cpuid(1, a, b, c, d);
    }

    if (max >= 7) {
        __cpuid_count(7, 0, a, b, c, d);
    }

    return 0;
}
EOF
if compile_prog "" "" ; then
    cpuid_h=yes
fi

########################################
# check if __[u]int128_t is usable.

int128=no
cat > $TMPC << EOF
#if defined(__clang_major__) && defined(__clang_minor__)
# if ((__clang_major__ < 3) || (__clang_major__ == 3) && (__clang_minor__ < 2))
#  error __int128_t does not work in CLANG before 3.2
# endif
#endif
__int128_t a;
__uint128_t b;
int main (void) {
  a = a + b;
  b = a * b;
  a = a * a;
  return 0;
}
EOF
if compile_prog "" "" ; then
    int128=yes
fi

########################################
# check if getauxval is available.

getauxval=no
cat > $TMPC << EOF
#include <sys/auxv.h>
int main(void) {
  return getauxval(AT_HWCAP) == 0;
}
EOF
if compile_prog "" "" ; then
    getauxval=yes
fi

########################################
# check if ccache is interfering with
# semantic analysis of macros

unset CCACHE_CPP2
ccache_cpp2=no
cat > $TMPC << EOF
static const int Z = 1;
#define fn() ({ Z; })
#define TAUT(X) ((X) == Z)
#define PAREN(X, Y) (X == Y)
#define ID(X) (X)
int main(int argc, char *argv[])
{
    int x = 0, y = 0;
    x = ID(x);
    x = fn();
    fn();
    if (PAREN(x, y)) return 0;
    if (TAUT(Z)) return 0;
    return 0;
}
EOF

if ! compile_object "-Werror"; then
    ccache_cpp2=yes
fi

#################################################
# clang does not support glibc + FORTIFY_SOURCE.

if test "$fortify_source" != "no"; then
  if echo | $cc -dM -E - | grep __clang__ > /dev/null 2>&1 ; then
    fortify_source="no";
  elif test -n "$cxx" &&
       echo | $cxx -dM -E - | grep __clang__ >/dev/null 2>&1 ; then
    fortify_source="no";
  else
    fortify_source="yes"
  fi
fi

##########################################
# check if struct fsxattr is available via linux/fs.h

have_fsxattr=no
cat > $TMPC << EOF
#include <linux/fs.h>
struct fsxattr foo;
int main(void) {
  return 0;
}
EOF
if compile_prog "" "" ; then
    have_fsxattr=yes
fi

##########################################
# check if rtnetlink.h exists and is useful
have_rtnetlink=no
cat > $TMPC << EOF
#include <linux/rtnetlink.h>
int main(void) {
  return IFLA_PROTO_DOWN;
}
EOF
if compile_prog "" "" ; then
    have_rtnetlink=yes
fi

#################################################
# Sparc implicitly links with --relax, which is
# incompatible with -r, so --no-relax should be
# given. It does no harm to give it on other
# platforms too.

# Note: the prototype is needed since QEMU_CFLAGS
#       contains -Wmissing-prototypes
cat > $TMPC << EOF
extern int foo(void);
int foo(void) { return 0; }
EOF
if ! compile_object ""; then
  error_exit "Failed to compile object file for LD_REL_FLAGS test"
fi
if do_cc -nostdlib -Wl,-r -Wl,--no-relax -o $TMPMO $TMPO; then
  LD_REL_FLAGS="-Wl,--no-relax"
fi

##########################################
# End of CC checks
# After here, no more $cc or $ld runs

if test "$gcov" = "yes" ; then
  CFLAGS="-fprofile-arcs -ftest-coverage -g $CFLAGS"
  LDFLAGS="-fprofile-arcs -ftest-coverage $LDFLAGS"
<<<<<<< HEAD
elif test "$debug" = "no" ; then
    if test "${EXTRA_CFLAGS#*-O}" = "$EXTRA_CFLAGS"; then
        CFLAGS="-O2 $CFLAGS"
    fi
    CFLAGS="-U_FORTIFY_SOURCE -D_FORTIFY_SOURCE=2 $CFLAGS"
=======
elif test "$fortify_source" = "yes" ; then
  CFLAGS="-O2 -U_FORTIFY_SOURCE -D_FORTIFY_SOURCE=2 $CFLAGS"
elif test "$debug" = "no"; then
  CFLAGS="-O2 $CFLAGS"
>>>>>>> b01ff82c
fi

##########################################
# Do we have libnfs
if test "$libnfs" != "no" ; then
  if $pkg_config --atleast-version=1.9.3 libnfs; then
    libnfs="yes"
    libnfs_libs=$($pkg_config --libs libnfs)
    LIBS="$LIBS $libnfs_libs"
  else
    if test "$libnfs" = "yes" ; then
      feature_not_found "libnfs" "Install libnfs devel >= 1.9.3"
    fi
    libnfs="no"
  fi
fi

# Now we've finished running tests it's OK to add -Werror to the compiler flags
if test "$werror" = "yes"; then
    QEMU_CFLAGS="-Werror $QEMU_CFLAGS"
fi

if test "$solaris" = "no" ; then
    if $ld --version 2>/dev/null | grep "GNU ld" >/dev/null 2>/dev/null ; then
        LDFLAGS="-Wl,--warn-common $LDFLAGS"
    fi
fi

# test if pod2man has --utf8 option
if pod2man --help | grep -q utf8; then
    POD2MAN="pod2man --utf8"
else
    POD2MAN="pod2man"
fi

# Use ASLR, no-SEH and DEP if available
if test "$mingw32" = "yes" ; then
    for flag in --dynamicbase --no-seh --nxcompat; do
        if $ld --help 2>/dev/null | grep ".$flag" >/dev/null 2>/dev/null ; then
            LDFLAGS="-Wl,$flag $LDFLAGS"
        fi
    done
fi

qemu_confdir=$sysconfdir$confsuffix
qemu_moddir=$libdir$confsuffix
qemu_datadir=$datadir$confsuffix
qemu_localedir="$datadir/locale"

tools=""
if test "$want_tools" = "yes" ; then
  tools="qemu-img\$(EXESUF) qemu-io\$(EXESUF) $tools"
  if [ "$linux" = "yes" -o "$bsd" = "yes" -o "$solaris" = "yes" ] ; then
    tools="qemu-nbd\$(EXESUF) $tools"
    tools="ivshmem-client\$(EXESUF) ivshmem-server\$(EXESUF) $tools"
  fi
fi
if test "$softmmu" = yes ; then
  if test "$virtfs" != no ; then
    if test "$cap" = yes && test "$linux" = yes && test "$attr" = yes ; then
      virtfs=yes
      tools="$tools fsdev/virtfs-proxy-helper\$(EXESUF)"
    else
      if test "$virtfs" = yes; then
        error_exit "VirtFS is supported only on Linux and requires libcap devel and libattr devel"
      fi
      virtfs=no
    fi
  fi
fi

# Probe for guest agent support/options

if [ "$guest_agent" != "no" ]; then
  if [ "$linux" = "yes" -o "$bsd" = "yes" -o "$solaris" = "yes" -o "$mingw32" = "yes" ] ; then
      tools="qemu-ga $tools"
      guest_agent=yes
  elif [ "$guest_agent" != yes ]; then
      guest_agent=no
  else
      error_exit "Guest agent is not supported on this platform"
  fi
fi

# Guest agent Window MSI  package

if test "$guest_agent" != yes; then
  if test "$guest_agent_msi" = yes; then
    error_exit "MSI guest agent package requires guest agent enabled"
  fi
  guest_agent_msi=no
elif test "$mingw32" != "yes"; then
  if test "$guest_agent_msi" = "yes"; then
    error_exit "MSI guest agent package is available only for MinGW Windows cross-compilation"
  fi
  guest_agent_msi=no
elif ! has wixl; then
  if test "$guest_agent_msi" = "yes"; then
    error_exit "MSI guest agent package requires wixl tool installed ( usually from msitools package )"
  fi
  guest_agent_msi=no
else
  # we support qemu-ga, mingw32, and wixl: default to MSI enabled if it wasn't
  # disabled explicitly
  if test "$guest_agent_msi" != "no"; then
    guest_agent_msi=yes
  fi
fi

if test "$guest_agent_msi" = "yes"; then
  if test "$guest_agent_with_vss" = "yes"; then
    QEMU_GA_MSI_WITH_VSS="-D InstallVss"
  fi

  if test "$QEMU_GA_MANUFACTURER" = ""; then
    QEMU_GA_MANUFACTURER=QEMU
  fi

  if test "$QEMU_GA_DISTRO" = ""; then
    QEMU_GA_DISTRO=Linux
  fi

  if test "$QEMU_GA_VERSION" = ""; then
      QEMU_GA_VERSION=$(cat $source_path/VERSION)
  fi

  QEMU_GA_MSI_MINGW_DLL_PATH="-D Mingw_dlls=$($pkg_config --variable=prefix glib-2.0)/bin"

  case "$cpu" in
  x86_64)
    QEMU_GA_MSI_ARCH="-a x64 -D Arch=64"
    ;;
  i386)
    QEMU_GA_MSI_ARCH="-D Arch=32"
    ;;
  *)
    error_exit "CPU $cpu not supported for building installation package"
    ;;
  esac
fi

# Mac OS X ships with a broken assembler
roms=
if test \( "$cpu" = "i386" -o "$cpu" = "x86_64" \) -a \
        "$targetos" != "Darwin" -a "$targetos" != "SunOS" -a \
        "$softmmu" = yes ; then
    # Different host OS linkers have different ideas about the name of the ELF
    # emulation. Linux and OpenBSD use 'elf_i386'; FreeBSD uses the _fbsd
    # variant; and Windows uses i386pe.
    for emu in elf_i386 elf_i386_fbsd i386pe; do
        if "$ld" -verbose 2>&1 | grep -q "^[[:space:]]*$emu[[:space:]]*$"; then
            ld_i386_emulation="$emu"
            roms="optionrom"
            break
        fi
    done
fi
if test "$cpu" = "ppc64" -a "$targetos" != "Darwin" ; then
  roms="$roms spapr-rtas"
fi

if test "$cpu" = "s390x" ; then
  roms="$roms s390-ccw"
fi

# Probe for the need for relocating the user-only binary.
if ( [ "$linux_user" = yes ] || [ "$bsd_user" = yes ] ) && [ "$pie" = no ]; then
  textseg_addr=
  case "$cpu" in
    arm | i386 | ppc* | s390* | sparc* | x86_64 | x32)
      # ??? Rationale for choosing this address
      textseg_addr=0x60000000
      ;;
    mips)
      # A 256M aligned address, high in the address space, with enough
      # room for the code_gen_buffer above it before the stack.
      textseg_addr=0x60000000
      ;;
  esac
  if [ -n "$textseg_addr" ]; then
    cat > $TMPC <<EOF
    int main(void) { return 0; }
EOF
    textseg_ldflags="-Wl,-Ttext-segment=$textseg_addr"
    if ! compile_prog "" "$textseg_ldflags"; then
      # In case ld does not support -Ttext-segment, edit the default linker
      # script via sed to set the .text start addr.  This is needed on FreeBSD
      # at least.
      if ! $ld --verbose >/dev/null 2>&1; then
        error_exit \
            "We need to link the QEMU user mode binaries at a" \
            "specific text address. Unfortunately your linker" \
            "doesn't support either the -Ttext-segment option or" \
            "printing the default linker script with --verbose." \
            "If you don't want the user mode binaries, pass the" \
            "--disable-user option to configure."
      fi

      $ld --verbose | sed \
        -e '1,/==================================================/d' \
        -e '/==================================================/,$d' \
        -e "s/[.] = [0-9a-fx]* [+] SIZEOF_HEADERS/. = $textseg_addr + SIZEOF_HEADERS/" \
        -e "s/__executable_start = [0-9a-fx]*/__executable_start = $textseg_addr/" > config-host.ld
      textseg_ldflags="-Wl,-T../config-host.ld"
    fi
  fi
fi

echo_version() {
    if test "$1" = "yes" ; then
        echo "($2)"
    fi
}

# prepend pixman and ftd flags after all config tests are done
QEMU_CFLAGS="$pixman_cflags $fdt_cflags $QEMU_CFLAGS"
libs_softmmu="$pixman_libs $libs_softmmu"

echo "Install prefix    $prefix"
echo "BIOS directory    $(eval echo $qemu_datadir)"
echo "binary directory  $(eval echo $bindir)"
echo "library directory $(eval echo $libdir)"
echo "module directory  $(eval echo $qemu_moddir)"
echo "libexec directory $(eval echo $libexecdir)"
echo "include directory $(eval echo $includedir)"
echo "config directory  $(eval echo $sysconfdir)"
if test "$mingw32" = "no" ; then
echo "local state directory   $(eval echo $local_statedir)"
echo "Manual directory  $(eval echo $mandir)"
echo "ELF interp prefix $interp_prefix"
else
echo "local state directory   queried at runtime"
echo "Windows SDK       $win_sdk"
fi
echo "Source path       $source_path"
echo "C compiler        $cc"
echo "Host C compiler   $host_cc"
echo "C++ compiler      $cxx"
echo "Objective-C compiler $objcc"
echo "ARFLAGS           $ARFLAGS"
echo "CFLAGS            $CFLAGS"
echo "QEMU_CFLAGS       $QEMU_CFLAGS"
echo "LDFLAGS           $LDFLAGS"
echo "make              $make"
echo "install           $install"
echo "python            $python"
if test "$slirp" = "yes" ; then
    echo "smbd              $smbd"
fi
echo "module support    $modules"
echo "host CPU          $cpu"
echo "host big endian   $bigendian"
echo "target list       $target_list"
echo "tcg debug enabled $debug_tcg"
echo "gprof enabled     $gprof"
echo "sparse enabled    $sparse"
echo "strip binaries    $strip_opt"
echo "profiler          $profiler"
echo "static build      $static"
if test "$darwin" = "yes" ; then
    echo "Cocoa support     $cocoa"
fi
echo "pixman            $pixman"
echo "SDL support       $sdl $(echo_version $sdl $sdlversion)"
echo "GTK support       $gtk $(echo_version $gtk $gtk_version)"
echo "GTK GL support    $gtk_gl"
echo "VTE support       $vte $(echo_version $vte $vteversion)"
echo "TLS priority      $tls_priority"
echo "GNUTLS support    $gnutls"
echo "GNUTLS rnd        $gnutls_rnd"
echo "libgcrypt         $gcrypt"
echo "libgcrypt kdf     $gcrypt_kdf"
echo "nettle            $nettle $(echo_version $nettle $nettle_version)"
echo "nettle kdf        $nettle_kdf"
echo "libtasn1          $tasn1"
echo "curses support    $curses"
echo "virgl support     $virglrenderer"
echo "curl support      $curl"
echo "mingw32 support   $mingw32"
echo "Audio drivers     $audio_drv_list"
echo "Block whitelist (rw) $block_drv_rw_whitelist"
echo "Block whitelist (ro) $block_drv_ro_whitelist"
echo "VirtFS support    $virtfs"
echo "VNC support       $vnc"
if test "$vnc" = "yes" ; then
    echo "VNC SASL support  $vnc_sasl"
    echo "VNC JPEG support  $vnc_jpeg"
    echo "VNC PNG support   $vnc_png"
fi
if test -n "$sparc_cpu"; then
    echo "Target Sparc Arch $sparc_cpu"
fi
echo "xen support       $xen"
if test "$xen" = "yes" ; then
  echo "xen ctrl version  $xen_ctrl_version"
  echo "pv dom build      $xen_pv_domain_build"
fi
echo "brlapi support    $brlapi"
echo "bluez  support    $bluez"
echo "Documentation     $docs"
echo "PIE               $pie"
echo "vde support       $vde"
echo "netmap support    $netmap"
echo "Linux AIO support $linux_aio"
echo "ATTR/XATTR support $attr"
echo "Install blobs     $blobs"
echo "KVM support       $kvm"
echo "HAX support       $hax"
echo "RDMA support      $rdma"
echo "TCG interpreter   $tcg_interpreter"
echo "fdt support       $fdt"
echo "preadv support    $preadv"
echo "fdatasync         $fdatasync"
echo "madvise           $madvise"
echo "posix_madvise     $posix_madvise"
echo "uuid support      $uuid"
echo "libcap-ng support $cap_ng"
echo "vhost-net support $vhost_net"
echo "vhost-scsi support $vhost_scsi"
echo "Trace backends    $trace_backends"
if have_backend "simple"; then
echo "Trace output file $trace_file-<pid>"
fi
echo "spice support     $spice $(echo_version $spice $spice_protocol_version/$spice_server_version)"
echo "rbd support       $rbd"
echo "xfsctl support    $xfs"
echo "smartcard support $smartcard"
echo "libusb            $libusb"
echo "usb net redir     $usb_redir"
echo "OpenGL support    $opengl"
echo "OpenGL dmabufs    $opengl_dmabuf"
echo "libiscsi support  $libiscsi"
echo "libnfs support    $libnfs"
echo "build guest agent $guest_agent"
echo "QGA VSS support   $guest_agent_with_vss"
echo "QGA w32 disk info $guest_agent_ntddscsi"
echo "QGA MSI support   $guest_agent_msi"
echo "seccomp support   $seccomp"
echo "coroutine backend $coroutine"
echo "coroutine pool    $coroutine_pool"
echo "GlusterFS support $glusterfs"
echo "Archipelago support $archipelago"
echo "gcov              $gcov_tool"
echo "gcov enabled      $gcov"
echo "TPM support       $tpm"
echo "libssh2 support   $libssh2"
echo "TPM passthrough   $tpm_passthrough"
echo "QOM debugging     $qom_cast_debug"
echo "vhdx              $vhdx"
echo "lzo support       $lzo"
echo "snappy support    $snappy"
echo "bzip2 support     $bzip2"
echo "NUMA host support $numa"
<<<<<<< HEAD
echo "Android support   $android"
=======
echo "tcmalloc support  $tcmalloc"
echo "jemalloc support  $jemalloc"
echo "avx2 optimization $avx2_opt"
>>>>>>> b01ff82c

if test "$sdl_too_old" = "yes"; then
echo "-> Your SDL version is too old - please upgrade to have SDL support"
fi

config_host_mak="config-host.mak"

echo "# Automatically generated by configure - do not modify" >config-all-disas.mak

echo "# Automatically generated by configure - do not modify" > $config_host_mak
echo >> $config_host_mak

echo all: >> $config_host_mak
echo "prefix=$prefix" >> $config_host_mak
echo "bindir=$bindir" >> $config_host_mak
echo "libdir=$libdir" >> $config_host_mak
echo "libexecdir=$libexecdir" >> $config_host_mak
echo "includedir=$includedir" >> $config_host_mak
echo "mandir=$mandir" >> $config_host_mak
echo "sysconfdir=$sysconfdir" >> $config_host_mak
echo "qemu_confdir=$qemu_confdir" >> $config_host_mak
echo "qemu_datadir=$qemu_datadir" >> $config_host_mak
echo "qemu_docdir=$qemu_docdir" >> $config_host_mak
echo "qemu_moddir=$qemu_moddir" >> $config_host_mak
if test "$mingw32" = "no" ; then
  echo "qemu_localstatedir=$local_statedir" >> $config_host_mak
fi
echo "qemu_helperdir=$libexecdir" >> $config_host_mak
echo "extra_cflags=$EXTRA_CFLAGS" >> $config_host_mak
echo "extra_ldflags=$EXTRA_LDFLAGS" >> $config_host_mak
echo "qemu_localedir=$qemu_localedir" >> $config_host_mak
echo "libs_softmmu=$libs_softmmu" >> $config_host_mak

echo "ARCH=$ARCH" >> $config_host_mak

if test "$debug_tcg" = "yes" ; then
  echo "CONFIG_DEBUG_TCG=y" >> $config_host_mak
fi
if test "$strip_opt" = "yes" ; then
  echo "STRIP=${strip}" >> $config_host_mak
fi
if test "$bigendian" = "yes" ; then
  echo "HOST_WORDS_BIGENDIAN=y" >> $config_host_mak
fi
if test "$mingw32" = "yes" ; then
  echo "CONFIG_WIN32=y" >> $config_host_mak
  rc_version=$(cat $source_path/VERSION)
  version_major=${rc_version%%.*}
  rc_version=${rc_version#*.}
  version_minor=${rc_version%%.*}
  rc_version=${rc_version#*.}
  version_subminor=${rc_version%%.*}
  version_micro=0
  echo "CONFIG_FILEVERSION=$version_major,$version_minor,$version_subminor,$version_micro" >> $config_host_mak
  echo "CONFIG_PRODUCTVERSION=$version_major,$version_minor,$version_subminor,$version_micro" >> $config_host_mak
  if test "$guest_agent_with_vss" = "yes" ; then
    echo "CONFIG_QGA_VSS=y" >> $config_host_mak
    echo "QGA_VSS_PROVIDER=$qga_vss_provider" >> $config_host_mak
    echo "WIN_SDK=\"$win_sdk\"" >> $config_host_mak
  fi
  if test "$guest_agent_ntddscsi" = "yes" ; then
    echo "CONFIG_QGA_NTDDDISK=y" >> $config_host_mak
  fi
  if test "$guest_agent_msi" = "yes"; then
    echo "QEMU_GA_MSI_ENABLED=yes" >> $config_host_mak  
    echo "QEMU_GA_MSI_MINGW_DLL_PATH=${QEMU_GA_MSI_MINGW_DLL_PATH}" >> $config_host_mak
    echo "QEMU_GA_MSI_WITH_VSS=${QEMU_GA_MSI_WITH_VSS}" >> $config_host_mak
    echo "QEMU_GA_MSI_ARCH=${QEMU_GA_MSI_ARCH}" >> $config_host_mak
    echo "QEMU_GA_MANUFACTURER=${QEMU_GA_MANUFACTURER}" >> $config_host_mak
    echo "QEMU_GA_DISTRO=${QEMU_GA_DISTRO}" >> $config_host_mak
    echo "QEMU_GA_VERSION=${QEMU_GA_VERSION}" >> $config_host_mak
  fi
else
  echo "CONFIG_POSIX=y" >> $config_host_mak
fi

if test "$linux" = "yes" ; then
  echo "CONFIG_LINUX=y" >> $config_host_mak
fi

if test "$darwin" = "yes" ; then
  echo "CONFIG_DARWIN=y" >> $config_host_mak
fi

if test "$aix" = "yes" ; then
  echo "CONFIG_AIX=y" >> $config_host_mak
fi

if test "$solaris" = "yes" ; then
  echo "CONFIG_SOLARIS=y" >> $config_host_mak
  echo "CONFIG_SOLARIS_VERSION=$solarisrev" >> $config_host_mak
  if test "$needs_libsunmath" = "yes" ; then
    echo "CONFIG_NEEDS_LIBSUNMATH=y" >> $config_host_mak
  fi
fi
if test "$haiku" = "yes" ; then
  echo "CONFIG_HAIKU=y" >> $config_host_mak
fi
if test "$static" = "yes" ; then
  echo "CONFIG_STATIC=y" >> $config_host_mak
fi
if test "$profiler" = "yes" ; then
  echo "CONFIG_PROFILER=y" >> $config_host_mak
fi
if test "$slirp" = "yes" ; then
  echo "CONFIG_SLIRP=y" >> $config_host_mak
  echo "CONFIG_SMBD_COMMAND=\"$smbd\"" >> $config_host_mak
fi
if test "$vde" = "yes" ; then
  echo "CONFIG_VDE=y" >> $config_host_mak
fi
if test "$netmap" = "yes" ; then
  echo "CONFIG_NETMAP=y" >> $config_host_mak
fi
if test "$l2tpv3" = "yes" ; then
  echo "CONFIG_L2TPV3=y" >> $config_host_mak
fi
if test "$cap_ng" = "yes" ; then
  echo "CONFIG_LIBCAP=y" >> $config_host_mak
fi
echo "CONFIG_AUDIO_DRIVERS=$audio_drv_list" >> $config_host_mak
for drv in $audio_drv_list; do
    def=CONFIG_$(echo $drv | LC_ALL=C tr '[a-z]' '[A-Z]')
    echo "$def=y" >> $config_host_mak
done
if test "$audio_pt_int" = "yes" ; then
  echo "CONFIG_AUDIO_PT_INT=y" >> $config_host_mak
fi
if test "$audio_win_int" = "yes" ; then
  echo "CONFIG_AUDIO_WIN_INT=y" >> $config_host_mak
fi
echo "CONFIG_BDRV_RW_WHITELIST=$block_drv_rw_whitelist" >> $config_host_mak
echo "CONFIG_BDRV_RO_WHITELIST=$block_drv_ro_whitelist" >> $config_host_mak
if test "$vnc" = "yes" ; then
  echo "CONFIG_VNC=y" >> $config_host_mak
fi
if test "$vnc_sasl" = "yes" ; then
  echo "CONFIG_VNC_SASL=y" >> $config_host_mak
fi
if test "$vnc_jpeg" = "yes" ; then
  echo "CONFIG_VNC_JPEG=y" >> $config_host_mak
fi
if test "$vnc_png" = "yes" ; then
  echo "CONFIG_VNC_PNG=y" >> $config_host_mak
fi
if test "$fnmatch" = "yes" ; then
  echo "CONFIG_FNMATCH=y" >> $config_host_mak
fi
if test "$uuid" = "yes" ; then
  echo "CONFIG_UUID=y" >> $config_host_mak
fi
if test "$xfs" = "yes" ; then
  echo "CONFIG_XFS=y" >> $config_host_mak
fi
qemu_version=$(head $source_path/VERSION)
echo "VERSION=$qemu_version" >>$config_host_mak
echo "PKGVERSION=$pkgversion" >>$config_host_mak
echo "SRC_PATH=$source_path" >> $config_host_mak
echo "TARGET_DIRS=$target_list" >> $config_host_mak
if [ "$docs" = "yes" ] ; then
  echo "BUILD_DOCS=yes" >> $config_host_mak
fi
if test "$modules" = "yes"; then
  # $shacmd can generate a hash started with digit, which the compiler doesn't
  # like as an symbol. So prefix it with an underscore
  echo "CONFIG_STAMP=_$( (echo $qemu_version; echo $pkgversion; cat $0) | $shacmd - | cut -f1 -d\ )" >> $config_host_mak
  echo "CONFIG_MODULES=y" >> $config_host_mak
fi
if test "$sdl" = "yes" ; then
  echo "CONFIG_SDL=y" >> $config_host_mak
  echo "CONFIG_SDLABI=$sdlabi" >> $config_host_mak
  echo "SDL_CFLAGS=$sdl_cflags" >> $config_host_mak
fi
if test "$cocoa" = "yes" ; then
  echo "CONFIG_COCOA=y" >> $config_host_mak
fi
if test "$curses" = "yes" ; then
  echo "CONFIG_CURSES=y" >> $config_host_mak
fi
if test "$utimens" = "yes" ; then
  echo "CONFIG_UTIMENSAT=y" >> $config_host_mak
fi
if test "$pipe2" = "yes" ; then
  echo "CONFIG_PIPE2=y" >> $config_host_mak
fi
if test "$accept4" = "yes" ; then
  echo "CONFIG_ACCEPT4=y" >> $config_host_mak
fi
if test "$splice" = "yes" ; then
  echo "CONFIG_SPLICE=y" >> $config_host_mak
fi
if test "$eventfd" = "yes" ; then
  echo "CONFIG_EVENTFD=y" >> $config_host_mak
fi
if test "$memfd" = "yes" ; then
  echo "CONFIG_MEMFD=y" >> $config_host_mak
fi
if test "$fallocate" = "yes" ; then
  echo "CONFIG_FALLOCATE=y" >> $config_host_mak
fi
if test "$fallocate_punch_hole" = "yes" ; then
  echo "CONFIG_FALLOCATE_PUNCH_HOLE=y" >> $config_host_mak
fi
if test "$fallocate_zero_range" = "yes" ; then
  echo "CONFIG_FALLOCATE_ZERO_RANGE=y" >> $config_host_mak
fi
if test "$posix_fallocate" = "yes" ; then
  echo "CONFIG_POSIX_FALLOCATE=y" >> $config_host_mak
fi
if test "$sync_file_range" = "yes" ; then
  echo "CONFIG_SYNC_FILE_RANGE=y" >> $config_host_mak
fi
if test "$fiemap" = "yes" ; then
  echo "CONFIG_FIEMAP=y" >> $config_host_mak
fi
if test "$dup3" = "yes" ; then
  echo "CONFIG_DUP3=y" >> $config_host_mak
fi
if test "$ppoll" = "yes" ; then
  echo "CONFIG_PPOLL=y" >> $config_host_mak
fi
if test "$prctl_pr_set_timerslack" = "yes" ; then
  echo "CONFIG_PRCTL_PR_SET_TIMERSLACK=y" >> $config_host_mak
fi
if test "$epoll" = "yes" ; then
  echo "CONFIG_EPOLL=y" >> $config_host_mak
fi
if test "$epoll_create1" = "yes" ; then
  echo "CONFIG_EPOLL_CREATE1=y" >> $config_host_mak
fi
if test "$sendfile" = "yes" ; then
  echo "CONFIG_SENDFILE=y" >> $config_host_mak
fi
if test "$timerfd" = "yes" ; then
  echo "CONFIG_TIMERFD=y" >> $config_host_mak
fi
if test "$setns" = "yes" ; then
  echo "CONFIG_SETNS=y" >> $config_host_mak
fi
if test "$inotify" = "yes" ; then
  echo "CONFIG_INOTIFY=y" >> $config_host_mak
fi
if test "$inotify1" = "yes" ; then
  echo "CONFIG_INOTIFY1=y" >> $config_host_mak
fi
if test "$byteswap_h" = "yes" ; then
  echo "CONFIG_BYTESWAP_H=y" >> $config_host_mak
fi
if test "$bswap_h" = "yes" ; then
  echo "CONFIG_MACHINE_BSWAP_H=y" >> $config_host_mak
fi
if test "$curl" = "yes" ; then
  echo "CONFIG_CURL=m" >> $config_host_mak
  echo "CURL_CFLAGS=$curl_cflags" >> $config_host_mak
  echo "CURL_LIBS=$curl_libs" >> $config_host_mak
fi
if test "$brlapi" = "yes" ; then
  echo "CONFIG_BRLAPI=y" >> $config_host_mak
fi
if test "$bluez" = "yes" ; then
  echo "CONFIG_BLUEZ=y" >> $config_host_mak
  echo "BLUEZ_CFLAGS=$bluez_cflags" >> $config_host_mak
fi
if test "$glib_subprocess" = "yes" ; then
  echo "CONFIG_HAS_GLIB_SUBPROCESS_TESTS=y" >> $config_host_mak
fi
echo "GLIB_CFLAGS=$glib_cflags" >> $config_host_mak
if test "$gtk" = "yes" ; then
  echo "CONFIG_GTK=y" >> $config_host_mak
  echo "CONFIG_GTKABI=$gtkabi" >> $config_host_mak
  echo "GTK_CFLAGS=$gtk_cflags" >> $config_host_mak
  echo "GTK_LIBS=$gtk_libs" >> $config_host_mak
  if test "$gtk_gl" = "yes" ; then
    echo "CONFIG_GTK_GL=y" >> $config_host_mak
  fi
fi
echo "CONFIG_TLS_PRIORITY=\"$tls_priority\"" >> $config_host_mak
if test "$gnutls" = "yes" ; then
  echo "CONFIG_GNUTLS=y" >> $config_host_mak
fi
if test "$gnutls_rnd" = "yes" ; then
  echo "CONFIG_GNUTLS_RND=y" >> $config_host_mak
fi
if test "$gcrypt" = "yes" ; then
  echo "CONFIG_GCRYPT=y" >> $config_host_mak
  if test "$gcrypt_kdf" = "yes" ; then
    echo "CONFIG_GCRYPT_KDF=y" >> $config_host_mak
  fi
fi
if test "$nettle" = "yes" ; then
  echo "CONFIG_NETTLE=y" >> $config_host_mak
  echo "CONFIG_NETTLE_VERSION_MAJOR=${nettle_version%%.*}" >> $config_host_mak
  if test "$nettle_kdf" = "yes" ; then
    echo "CONFIG_NETTLE_KDF=y" >> $config_host_mak
  fi
fi
if test "$tasn1" = "yes" ; then
  echo "CONFIG_TASN1=y" >> $config_host_mak
fi
if test "$have_ifaddrs_h" = "yes" ; then
    echo "HAVE_IFADDRS_H=y" >> $config_host_mak
fi

# Work around a system header bug with some kernel/XFS header
# versions where they both try to define 'struct fsxattr':
# xfs headers will not try to redefine structs from linux headers
# if this macro is set.
if test "$have_fsxattr" = "yes" ; then
    echo "HAVE_FSXATTR=y" >> $config_host_mak
fi
if test "$vte" = "yes" ; then
  echo "CONFIG_VTE=y" >> $config_host_mak
  echo "VTE_CFLAGS=$vte_cflags" >> $config_host_mak
fi
if test "$virglrenderer" = "yes" ; then
  echo "CONFIG_VIRGL=y" >> $config_host_mak
  echo "VIRGL_CFLAGS=$virgl_cflags" >> $config_host_mak
  echo "VIRGL_LIBS=$virgl_libs" >> $config_host_mak
fi
if test "$xen" = "yes" ; then
  echo "CONFIG_XEN_BACKEND=y" >> $config_host_mak
  echo "CONFIG_XEN_CTRL_INTERFACE_VERSION=$xen_ctrl_version" >> $config_host_mak
  if test "$xen_pv_domain_build" = "yes" ; then
    echo "CONFIG_XEN_PV_DOMAIN_BUILD=y" >> $config_host_mak
  fi
fi
if test "$linux_aio" = "yes" ; then
  echo "CONFIG_LINUX_AIO=y" >> $config_host_mak
fi
if test "$attr" = "yes" ; then
  echo "CONFIG_ATTR=y" >> $config_host_mak
fi
if test "$libattr" = "yes" ; then
  echo "CONFIG_LIBATTR=y" >> $config_host_mak
fi
if test "$virtfs" = "yes" ; then
  echo "CONFIG_VIRTFS=y" >> $config_host_mak
fi
if test "$vhost_scsi" = "yes" ; then
  echo "CONFIG_VHOST_SCSI=y" >> $config_host_mak
fi
if test "$vhost_net" = "yes" ; then
  echo "CONFIG_VHOST_NET_USED=y" >> $config_host_mak
fi
if test "$blobs" = "yes" ; then
  echo "INSTALL_BLOBS=yes" >> $config_host_mak
fi
if test "$iovec" = "yes" ; then
  echo "CONFIG_IOVEC=y" >> $config_host_mak
fi
if test "$preadv" = "yes" ; then
  echo "CONFIG_PREADV=y" >> $config_host_mak
fi
if test "$fdt" = "yes" ; then
  echo "CONFIG_FDT=y" >> $config_host_mak
fi
if test "$signalfd" = "yes" ; then
  echo "CONFIG_SIGNALFD=y" >> $config_host_mak
fi
if test "$tcg_interpreter" = "yes" ; then
  echo "CONFIG_TCG_INTERPRETER=y" >> $config_host_mak
fi
if test "$fdatasync" = "yes" ; then
  echo "CONFIG_FDATASYNC=y" >> $config_host_mak
fi
if test "$madvise" = "yes" ; then
  echo "CONFIG_MADVISE=y" >> $config_host_mak
fi
if test "$posix_madvise" = "yes" ; then
  echo "CONFIG_POSIX_MADVISE=y" >> $config_host_mak
fi

if test "$spice" = "yes" ; then
  echo "CONFIG_SPICE=y" >> $config_host_mak
fi

if test "$smartcard" = "yes" ; then
  echo "CONFIG_SMARTCARD=y" >> $config_host_mak
fi

if test "$libusb" = "yes" ; then
  echo "CONFIG_USB_LIBUSB=y" >> $config_host_mak
fi

if test "$usb_redir" = "yes" ; then
  echo "CONFIG_USB_REDIR=y" >> $config_host_mak
fi

if test "$opengl" = "yes" ; then
  echo "CONFIG_OPENGL=y" >> $config_host_mak
  echo "OPENGL_CFLAGS=$opengl_cflags" >> $config_host_mak
  echo "OPENGL_LIBS=$opengl_libs" >> $config_host_mak
  if test "$opengl_dmabuf" = "yes" ; then
    echo "CONFIG_OPENGL_DMABUF=y" >> $config_host_mak
  fi
fi

if test "$avx2_opt" = "yes" ; then
  echo "CONFIG_AVX2_OPT=y" >> $config_host_mak
fi

if test "$lzo" = "yes" ; then
  echo "CONFIG_LZO=y" >> $config_host_mak
fi

if test "$snappy" = "yes" ; then
  echo "CONFIG_SNAPPY=y" >> $config_host_mak
fi

if test "$bzip2" = "yes" ; then
  echo "CONFIG_BZIP2=y" >> $config_host_mak
  echo "BZIP2_LIBS=-lbz2" >> $config_host_mak
fi

if test "$libiscsi" = "yes" ; then
  echo "CONFIG_LIBISCSI=m" >> $config_host_mak
  echo "LIBISCSI_CFLAGS=$libiscsi_cflags" >> $config_host_mak
  echo "LIBISCSI_LIBS=$libiscsi_libs" >> $config_host_mak
fi

if test "$libnfs" = "yes" ; then
  echo "CONFIG_LIBNFS=y" >> $config_host_mak
fi

if test "$seccomp" = "yes"; then
  echo "CONFIG_SECCOMP=y" >> $config_host_mak
fi

# XXX: suppress that
if [ "$bsd" = "yes" ] ; then
  echo "CONFIG_BSD=y" >> $config_host_mak
fi

if test "$localtime_r" = "yes" ; then
  echo "CONFIG_LOCALTIME_R=y" >> $config_host_mak
fi
if test "$qom_cast_debug" = "yes" ; then
  echo "CONFIG_QOM_CAST_DEBUG=y" >> $config_host_mak
fi
if test "$rbd" = "yes" ; then
  echo "CONFIG_RBD=m" >> $config_host_mak
  echo "RBD_CFLAGS=$rbd_cflags" >> $config_host_mak
  echo "RBD_LIBS=$rbd_libs" >> $config_host_mak
fi

echo "CONFIG_COROUTINE_BACKEND=$coroutine" >> $config_host_mak
if test "$coroutine_pool" = "yes" ; then
  echo "CONFIG_COROUTINE_POOL=1" >> $config_host_mak
else
  echo "CONFIG_COROUTINE_POOL=0" >> $config_host_mak
fi

if test "$open_by_handle_at" = "yes" ; then
  echo "CONFIG_OPEN_BY_HANDLE=y" >> $config_host_mak
fi

if test "$linux_magic_h" = "yes" ; then
  echo "CONFIG_LINUX_MAGIC_H=y" >> $config_host_mak
fi

if test "$pragma_diagnostic_available" = "yes" ; then
  echo "CONFIG_PRAGMA_DIAGNOSTIC_AVAILABLE=y" >> $config_host_mak
fi

if test "$valgrind_h" = "yes" ; then
  echo "CONFIG_VALGRIND_H=y" >> $config_host_mak
fi

if test "$has_environ" = "yes" ; then
  echo "CONFIG_HAS_ENVIRON=y" >> $config_host_mak
fi

if test "$cpuid_h" = "yes" ; then
  echo "CONFIG_CPUID_H=y" >> $config_host_mak
fi

if test "$int128" = "yes" ; then
  echo "CONFIG_INT128=y" >> $config_host_mak
fi

if test "$getauxval" = "yes" ; then
  echo "CONFIG_GETAUXVAL=y" >> $config_host_mak
fi

if test "$glusterfs" = "yes" ; then
  echo "CONFIG_GLUSTERFS=m" >> $config_host_mak
  echo "GLUSTERFS_CFLAGS=$glusterfs_cflags" >> $config_host_mak
  echo "GLUSTERFS_LIBS=$glusterfs_libs" >> $config_host_mak
fi

if test "$glusterfs_xlator_opt" = "yes" ; then
  echo "CONFIG_GLUSTERFS_XLATOR_OPT=y" >> $config_host_mak
fi

if test "$glusterfs_discard" = "yes" ; then
  echo "CONFIG_GLUSTERFS_DISCARD=y" >> $config_host_mak
fi

if test "$glusterfs_zerofill" = "yes" ; then
  echo "CONFIG_GLUSTERFS_ZEROFILL=y" >> $config_host_mak
fi

if test "$archipelago" = "yes" ; then
  echo "CONFIG_ARCHIPELAGO=m" >> $config_host_mak
  echo "ARCHIPELAGO_LIBS=$archipelago_libs" >> $config_host_mak
fi

if test "$libssh2" = "yes" ; then
  echo "CONFIG_LIBSSH2=m" >> $config_host_mak
  echo "LIBSSH2_CFLAGS=$libssh2_cflags" >> $config_host_mak
  echo "LIBSSH2_LIBS=$libssh2_libs" >> $config_host_mak
fi

if test "$vhdx" = "yes" ; then
  echo "CONFIG_VHDX=y" >> $config_host_mak
fi

# USB host support
if test "$libusb" = "yes"; then
  echo "HOST_USB=libusb legacy" >> $config_host_mak
else
  echo "HOST_USB=stub" >> $config_host_mak
fi

# TPM passthrough support?
if test "$tpm" = "yes"; then
  echo 'CONFIG_TPM=$(CONFIG_SOFTMMU)' >> $config_host_mak
  if test "$tpm_passthrough" = "yes"; then
    echo "CONFIG_TPM_PASSTHROUGH=y" >> $config_host_mak
  fi
fi

echo "TRACE_BACKENDS=$trace_backends" >> $config_host_mak
if have_backend "nop"; then
  echo "CONFIG_TRACE_NOP=y" >> $config_host_mak
fi
if have_backend "simple"; then
  echo "CONFIG_TRACE_SIMPLE=y" >> $config_host_mak
  # Set the appropriate trace file.
  trace_file="\"$trace_file-\" FMT_pid"
fi
if have_backend "log"; then
  echo "CONFIG_TRACE_LOG=y" >> $config_host_mak
fi
if have_backend "ust"; then
  echo "CONFIG_TRACE_UST=y" >> $config_host_mak
fi
if have_backend "dtrace"; then
  echo "CONFIG_TRACE_DTRACE=y" >> $config_host_mak
  if test "$trace_backend_stap" = "yes" ; then
    echo "CONFIG_TRACE_SYSTEMTAP=y" >> $config_host_mak
  fi
fi
if have_backend "ftrace"; then
  if test "$linux" = "yes" ; then
    echo "CONFIG_TRACE_FTRACE=y" >> $config_host_mak
  else
    feature_not_found "ftrace(trace backend)" "ftrace requires Linux"
  fi
fi
echo "CONFIG_TRACE_FILE=$trace_file" >> $config_host_mak

if test "$rdma" = "yes" ; then
  echo "CONFIG_RDMA=y" >> $config_host_mak
fi

if test "$have_rtnetlink" = "yes" ; then
  echo "CONFIG_RTNETLINK=y" >> $config_host_mak
fi

# Hold two types of flag:
#   CONFIG_THREAD_SETNAME_BYTHREAD  - we've got a way of setting the name on
#                                     a thread we have a handle to
#   CONFIG_PTHREAD_SETNAME_NP       - A way of doing it on a particular
#                                     platform
if test "$pthread_setname_np" = "yes" ; then
  echo "CONFIG_THREAD_SETNAME_BYTHREAD=y" >> $config_host_mak
  echo "CONFIG_PTHREAD_SETNAME_NP=y" >> $config_host_mak
fi

if test "$tcg_interpreter" = "yes"; then
  QEMU_INCLUDES="-I\$(SRC_PATH)/tcg/tci $QEMU_INCLUDES"
elif test "$ARCH" = "sparc64" ; then
  QEMU_INCLUDES="-I\$(SRC_PATH)/tcg/sparc $QEMU_INCLUDES"
elif test "$ARCH" = "s390x" ; then
  QEMU_INCLUDES="-I\$(SRC_PATH)/tcg/s390 $QEMU_INCLUDES"
elif test "$ARCH" = "x86_64" -o "$ARCH" = "x32" ; then
  QEMU_INCLUDES="-I\$(SRC_PATH)/tcg/i386 $QEMU_INCLUDES"
elif test "$ARCH" = "ppc64" ; then
  QEMU_INCLUDES="-I\$(SRC_PATH)/tcg/ppc $QEMU_INCLUDES"
else
  QEMU_INCLUDES="-I\$(SRC_PATH)/tcg/\$(ARCH) $QEMU_INCLUDES"
fi
QEMU_INCLUDES="-I\$(SRC_PATH)/tcg $QEMU_INCLUDES"

echo "TOOLS=$tools" >> $config_host_mak
echo "ROMS=$roms" >> $config_host_mak
echo "MAKE=$make" >> $config_host_mak
echo "INSTALL=$install" >> $config_host_mak
echo "INSTALL_DIR=$install -d -m 0755" >> $config_host_mak
echo "INSTALL_DATA=$install -c -m 0644" >> $config_host_mak
echo "INSTALL_PROG=$install -c -m 0755" >> $config_host_mak
echo "INSTALL_LIB=$install -c -m 0644" >> $config_host_mak
echo "PYTHON=$python" >> $config_host_mak
echo "CC=$cc" >> $config_host_mak
if $iasl -h > /dev/null 2>&1; then
  echo "IASL=$iasl" >> $config_host_mak
fi
echo "CC_I386=$cc_i386" >> $config_host_mak
echo "HOST_CC=$host_cc" >> $config_host_mak
echo "CXX=$cxx" >> $config_host_mak
echo "OBJCC=$objcc" >> $config_host_mak
echo "AR=$ar" >> $config_host_mak
echo "ARFLAGS=$ARFLAGS" >> $config_host_mak
echo "AS=$as" >> $config_host_mak
echo "CCAS=$ccas" >> $config_host_mak
echo "CPP=$cpp" >> $config_host_mak
echo "OBJCOPY=$objcopy" >> $config_host_mak
echo "LD=$ld" >> $config_host_mak
echo "NM=$nm" >> $config_host_mak
echo "WINDRES=$windres" >> $config_host_mak
echo "CFLAGS=$CFLAGS" >> $config_host_mak
echo "CFLAGS_NOPIE=$CFLAGS_NOPIE" >> $config_host_mak
echo "QEMU_CFLAGS=$QEMU_CFLAGS" >> $config_host_mak
echo "QEMU_INCLUDES=$QEMU_INCLUDES" >> $config_host_mak
if test "$sparse" = "yes" ; then
  echo "CC           := REAL_CC=\"\$(CC)\" cgcc"       >> $config_host_mak
  echo "CPP          := REAL_CC=\"\$(CPP)\" cgcc"      >> $config_host_mak
  echo "CXX          := REAL_CC=\"\$(CXX)\" cgcc"      >> $config_host_mak
  echo "HOST_CC      := REAL_CC=\"\$(HOST_CC)\" cgcc"  >> $config_host_mak
  echo "QEMU_CFLAGS  += -Wbitwise -Wno-transparent-union -Wno-old-initializer -Wno-non-pointer-null" >> $config_host_mak
fi
if test "$cross_prefix" != ""; then
  echo "AUTOCONF_HOST := --host=${cross_prefix%-}"     >> $config_host_mak
else
  echo "AUTOCONF_HOST := "                             >> $config_host_mak
fi
echo "LDFLAGS=$LDFLAGS" >> $config_host_mak
echo "LDFLAGS_NOPIE=$LDFLAGS_NOPIE" >> $config_host_mak
echo "LD_REL_FLAGS=$LD_REL_FLAGS" >> $config_host_mak
echo "LD_I386_EMULATION=$ld_i386_emulation" >> $config_host_mak
echo "LIBS+=$LIBS" >> $config_host_mak
echo "LIBS_TOOLS+=$libs_tools" >> $config_host_mak
echo "PTHREAD_LIB=$PTHREAD_LIB" >> $config_host_mak
echo "EXESUF=$EXESUF" >> $config_host_mak
echo "DSOSUF=$DSOSUF" >> $config_host_mak
echo "LDFLAGS_SHARED=$LDFLAGS_SHARED" >> $config_host_mak
echo "LIBS_QGA+=$libs_qga" >> $config_host_mak
echo "TASN1_LIBS=$tasn1_libs" >> $config_host_mak
echo "TASN1_CFLAGS=$tasn1_cflags" >> $config_host_mak
echo "POD2MAN=$POD2MAN" >> $config_host_mak
echo "TRANSLATE_OPT_CFLAGS=$TRANSLATE_OPT_CFLAGS" >> $config_host_mak
if test "$gcov" = "yes" ; then
  echo "CONFIG_GCOV=y" >> $config_host_mak
  echo "GCOV=$gcov_tool" >> $config_host_mak
fi

# use included Linux headers
if test "$linux" = "yes" ; then
  mkdir -p linux-headers
  case "$cpu" in
  i386|x86_64|x32)
    linux_arch=x86
    ;;
  ppcemb|ppc|ppc64)
    linux_arch=powerpc
    ;;
  s390x)
    linux_arch=s390
    ;;
  aarch64)
    linux_arch=arm64
    ;;
  mips64)
    linux_arch=mips
    ;;
  *)
    # For most CPUs the kernel architecture name and QEMU CPU name match.
    linux_arch="$cpu"
    ;;
  esac
    # For non-KVM architectures we will not have asm headers
    if [ -e "$source_path/linux-headers/asm-$linux_arch" ]; then
      symlink "$source_path/linux-headers/asm-$linux_arch" linux-headers/asm
    fi
fi

for target in $target_list; do
target_dir="$target"
config_target_mak=$target_dir/config-target.mak
target_name=$(echo $target | cut -d '-' -f 1)
target_bigendian="no"

case "$target_name" in
  armeb|lm32|m68k|microblaze|mips|mipsn32|mips64|moxie|or32|ppc|ppcemb|ppc64|ppc64abi32|s390x|sh4eb|sparc|sparc64|sparc32plus|xtensaeb)
  target_bigendian=yes
  ;;
esac
target_softmmu="no"
target_user_only="no"
target_linux_user="no"
target_bsd_user="no"
case "$target" in
  ${target_name}-softmmu)
    target_softmmu="yes"
    ;;
  ${target_name}-linux-user)
    if test "$linux" != "yes" ; then
      error_exit "Target '$target' is only available on a Linux host"
    fi
    target_user_only="yes"
    target_linux_user="yes"
    ;;
  ${target_name}-bsd-user)
    if test "$bsd" != "yes" ; then
      error_exit "Target '$target' is only available on a BSD host"
    fi
    target_user_only="yes"
    target_bsd_user="yes"
    ;;
  *)
    error_exit "Target '$target' not recognised"
    exit 1
    ;;
esac

mkdir -p $target_dir
echo "# Automatically generated by configure - do not modify" > $config_target_mak

bflt="no"
interp_prefix1=$(echo "$interp_prefix" | sed "s/%M/$target_name/g")
gdb_xml_files=""

TARGET_ARCH="$target_name"
TARGET_BASE_ARCH=""
TARGET_ABI_DIR=""

case "$target_name" in
  i386)
  ;;
  x86_64)
    TARGET_BASE_ARCH=i386
  ;;
  alpha)
  ;;
  arm|armeb)
    TARGET_ARCH=arm
    bflt="yes"
    gdb_xml_files="arm-core.xml arm-vfp.xml arm-vfp3.xml arm-neon.xml"
  ;;
  aarch64)
    TARGET_BASE_ARCH=arm
    bflt="yes"
    gdb_xml_files="aarch64-core.xml aarch64-fpu.xml arm-core.xml arm-vfp.xml arm-vfp3.xml arm-neon.xml"
  ;;
  cris)
  ;;
  lm32)
  ;;
  m68k)
    bflt="yes"
    gdb_xml_files="cf-core.xml cf-fp.xml"
  ;;
  microblaze|microblazeel)
    TARGET_ARCH=microblaze
    bflt="yes"
  ;;
  mips|mipsel)
    TARGET_ARCH=mips
    echo "TARGET_ABI_MIPSO32=y" >> $config_target_mak
  ;;
  mipsn32|mipsn32el)
    TARGET_ARCH=mips64
    TARGET_BASE_ARCH=mips
    echo "TARGET_ABI_MIPSN32=y" >> $config_target_mak
    echo "TARGET_ABI32=y" >> $config_target_mak
  ;;
  mips64|mips64el)
    TARGET_ARCH=mips64
    TARGET_BASE_ARCH=mips
    echo "TARGET_ABI_MIPSN64=y" >> $config_target_mak
  ;;
  moxie)
  ;;
  or32)
    TARGET_ARCH=openrisc
    TARGET_BASE_ARCH=openrisc
  ;;
  ppc)
    gdb_xml_files="power-core.xml power-fpu.xml power-altivec.xml power-spe.xml"
  ;;
  ppcemb)
    TARGET_BASE_ARCH=ppc
    TARGET_ABI_DIR=ppc
    gdb_xml_files="power-core.xml power-fpu.xml power-altivec.xml power-spe.xml"
  ;;
  ppc64)
    TARGET_BASE_ARCH=ppc
    TARGET_ABI_DIR=ppc
    gdb_xml_files="power64-core.xml power-fpu.xml power-altivec.xml power-spe.xml power-vsx.xml"
  ;;
  ppc64le)
    TARGET_ARCH=ppc64
    TARGET_BASE_ARCH=ppc
    TARGET_ABI_DIR=ppc
    gdb_xml_files="power64-core.xml power-fpu.xml power-altivec.xml power-spe.xml power-vsx.xml"
  ;;
  ppc64abi32)
    TARGET_ARCH=ppc64
    TARGET_BASE_ARCH=ppc
    TARGET_ABI_DIR=ppc
    echo "TARGET_ABI32=y" >> $config_target_mak
    gdb_xml_files="power64-core.xml power-fpu.xml power-altivec.xml power-spe.xml power-vsx.xml"
  ;;
  sh4|sh4eb)
    TARGET_ARCH=sh4
    bflt="yes"
  ;;
  sparc)
  ;;
  sparc64)
    TARGET_BASE_ARCH=sparc
  ;;
  sparc32plus)
    TARGET_ARCH=sparc64
    TARGET_BASE_ARCH=sparc
    TARGET_ABI_DIR=sparc
    echo "TARGET_ABI32=y" >> $config_target_mak
  ;;
  s390x)
    gdb_xml_files="s390x-core64.xml s390-acr.xml s390-fpr.xml s390-vx.xml s390-cr.xml s390-virt.xml"
  ;;
  tilegx)
  ;;
  tricore)
  ;;
  unicore32)
  ;;
  xtensa|xtensaeb)
    TARGET_ARCH=xtensa
  ;;
  *)
    error_exit "Unsupported target CPU"
  ;;
esac
# TARGET_BASE_ARCH needs to be defined after TARGET_ARCH
if [ "$TARGET_BASE_ARCH" = "" ]; then
  TARGET_BASE_ARCH=$TARGET_ARCH
fi

symlink "$source_path/Makefile.target" "$target_dir/Makefile"

upper() {
    echo "$@"| LC_ALL=C tr '[a-z]' '[A-Z]'
}

target_arch_name="$(upper $TARGET_ARCH)"
echo "TARGET_$target_arch_name=y" >> $config_target_mak
echo "TARGET_NAME=$target_name" >> $config_target_mak
echo "TARGET_BASE_ARCH=$TARGET_BASE_ARCH" >> $config_target_mak
if [ "$TARGET_ABI_DIR" = "" ]; then
  TARGET_ABI_DIR=$TARGET_ARCH
fi
echo "TARGET_ABI_DIR=$TARGET_ABI_DIR" >> $config_target_mak
if [ "$HOST_VARIANT_DIR" != "" ]; then
    echo "HOST_VARIANT_DIR=$HOST_VARIANT_DIR" >> $config_target_mak
fi
case "$target_name" in
  i386|x86_64)
    if test "$xen" = "yes" -a "$target_softmmu" = "yes" ; then
      echo "CONFIG_XEN=y" >> $config_target_mak
      if test "$xen_pci_passthrough" = yes; then
        echo "CONFIG_XEN_PCI_PASSTHROUGH=y" >> "$config_target_mak"
      fi
    fi
    ;;
  *)
esac
case "$target_name" in
  aarch64|arm|i386|x86_64|ppcemb|ppc|ppc64|s390x|mipsel|mips)
    # Make sure the target and host cpus are compatible
    if test "$kvm" = "yes" -a "$target_softmmu" = "yes" -a \
      \( "$target_name" = "$cpu" -o \
      \( "$target_name" = "ppcemb" -a "$cpu" = "ppc" \) -o \
      \( "$target_name" = "ppc64"  -a "$cpu" = "ppc" \) -o \
      \( "$target_name" = "ppc"    -a "$cpu" = "ppc64" \) -o \
      \( "$target_name" = "ppcemb" -a "$cpu" = "ppc64" \) -o \
      \( "$target_name" = "mipsel" -a "$cpu" = "mips" \) -o \
      \( "$target_name" = "x86_64" -a "$cpu" = "i386"   \) -o \
      \( "$target_name" = "i386"   -a "$cpu" = "x86_64" \) -o \
      \( "$target_name" = "x86_64" -a "$cpu" = "x32"   \) -o \
      \( "$target_name" = "i386"   -a "$cpu" = "x32" \) \) ; then
      echo "CONFIG_KVM=y" >> $config_target_mak
      if test "$vhost_net" = "yes" ; then
        echo "CONFIG_VHOST_NET=y" >> $config_target_mak
        echo "CONFIG_VHOST_NET_TEST_$target_name=y" >> $config_host_mak
      fi
    fi
esac
if test "$hax" = "yes" ; then
  if test "$target_softmmu" = "yes" ; then
    case "$target_name" in
    i386|x86_64)
      echo "CONFIG_HAX=y" >> $config_target_mak
    ;;
    esac
  fi
fi
if test "$target_bigendian" = "yes" ; then
  echo "TARGET_WORDS_BIGENDIAN=y" >> $config_target_mak
fi
if test "$target_softmmu" = "yes" ; then
  echo "CONFIG_SOFTMMU=y" >> $config_target_mak
fi
if test "$target_user_only" = "yes" ; then
  echo "CONFIG_USER_ONLY=y" >> $config_target_mak
  echo "CONFIG_QEMU_INTERP_PREFIX=\"$interp_prefix1\"" >> $config_target_mak
fi
if test "$target_linux_user" = "yes" ; then
  echo "CONFIG_LINUX_USER=y" >> $config_target_mak
fi
list=""
if test ! -z "$gdb_xml_files" ; then
  for x in $gdb_xml_files; do
    list="$list $source_path/gdb-xml/$x"
  done
  echo "TARGET_XML_FILES=$list" >> $config_target_mak
fi

if test "$target_user_only" = "yes" -a "$bflt" = "yes"; then
  echo "TARGET_HAS_BFLT=y" >> $config_target_mak
fi
if test "$target_bsd_user" = "yes" ; then
  echo "CONFIG_BSD_USER=y" >> $config_target_mak
fi

# generate QEMU_CFLAGS/LDFLAGS for targets

cflags=""
ldflags=""

disas_config() {
  echo "CONFIG_${1}_DIS=y" >> $config_target_mak
  echo "CONFIG_${1}_DIS=y" >> config-all-disas.mak
}

for i in $ARCH $TARGET_BASE_ARCH ; do
  case "$i" in
  alpha)
    disas_config "ALPHA"
  ;;
  aarch64)
    if test -n "${cxx}"; then
      disas_config "ARM_A64"
    fi
  ;;
  arm)
    disas_config "ARM"
    if test -n "${cxx}"; then
      disas_config "ARM_A64"
    fi
  ;;
  cris)
    disas_config "CRIS"
  ;;
  hppa)
    disas_config "HPPA"
  ;;
  i386|x86_64|x32)
    disas_config "I386"
  ;;
  ia64*)
    disas_config "IA64"
  ;;
  lm32)
    disas_config "LM32"
  ;;
  m68k)
    disas_config "M68K"
  ;;
  microblaze*)
    disas_config "MICROBLAZE"
  ;;
  mips*)
    disas_config "MIPS"
  ;;
  moxie*)
    disas_config "MOXIE"
  ;;
  or32)
    disas_config "OPENRISC"
  ;;
  ppc*)
    disas_config "PPC"
  ;;
  s390*)
    disas_config "S390"
  ;;
  sh4)
    disas_config "SH4"
  ;;
  sparc*)
    disas_config "SPARC"
  ;;
  xtensa*)
    disas_config "XTENSA"
  ;;
  esac
done
if test "$tcg_interpreter" = "yes" ; then
  disas_config "TCI"
fi

case "$ARCH" in
alpha)
  # Ensure there's only a single GP
  cflags="-msmall-data $cflags"
;;
esac

if test "$gprof" = "yes" ; then
  echo "TARGET_GPROF=yes" >> $config_target_mak
  if test "$target_linux_user" = "yes" ; then
    cflags="-p $cflags"
    ldflags="-p $ldflags"
  fi
  if test "$target_softmmu" = "yes" ; then
    ldflags="-p $ldflags"
    echo "GPROF_CFLAGS=-p" >> $config_target_mak
  fi
fi

if test "$target_linux_user" = "yes" -o "$target_bsd_user" = "yes" ; then
  ldflags="$ldflags $textseg_ldflags"
fi

echo "LDFLAGS+=$ldflags" >> $config_target_mak
echo "QEMU_CFLAGS+=$cflags" >> $config_target_mak

done # for target in $targets

if [ "$pixman" = "internal" ]; then
  echo "config-host.h: subdir-pixman" >> $config_host_mak
fi

if [ "$dtc_internal" = "yes" ]; then
  echo "config-host.h: subdir-dtc" >> $config_host_mak
fi

if test "$numa" = "yes"; then
  echo "CONFIG_NUMA=y" >> $config_host_mak
fi

<<<<<<< HEAD
if test "$android" = "yes"; then
  echo "CONFIG_ANDROID=y" >> $config_host_mak
=======
if test "$ccache_cpp2" = "yes"; then
  echo "export CCACHE_CPP2=y" >> $config_host_mak
>>>>>>> b01ff82c
fi

# build tree in object directory in case the source is not in the current directory
DIRS="tests tests/tcg tests/tcg/cris tests/tcg/lm32 tests/libqos tests/qapi-schema tests/tcg/xtensa tests/qemu-iotests"
DIRS="$DIRS fsdev"
DIRS="$DIRS pc-bios/optionrom pc-bios/spapr-rtas pc-bios/s390-ccw"
DIRS="$DIRS roms/seabios roms/vgabios"
DIRS="$DIRS qapi-generated"
FILES="Makefile tests/tcg/Makefile qdict-test-data.txt"
FILES="$FILES tests/tcg/cris/Makefile tests/tcg/cris/.gdbinit"
FILES="$FILES tests/tcg/lm32/Makefile tests/tcg/xtensa/Makefile po/Makefile"
FILES="$FILES pc-bios/optionrom/Makefile pc-bios/keymaps"
FILES="$FILES pc-bios/spapr-rtas/Makefile"
FILES="$FILES pc-bios/s390-ccw/Makefile"
FILES="$FILES roms/seabios/Makefile roms/vgabios/Makefile"
FILES="$FILES pc-bios/qemu-icon.bmp"
for bios_file in \
    $source_path/pc-bios/*.bin \
    $source_path/pc-bios/*.aml \
    $source_path/pc-bios/*.rom \
    $source_path/pc-bios/*.dtb \
    $source_path/pc-bios/*.img \
    $source_path/pc-bios/openbios-* \
    $source_path/pc-bios/u-boot.* \
    $source_path/pc-bios/palcode-*
do
    FILES="$FILES pc-bios/$(basename $bios_file)"
done
for test_file in $(find $source_path/tests/acpi-test-data -type f)
do
    FILES="$FILES tests/acpi-test-data$(echo $test_file | sed -e 's/.*acpi-test-data//')"
done
mkdir -p $DIRS
for f in $FILES ; do
    if [ -e "$source_path/$f" ] && [ "$pwd_is_source_path" != "y" ]; then
        symlink "$source_path/$f" "$f"
    fi
done

# temporary config to build submodules
for rom in seabios vgabios ; do
    config_mak=roms/$rom/config.mak
    echo "# Automatically generated by configure - do not modify" > $config_mak
    echo "SRC_PATH=$source_path/roms/$rom" >> $config_mak
    echo "AS=$as" >> $config_mak
    echo "CCAS=$ccas" >> $config_mak
    echo "CC=$cc" >> $config_mak
    echo "BCC=bcc" >> $config_mak
    echo "CPP=$cpp" >> $config_mak
    echo "OBJCOPY=objcopy" >> $config_mak
    echo "IASL=$iasl" >> $config_mak
    echo "LD=$ld" >> $config_mak
done

# set up tests data directory
if [ ! -e tests/data ]; then
    symlink "$source_path/tests/data" tests/data
fi

# set up qemu-iotests in this build directory
iotests_common_env="tests/qemu-iotests/common.env"
iotests_check="tests/qemu-iotests/check"

echo "# Automatically generated by configure - do not modify" > "$iotests_common_env"
echo >> "$iotests_common_env"
echo "export PYTHON='$python'" >> "$iotests_common_env"

if [ ! -e "$iotests_check" ]; then
    symlink "$source_path/$iotests_check" "$iotests_check"
fi

# Save the configure command line for later reuse.
cat <<EOD >config.status
#!/bin/sh
# Generated by configure.
# Run this file to recreate the current configuration.
# Compiler output produced by configure, useful for debugging
# configure, is in config.log if it exists.
EOD
printf "exec" >>config.status
printf " '%s'" "$0" "$@" >>config.status
echo ' "$@"' >>config.status
chmod +x config.status

rm -r "$TMPDIR1"<|MERGE_RESOLUTION|>--- conflicted
+++ resolved
@@ -319,12 +319,8 @@
 libssh2=""
 vhdx=""
 numa=""
-<<<<<<< HEAD
-android="no"
-=======
 tcmalloc="no"
 jemalloc="no"
->>>>>>> b01ff82c
 
 # parse CC options first
 for opt do
@@ -564,18 +560,12 @@
 ;;
 MINGW32*)
   mingw32="yes"
-<<<<<<< HEAD
-  hax="yes"
-  audio_possible_drivers="winwave dsound sdl fmod winaudio"
-  audio_drv_list="winwave"
-=======
   audio_possible_drivers="dsound sdl winaudio"
   if check_include dsound.h; then
     audio_drv_list="dsound"
   else
     audio_drv_list=""
   fi
->>>>>>> b01ff82c
 ;;
 GNU/kFreeBSD)
   bsd="yes"
@@ -1158,9 +1148,6 @@
   ;;
   --enable-numa) numa="yes"
   ;;
-<<<<<<< HEAD
-  --enable-android) android="yes"
-=======
   --disable-tcmalloc) tcmalloc="no"
   ;;
   --enable-tcmalloc) tcmalloc="yes"
@@ -1168,7 +1155,6 @@
   --disable-jemalloc) jemalloc="no"
   ;;
   --enable-jemalloc) jemalloc="yes"
->>>>>>> b01ff82c
   ;;
   *)
       echo "ERROR: unknown option $opt"
@@ -1316,75 +1302,6 @@
   --block-drv-ro-whitelist=L
                            set block driver read-only whitelist
                            (affects only QEMU, not qemu-img)
-<<<<<<< HEAD
-  --disable-xen            disable xen backend driver support
-  --enable-xen             enable xen backend driver support
-  --disable-xen-pci-passthrough
-  --enable-xen-pci-passthrough
-  --disable-brlapi         disable BrlAPI
-  --enable-brlapi          enable BrlAPI
-  --disable-vnc-tls        disable TLS encryption for VNC server
-  --enable-vnc-tls         enable TLS encryption for VNC server
-  --disable-vnc-sasl       disable SASL encryption for VNC server
-  --enable-vnc-sasl        enable SASL encryption for VNC server
-  --disable-vnc-jpeg       disable JPEG lossy compression for VNC server
-  --enable-vnc-jpeg        enable JPEG lossy compression for VNC server
-  --disable-vnc-png        disable PNG compression for VNC server (default)
-  --enable-vnc-png         enable PNG compression for VNC server
-  --disable-vnc-ws         disable Websockets support for VNC server
-  --enable-vnc-ws          enable Websockets support for VNC server
-  --disable-curses         disable curses output
-  --enable-curses          enable curses output
-  --disable-curl           disable curl connectivity
-  --enable-curl            enable curl connectivity
-  --disable-fdt            disable fdt device tree
-  --enable-fdt             enable fdt device tree
-  --disable-bluez          disable bluez stack connectivity
-  --enable-bluez           enable bluez stack connectivity
-  --disable-slirp          disable SLIRP userspace network connectivity
-  --disable-kvm            disable KVM acceleration support
-  --enable-kvm             enable KVM acceleration support
-  --disable-hax            disable HAX acceleration support
-  --enable-hax             enable HAX acceleration support
-  --disable-rdma           disable RDMA-based migration support
-  --enable-rdma            enable RDMA-based migration support
-  --enable-tcg-interpreter enable TCG with bytecode interpreter (TCI)
-  --enable-system          enable all system emulation targets
-  --disable-system         disable all system emulation targets
-  --enable-user            enable supported user emulation targets
-  --disable-user           disable all user emulation targets
-  --enable-linux-user      enable all linux usermode emulation targets
-  --disable-linux-user     disable all linux usermode emulation targets
-  --enable-bsd-user        enable all BSD usermode emulation targets
-  --disable-bsd-user       disable all BSD usermode emulation targets
-  --enable-guest-base      enable GUEST_BASE support for usermode
-                           emulation targets
-  --disable-guest-base     disable GUEST_BASE support
-  --enable-pie             build Position Independent Executables
-  --disable-pie            do not build Position Independent Executables
-  --fmod-lib               path to FMOD library
-  --fmod-inc               path to FMOD includes
-  --oss-lib                path to OSS library
-  --cpu=CPU                Build for host CPU [$cpu]
-  --disable-uuid           disable uuid support
-  --enable-uuid            enable uuid support
-  --disable-vde            disable support for vde network
-  --enable-vde             enable support for vde network
-  --disable-netmap         disable support for netmap network
-  --enable-netmap          enable support for netmap network
-  --disable-linux-aio      disable Linux AIO support
-  --enable-linux-aio       enable Linux AIO support
-  --disable-cap-ng         disable libcap-ng support
-  --enable-cap-ng          enable libcap-ng support
-  --disable-attr           disable attr and xattr support
-  --enable-attr            enable attr and xattr support
-  --disable-blobs          disable installing provided firmware blobs
-  --enable-docs            enable documentation build
-  --disable-docs           disable documentation build
-  --disable-vhost-net      disable vhost-net acceleration support
-  --enable-vhost-net       enable vhost-net acceleration support
-=======
->>>>>>> b01ff82c
   --enable-trace-backends=B Set trace backend
                            Available backends: $($python $source_path/scripts/tracetool.py --list-backends)
   --with-trace-file=NAME   Full PATH,NAME of file to store traces
@@ -1397,19 +1314,6 @@
                            gthread, ucontext, sigaltstack, windows
   --enable-gcov            enable test coverage analysis with gcov
   --gcov=GCOV              use specified gcov [$gcov_tool]
-<<<<<<< HEAD
-  --disable-tpm            disable TPM support
-  --enable-tpm             enable TPM support
-  --disable-libssh2        disable ssh block device support
-  --enable-libssh2         enable ssh block device support
-  --disable-vhdx           disable support for the Microsoft VHDX image format
-  --enable-vhdx            enable support for the Microsoft VHDX image format
-  --disable-quorum         disable quorum block filter support
-  --enable-quorum          enable quorum block filter support
-  --disable-numa           disable libnuma support
-  --enable-numa            enable libnuma support
-  --enable-android         enable Android support
-=======
   --disable-blobs          disable installing provided firmware blobs
   --with-vss-sdk=SDK-path  enable Windows VSS support in QEMU Guest Agent
   --with-win-sdk=SDK-path  path to Windows Platform SDK (to build VSS .tlb)
@@ -1483,7 +1387,6 @@
   numa            libnuma support
   tcmalloc        tcmalloc support
   jemalloc        jemalloc support
->>>>>>> b01ff82c
 
 NOTE: The object files are built at the place where configure is launched
 EOF
@@ -2959,18 +2862,6 @@
     # XXX: Probes for CoreAudio, DirectSound, SDL(?)
     ;;
 
-<<<<<<< HEAD
-    winwave)
-      libs_softmmu="-lwinmm $libs_softmmu"
-      audio_win_int="yes"
-    ;;
-
-    winaudio)
-      libs_softmmu="-lwinmm $libs_softmmu"
-    ;;
-
-=======
->>>>>>> b01ff82c
     *)
     echo "$audio_possible_drivers" | grep -q "\<$drv\>" || {
         error_exit "Unknown driver '$drv' selected" \
@@ -4669,18 +4560,10 @@
 if test "$gcov" = "yes" ; then
   CFLAGS="-fprofile-arcs -ftest-coverage -g $CFLAGS"
   LDFLAGS="-fprofile-arcs -ftest-coverage $LDFLAGS"
-<<<<<<< HEAD
-elif test "$debug" = "no" ; then
-    if test "${EXTRA_CFLAGS#*-O}" = "$EXTRA_CFLAGS"; then
-        CFLAGS="-O2 $CFLAGS"
-    fi
-    CFLAGS="-U_FORTIFY_SOURCE -D_FORTIFY_SOURCE=2 $CFLAGS"
-=======
 elif test "$fortify_source" = "yes" ; then
   CFLAGS="-O2 -U_FORTIFY_SOURCE -D_FORTIFY_SOURCE=2 $CFLAGS"
 elif test "$debug" = "no"; then
   CFLAGS="-O2 $CFLAGS"
->>>>>>> b01ff82c
 fi
 
 ##########################################
@@ -5034,13 +4917,9 @@
 echo "snappy support    $snappy"
 echo "bzip2 support     $bzip2"
 echo "NUMA host support $numa"
-<<<<<<< HEAD
-echo "Android support   $android"
-=======
 echo "tcmalloc support  $tcmalloc"
 echo "jemalloc support  $jemalloc"
 echo "avx2 optimization $avx2_opt"
->>>>>>> b01ff82c
 
 if test "$sdl_too_old" = "yes"; then
 echo "-> Your SDL version is too old - please upgrade to have SDL support"
@@ -6094,13 +5973,8 @@
   echo "CONFIG_NUMA=y" >> $config_host_mak
 fi
 
-<<<<<<< HEAD
-if test "$android" = "yes"; then
-  echo "CONFIG_ANDROID=y" >> $config_host_mak
-=======
 if test "$ccache_cpp2" = "yes"; then
   echo "export CCACHE_CPP2=y" >> $config_host_mak
->>>>>>> b01ff82c
 fi
 
 # build tree in object directory in case the source is not in the current directory
