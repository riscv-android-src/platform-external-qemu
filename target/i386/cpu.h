--- conflicted
+++ resolved
@@ -52,6 +52,8 @@
 #endif
 
 #define CPUArchState struct CPUX86State
+
+
 
 enum {
     R_EAX = 0,
@@ -668,7 +670,6 @@
 #define CPUID_7_0_EBX_AVX512VL (1U << 31) /* AVX-512 Vector Length Extensions */
 #define CPUID_7_0_ECX_AVX512BMI (1U << 1)
 
-#define CPUID_7_0_ECX_AVX512BMI (1U << 1)
 #define CPUID_7_0_ECX_VBMI     (1U << 1)  /* AVX-512 Vector Byte Manipulation Instrs */
 #define CPUID_7_0_ECX_UMIP     (1U << 2)
 #define CPUID_7_0_ECX_PKU      (1U << 3)
@@ -855,10 +856,7 @@
         float64  _d_##n[(bits)/64]; \
     }
 
-<<<<<<< HEAD
-
-=======
->>>>>>> 4743c235
+
 typedef union {
     uint8_t _b[16];
     uint16_t _w[8];
@@ -866,10 +864,7 @@
     uint64_t _q[2];
 } XMMReg;
 
-<<<<<<< HEAD
-
-=======
->>>>>>> 4743c235
+
 typedef union {
     uint8_t _b[32];
     uint16_t _w[16];
@@ -1113,7 +1108,6 @@
     MMXReg mmx_t0;
 
     XMMReg ymmh_regs[CPU_NB_REGS];
-
     uint64_t opmask_regs[NB_OPMASK_REGS];
     YMMReg zmmh_regs[CPU_NB_REGS];
     ZMMReg hi16_zmm_regs[CPU_NB_REGS];
@@ -1252,15 +1246,11 @@
     int32_t interrupt_injected;
     uint8_t soft_interrupt;
     uint8_t has_error_code;
-    uint32_t ins_len;
     uint32_t sipi_vector;
     bool tsc_valid;
     int64_t tsc_khz;
     int64_t user_tsc_khz; /* for sanity check only */
     void *kvm_xsave_buf;
-#if defined(CONFIG_HVF)
-    HVFX86EmulatorState *hvf_emul;
-#endif
 
     uint64_t mcg_cap;
     uint64_t mcg_ctl;
