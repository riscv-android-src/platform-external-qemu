/*
 * QEMU System Emulator
 *
 * Copyright (c) 2003-2008 Fabrice Bellard
 *
 * Permission is hereby granted, free of charge, to any person obtaining a copy
 * of this software and associated documentation files (the "Software"), to deal
 * in the Software without restriction, including without limitation the rights
 * to use, copy, modify, merge, publish, distribute, sublicense, and/or sell
 * copies of the Software, and to permit persons to whom the Software is
 * furnished to do so, subject to the following conditions:
 *
 * The above copyright notice and this permission notice shall be included in
 * all copies or substantial portions of the Software.
 *
 * THE SOFTWARE IS PROVIDED "AS IS", WITHOUT WARRANTY OF ANY KIND, EXPRESS OR
 * IMPLIED, INCLUDING BUT NOT LIMITED TO THE WARRANTIES OF MERCHANTABILITY,
 * FITNESS FOR A PARTICULAR PURPOSE AND NONINFRINGEMENT. IN NO EVENT SHALL
 * THE AUTHORS OR COPYRIGHT HOLDERS BE LIABLE FOR ANY CLAIM, DAMAGES OR OTHER
 * LIABILITY, WHETHER IN AN ACTION OF CONTRACT, TORT OR OTHERWISE, ARISING FROM,
 * OUT OF OR IN CONNECTION WITH THE SOFTWARE OR THE USE OR OTHER DEALINGS IN
 * THE SOFTWARE.
 */

/* Needed early for CONFIG_BSD etc. */
#include "qemu/osdep.h"
#include "qemu-common.h"
#include "cpu.h"
#include "monitor/monitor.h"
#include "qapi/qmp/qerror.h"
#include "qemu/error-report.h"
#include "sysemu/sysemu.h"
#include "sysemu/block-backend.h"
#include "exec/gdbstub.h"
#include "sysemu/dma.h"
#include "sysemu/kvm.h"
#include "sysemu/hax.h"
#include "qmp-commands.h"
#include "exec/exec-all.h"

#include "qemu/thread.h"
#include "sysemu/cpus.h"
#include "sysemu/qtest.h"
#include "qemu/main-loop.h"
#include "qemu/bitmap.h"
#include "qemu/seqlock.h"
#include "qapi-event.h"
#include "hw/nmi.h"
#include "sysemu/replay.h"

#ifndef _WIN32
#include "qemu/compatfd.h"
#endif

#ifdef CONFIG_LINUX

#include <sys/prctl.h>

#ifndef PR_MCE_KILL
#define PR_MCE_KILL 33
#endif

#ifndef PR_MCE_KILL_SET
#define PR_MCE_KILL_SET 1
#endif

#ifndef PR_MCE_KILL_EARLY
#define PR_MCE_KILL_EARLY 1
#endif

#endif /* CONFIG_LINUX */

static CPUState *next_cpu;
int64_t max_delay;
int64_t max_advance;

/* vcpu throttling controls */
static QEMUTimer *throttle_timer;
static unsigned int throttle_percentage;

#define CPU_THROTTLE_PCT_MIN 1
#define CPU_THROTTLE_PCT_MAX 99
#define CPU_THROTTLE_TIMESLICE_NS 10000000

bool cpu_is_stopped(CPUState *cpu)
{
    return cpu->stopped || !runstate_is_running();
}

static bool cpu_thread_is_idle(CPUState *cpu)
{
    if (cpu->stop || cpu->queued_work_first) {
        return false;
    }
    if (cpu_is_stopped(cpu)) {
        return true;
    }
    if (!cpu->halted || cpu_has_work(cpu) ||
        kvm_halt_in_kernel()) {
        return false;
    }
    return true;
}

static bool all_cpu_threads_idle(void)
{
    CPUState *cpu;

    CPU_FOREACH(cpu) {
        if (!cpu_thread_is_idle(cpu)) {
            return false;
        }
    }
    return true;
}

/***********************************************************/
/* guest cycle counter */

/* Protected by TimersState seqlock */

static bool icount_sleep = true;
static int64_t vm_clock_warp_start = -1;
/* Conversion factor from emulated instructions to virtual clock ticks.  */
static int icount_time_shift;
/* Arbitrarily pick 1MIPS as the minimum allowable speed.  */
#define MAX_ICOUNT_SHIFT 10

static QEMUTimer *icount_rt_timer;
static QEMUTimer *icount_vm_timer;
static QEMUTimer *icount_warp_timer;

typedef struct TimersState {
    /* Protected by BQL.  */
    int64_t cpu_ticks_prev;
    int64_t cpu_ticks_offset;

    /* cpu_clock_offset can be read out of BQL, so protect it with
     * this lock.
     */
    QemuSeqLock vm_clock_seqlock;
    int64_t cpu_clock_offset;
    int32_t cpu_ticks_enabled;
    int64_t dummy;

    /* Compensate for varying guest execution speed.  */
    int64_t qemu_icount_bias;
    /* Only written by TCG thread */
    int64_t qemu_icount;
} TimersState;

static TimersState timers_state;

int64_t cpu_get_icount_raw(void)
{
    int64_t icount;
    CPUState *cpu = current_cpu;

    icount = timers_state.qemu_icount;
    if (cpu) {
        if (!cpu->can_do_io) {
            fprintf(stderr, "Bad icount read\n");
            exit(1);
        }
        icount -= (cpu->icount_decr.u16.low + cpu->icount_extra);
    }
    return icount;
}

/* Return the virtual CPU time, based on the instruction counter.  */
static int64_t cpu_get_icount_locked(void)
{
    int64_t icount = cpu_get_icount_raw();
    return timers_state.qemu_icount_bias + cpu_icount_to_ns(icount);
}

int64_t cpu_get_icount(void)
{
    int64_t icount;
    unsigned start;

    do {
        start = seqlock_read_begin(&timers_state.vm_clock_seqlock);
        icount = cpu_get_icount_locked();
    } while (seqlock_read_retry(&timers_state.vm_clock_seqlock, start));

    return icount;
}

int64_t cpu_icount_to_ns(int64_t icount)
{
    return icount << icount_time_shift;
}

/* return the host CPU cycle counter and handle stop/restart */
/* Caller must hold the BQL */
int64_t cpu_get_ticks(void)
{
    int64_t ticks;

    if (use_icount) {
        return cpu_get_icount();
    }

    ticks = timers_state.cpu_ticks_offset;
    if (timers_state.cpu_ticks_enabled) {
        ticks += cpu_get_host_ticks();
    }

    if (timers_state.cpu_ticks_prev > ticks) {
        /* Note: non increasing ticks may happen if the host uses
           software suspend */
        timers_state.cpu_ticks_offset += timers_state.cpu_ticks_prev - ticks;
        ticks = timers_state.cpu_ticks_prev;
    }

    timers_state.cpu_ticks_prev = ticks;
    return ticks;
}

static int64_t cpu_get_clock_locked(void)
{
    int64_t ticks;

    ticks = timers_state.cpu_clock_offset;
    if (timers_state.cpu_ticks_enabled) {
        ticks += get_clock();
    }

    return ticks;
}

/* return the host CPU monotonic timer and handle stop/restart */
int64_t cpu_get_clock(void)
{
    int64_t ti;
    unsigned start;

    do {
        start = seqlock_read_begin(&timers_state.vm_clock_seqlock);
        ti = cpu_get_clock_locked();
    } while (seqlock_read_retry(&timers_state.vm_clock_seqlock, start));

    return ti;
}

/* enable cpu_get_ticks()
 * Caller must hold BQL which server as mutex for vm_clock_seqlock.
 */
void cpu_enable_ticks(void)
{
    /* Here, the really thing protected by seqlock is cpu_clock_offset. */
    seqlock_write_begin(&timers_state.vm_clock_seqlock);
    if (!timers_state.cpu_ticks_enabled) {
        timers_state.cpu_ticks_offset -= cpu_get_host_ticks();
        timers_state.cpu_clock_offset -= get_clock();
        timers_state.cpu_ticks_enabled = 1;
    }
    seqlock_write_end(&timers_state.vm_clock_seqlock);
}

/* disable cpu_get_ticks() : the clock is stopped. You must not call
 * cpu_get_ticks() after that.
 * Caller must hold BQL which server as mutex for vm_clock_seqlock.
 */
void cpu_disable_ticks(void)
{
    /* Here, the really thing protected by seqlock is cpu_clock_offset. */
    seqlock_write_begin(&timers_state.vm_clock_seqlock);
    if (timers_state.cpu_ticks_enabled) {
        timers_state.cpu_ticks_offset += cpu_get_host_ticks();
        timers_state.cpu_clock_offset = cpu_get_clock_locked();
        timers_state.cpu_ticks_enabled = 0;
    }
    seqlock_write_end(&timers_state.vm_clock_seqlock);
}

/* Correlation between real and virtual time is always going to be
   fairly approximate, so ignore small variation.
   When the guest is idle real and virtual time will be aligned in
   the IO wait loop.  */
#define ICOUNT_WOBBLE (NANOSECONDS_PER_SECOND / 10)

static void icount_adjust(void)
{
    int64_t cur_time;
    int64_t cur_icount;
    int64_t delta;

    /* Protected by TimersState mutex.  */
    static int64_t last_delta;

    /* If the VM is not running, then do nothing.  */
    if (!runstate_is_running()) {
        return;
    }

    seqlock_write_begin(&timers_state.vm_clock_seqlock);
    cur_time = cpu_get_clock_locked();
    cur_icount = cpu_get_icount_locked();

    delta = cur_icount - cur_time;
    /* FIXME: This is a very crude algorithm, somewhat prone to oscillation.  */
    if (delta > 0
        && last_delta + ICOUNT_WOBBLE < delta * 2
        && icount_time_shift > 0) {
        /* The guest is getting too far ahead.  Slow time down.  */
        icount_time_shift--;
    }
    if (delta < 0
        && last_delta - ICOUNT_WOBBLE > delta * 2
        && icount_time_shift < MAX_ICOUNT_SHIFT) {
        /* The guest is getting too far behind.  Speed time up.  */
        icount_time_shift++;
    }
    last_delta = delta;
    timers_state.qemu_icount_bias = cur_icount
                              - (timers_state.qemu_icount << icount_time_shift);
    seqlock_write_end(&timers_state.vm_clock_seqlock);
}

static void icount_adjust_rt(void *opaque)
{
    timer_mod(icount_rt_timer,
              qemu_clock_get_ms(QEMU_CLOCK_VIRTUAL_RT) + 1000);
    icount_adjust();
}

static void icount_adjust_vm(void *opaque)
{
    timer_mod(icount_vm_timer,
                   qemu_clock_get_ns(QEMU_CLOCK_VIRTUAL) +
                   NANOSECONDS_PER_SECOND / 10);
    icount_adjust();
}

static int64_t qemu_icount_round(int64_t count)
{
    return (count + (1 << icount_time_shift) - 1) >> icount_time_shift;
}

static void icount_warp_rt(void)
{
    unsigned seq;
    int64_t warp_start;

    /* The icount_warp_timer is rescheduled soon after vm_clock_warp_start
     * changes from -1 to another value, so the race here is okay.
     */
    do {
        seq = seqlock_read_begin(&timers_state.vm_clock_seqlock);
        warp_start = vm_clock_warp_start;
    } while (seqlock_read_retry(&timers_state.vm_clock_seqlock, seq));

    if (warp_start == -1) {
        return;
    }

    seqlock_write_begin(&timers_state.vm_clock_seqlock);
    if (runstate_is_running()) {
        int64_t clock = REPLAY_CLOCK(REPLAY_CLOCK_VIRTUAL_RT,
                                     cpu_get_clock_locked());
        int64_t warp_delta;

        warp_delta = clock - vm_clock_warp_start;
        if (use_icount == 2) {
            /*
             * In adaptive mode, do not let QEMU_CLOCK_VIRTUAL run too
             * far ahead of real time.
             */
            int64_t cur_icount = cpu_get_icount_locked();
            int64_t delta = clock - cur_icount;
            warp_delta = MIN(warp_delta, delta);
        }
        timers_state.qemu_icount_bias += warp_delta;
    }
    vm_clock_warp_start = -1;
    seqlock_write_end(&timers_state.vm_clock_seqlock);

    if (qemu_clock_expired(QEMU_CLOCK_VIRTUAL)) {
        qemu_clock_notify(QEMU_CLOCK_VIRTUAL);
    }
}

static void icount_timer_cb(void *opaque)
{
    /* No need for a checkpoint because the timer already synchronizes
     * with CHECKPOINT_CLOCK_VIRTUAL_RT.
     */
    icount_warp_rt();
}

void qtest_clock_warp(int64_t dest)
{
    int64_t clock = qemu_clock_get_ns(QEMU_CLOCK_VIRTUAL);
    AioContext *aio_context;
    assert(qtest_enabled());
    aio_context = qemu_get_aio_context();
    while (clock < dest) {
        int64_t deadline = qemu_clock_deadline_ns_all(QEMU_CLOCK_VIRTUAL);
        int64_t warp = qemu_soonest_timeout(dest - clock, deadline);

        seqlock_write_begin(&timers_state.vm_clock_seqlock);
        timers_state.qemu_icount_bias += warp;
        seqlock_write_end(&timers_state.vm_clock_seqlock);

        qemu_clock_run_timers(QEMU_CLOCK_VIRTUAL);
        timerlist_run_timers(aio_context->tlg.tl[QEMU_CLOCK_VIRTUAL]);
        clock = qemu_clock_get_ns(QEMU_CLOCK_VIRTUAL);
    }
    qemu_clock_notify(QEMU_CLOCK_VIRTUAL);
}

void qemu_start_warp_timer(void)
{
    int64_t clock;
    int64_t deadline;

    if (!use_icount) {
        return;
    }

    /* Nothing to do if the VM is stopped: QEMU_CLOCK_VIRTUAL timers
     * do not fire, so computing the deadline does not make sense.
     */
    if (!runstate_is_running()) {
        return;
    }

    /* warp clock deterministically in record/replay mode */
    if (!replay_checkpoint(CHECKPOINT_CLOCK_WARP_START)) {
        return;
    }

    if (!all_cpu_threads_idle()) {
        return;
    }

    if (qtest_enabled()) {
        /* When testing, qtest commands advance icount.  */
        return;
    }

    /* We want to use the earliest deadline from ALL vm_clocks */
    clock = qemu_clock_get_ns(QEMU_CLOCK_VIRTUAL_RT);
    deadline = qemu_clock_deadline_ns_all(QEMU_CLOCK_VIRTUAL);
    if (deadline < 0) {
        static bool notified;
        if (!icount_sleep && !notified) {
            error_report("WARNING: icount sleep disabled and no active timers");
            notified = true;
        }
        return;
    }

    if (deadline > 0) {
        /*
         * Ensure QEMU_CLOCK_VIRTUAL proceeds even when the virtual CPU goes to
         * sleep.  Otherwise, the CPU might be waiting for a future timer
         * interrupt to wake it up, but the interrupt never comes because
         * the vCPU isn't running any insns and thus doesn't advance the
         * QEMU_CLOCK_VIRTUAL.
         */
        if (!icount_sleep) {
            /*
             * We never let VCPUs sleep in no sleep icount mode.
             * If there is a pending QEMU_CLOCK_VIRTUAL timer we just advance
             * to the next QEMU_CLOCK_VIRTUAL event and notify it.
             * It is useful when we want a deterministic execution time,
             * isolated from host latencies.
             */
            seqlock_write_begin(&timers_state.vm_clock_seqlock);
            timers_state.qemu_icount_bias += deadline;
            seqlock_write_end(&timers_state.vm_clock_seqlock);
            qemu_clock_notify(QEMU_CLOCK_VIRTUAL);
        } else {
            /*
             * We do stop VCPUs and only advance QEMU_CLOCK_VIRTUAL after some
             * "real" time, (related to the time left until the next event) has
             * passed. The QEMU_CLOCK_VIRTUAL_RT clock will do this.
             * This avoids that the warps are visible externally; for example,
             * you will not be sending network packets continuously instead of
             * every 100ms.
             */
            seqlock_write_begin(&timers_state.vm_clock_seqlock);
            if (vm_clock_warp_start == -1 || vm_clock_warp_start > clock) {
                vm_clock_warp_start = clock;
            }
            seqlock_write_end(&timers_state.vm_clock_seqlock);
            timer_mod_anticipate(icount_warp_timer, clock + deadline);
        }
    } else if (deadline == 0) {
        qemu_clock_notify(QEMU_CLOCK_VIRTUAL);
    }
}

static void qemu_account_warp_timer(void)
{
    if (!use_icount || !icount_sleep) {
        return;
    }

    /* Nothing to do if the VM is stopped: QEMU_CLOCK_VIRTUAL timers
     * do not fire, so computing the deadline does not make sense.
     */
    if (!runstate_is_running()) {
        return;
    }

    /* warp clock deterministically in record/replay mode */
    if (!replay_checkpoint(CHECKPOINT_CLOCK_WARP_ACCOUNT)) {
        return;
    }

    timer_del(icount_warp_timer);
    icount_warp_rt();
}

static bool icount_state_needed(void *opaque)
{
    return use_icount;
}

/*
 * This is a subsection for icount migration.
 */
static const VMStateDescription icount_vmstate_timers = {
    .name = "timer/icount",
    .version_id = 1,
    .minimum_version_id = 1,
    .needed = icount_state_needed,
    .fields = (VMStateField[]) {
        VMSTATE_INT64(qemu_icount_bias, TimersState),
        VMSTATE_INT64(qemu_icount, TimersState),
        VMSTATE_END_OF_LIST()
    }
};

static const VMStateDescription vmstate_timers = {
    .name = "timer",
    .version_id = 2,
    .minimum_version_id = 1,
    .fields = (VMStateField[]) {
        VMSTATE_INT64(cpu_ticks_offset, TimersState),
        VMSTATE_INT64(dummy, TimersState),
        VMSTATE_INT64_V(cpu_clock_offset, TimersState, 2),
        VMSTATE_END_OF_LIST()
    },
    .subsections = (const VMStateDescription*[]) {
        &icount_vmstate_timers,
        NULL
    }
};

static void cpu_throttle_thread(void *opaque)
{
    CPUState *cpu = opaque;
    double pct;
    double throttle_ratio;
    long sleeptime_ns;

    if (!cpu_throttle_get_percentage()) {
        return;
    }

    pct = (double)cpu_throttle_get_percentage()/100;
    throttle_ratio = pct / (1 - pct);
    sleeptime_ns = (long)(throttle_ratio * CPU_THROTTLE_TIMESLICE_NS);

    qemu_mutex_unlock_iothread();
    atomic_set(&cpu->throttle_thread_scheduled, 0);
    g_usleep(sleeptime_ns / 1000); /* Convert ns to us for usleep call */
    qemu_mutex_lock_iothread();
}

static void cpu_throttle_timer_tick(void *opaque)
{
    CPUState *cpu;
    double pct;

    /* Stop the timer if needed */
    if (!cpu_throttle_get_percentage()) {
        return;
    }
    CPU_FOREACH(cpu) {
        if (!atomic_xchg(&cpu->throttle_thread_scheduled, 1)) {
            async_run_on_cpu(cpu, cpu_throttle_thread, cpu);
        }
    }

    pct = (double)cpu_throttle_get_percentage()/100;
    timer_mod(throttle_timer, qemu_clock_get_ns(QEMU_CLOCK_VIRTUAL_RT) +
                                   CPU_THROTTLE_TIMESLICE_NS / (1-pct));
}

void cpu_throttle_set(int new_throttle_pct)
{
    /* Ensure throttle percentage is within valid range */
    new_throttle_pct = MIN(new_throttle_pct, CPU_THROTTLE_PCT_MAX);
    new_throttle_pct = MAX(new_throttle_pct, CPU_THROTTLE_PCT_MIN);

    atomic_set(&throttle_percentage, new_throttle_pct);

    timer_mod(throttle_timer, qemu_clock_get_ns(QEMU_CLOCK_VIRTUAL_RT) +
                                       CPU_THROTTLE_TIMESLICE_NS);
}

void cpu_throttle_stop(void)
{
    atomic_set(&throttle_percentage, 0);
}

bool cpu_throttle_active(void)
{
    return (cpu_throttle_get_percentage() != 0);
}

int cpu_throttle_get_percentage(void)
{
    return atomic_read(&throttle_percentage);
}

void cpu_ticks_init(void)
{
    seqlock_init(&timers_state.vm_clock_seqlock);
    vmstate_register(NULL, 0, &vmstate_timers, &timers_state);
    throttle_timer = timer_new_ns(QEMU_CLOCK_VIRTUAL_RT,
                                           cpu_throttle_timer_tick, NULL);
}

void configure_icount(QemuOpts *opts, Error **errp)
{
    const char *option;
    char *rem_str = NULL;

    option = qemu_opt_get(opts, "shift");
    if (!option) {
        if (qemu_opt_get(opts, "align") != NULL) {
            error_setg(errp, "Please specify shift option when using align");
        }
        return;
    }

    icount_sleep = qemu_opt_get_bool(opts, "sleep", true);
    if (icount_sleep) {
        icount_warp_timer = timer_new_ns(QEMU_CLOCK_VIRTUAL_RT,
                                         icount_timer_cb, NULL);
    }

    icount_align_option = qemu_opt_get_bool(opts, "align", false);

    if (icount_align_option && !icount_sleep) {
        error_setg(errp, "align=on and sleep=off are incompatible");
    }
    if (strcmp(option, "auto") != 0) {
        errno = 0;
        icount_time_shift = strtol(option, &rem_str, 0);
        if (errno != 0 || *rem_str != '\0' || !strlen(option)) {
            error_setg(errp, "icount: Invalid shift value");
        }
        use_icount = 1;
        return;
    } else if (icount_align_option) {
        error_setg(errp, "shift=auto and align=on are incompatible");
    } else if (!icount_sleep) {
        error_setg(errp, "shift=auto and sleep=off are incompatible");
    }

    use_icount = 2;

    /* 125MIPS seems a reasonable initial guess at the guest speed.
       It will be corrected fairly quickly anyway.  */
    icount_time_shift = 3;

    /* Have both realtime and virtual time triggers for speed adjustment.
       The realtime trigger catches emulated time passing too slowly,
       the virtual time trigger catches emulated time passing too fast.
       Realtime triggers occur even when idle, so use them less frequently
       than VM triggers.  */
    icount_rt_timer = timer_new_ms(QEMU_CLOCK_VIRTUAL_RT,
                                   icount_adjust_rt, NULL);
    timer_mod(icount_rt_timer,
                   qemu_clock_get_ms(QEMU_CLOCK_VIRTUAL_RT) + 1000);
    icount_vm_timer = timer_new_ns(QEMU_CLOCK_VIRTUAL,
                                        icount_adjust_vm, NULL);
    timer_mod(icount_vm_timer,
                   qemu_clock_get_ns(QEMU_CLOCK_VIRTUAL) +
                   NANOSECONDS_PER_SECOND / 10);
}

/***********************************************************/
void hw_error(const char *fmt, ...)
{
    va_list ap;
    CPUState *cpu;

    va_start(ap, fmt);
    fprintf(stderr, "qemu: hardware error: ");
    vfprintf(stderr, fmt, ap);
    fprintf(stderr, "\n");
    CPU_FOREACH(cpu) {
        fprintf(stderr, "CPU #%d:\n", cpu->cpu_index);
        cpu_dump_state(cpu, stderr, fprintf, CPU_DUMP_FPU);
    }
    va_end(ap);
    abort();
}

void cpu_synchronize_all_states(void)
{
    CPUState *cpu;

    CPU_FOREACH(cpu) {
        cpu_synchronize_state(cpu);
#ifdef CONFIG_HAX
        if (hax_enabled() && hax_ug_platform()) {
            hax_cpu_synchronize_state(cpu);
        }
#endif
    }
}

void cpu_synchronize_all_post_reset(void)
{
    CPUState *cpu;

    CPU_FOREACH(cpu) {
        cpu_synchronize_post_reset(cpu);
#ifdef CONFIG_HAX
        if (hax_enabled() && hax_ug_platform())
            hax_cpu_synchronize_post_reset(cpu);
#endif
    }
}

void cpu_synchronize_all_post_init(void)
{
    CPUState *cpu;

    CPU_FOREACH(cpu) {
        cpu_synchronize_post_init(cpu);
#ifdef CONFIG_HAX
        if (hax_enabled() && hax_ug_platform())
            hax_cpu_synchronize_post_init(cpu);
#endif
<<<<<<< HEAD
    }
}

void cpu_clean_all_dirty(void)
{
    CPUState *cpu;

    CPU_FOREACH(cpu) {
        cpu_clean_state(cpu);
=======
>>>>>>> b01ff82c
    }
}

static int do_vm_stop(RunState state)
{
    int ret = 0;

    if (runstate_is_running()) {
        cpu_disable_ticks();
        pause_all_vcpus();
        runstate_set(state);
        vm_state_notify(0, state);
        qapi_event_send_stop(&error_abort);
    }

    bdrv_drain_all();
    ret = blk_flush_all();

    return ret;
}

static bool cpu_can_run(CPUState *cpu)
{
    if (cpu->stop) {
        return false;
    }
    if (cpu_is_stopped(cpu)) {
        return false;
    }
    return true;
}

static void cpu_handle_guest_debug(CPUState *cpu)
{
    gdb_set_stop_cpu(cpu);
    qemu_system_debug_request();
    cpu->stopped = true;
}

#ifdef CONFIG_LINUX
static void sigbus_reraise(void)
{
    sigset_t set;
    struct sigaction action;

    memset(&action, 0, sizeof(action));
    action.sa_handler = SIG_DFL;
    if (!sigaction(SIGBUS, &action, NULL)) {
        raise(SIGBUS);
        sigemptyset(&set);
        sigaddset(&set, SIGBUS);
        pthread_sigmask(SIG_UNBLOCK, &set, NULL);
    }
    perror("Failed to re-raise SIGBUS!\n");
    abort();
}

static void sigbus_handler(int n, struct qemu_signalfd_siginfo *siginfo,
                           void *ctx)
{
    if (kvm_on_sigbus(siginfo->ssi_code,
                      (void *)(intptr_t)siginfo->ssi_addr)) {
        sigbus_reraise();
    }
}

static void qemu_init_sigbus(void)
{
    struct sigaction action;

    memset(&action, 0, sizeof(action));
    action.sa_flags = SA_SIGINFO;
    action.sa_sigaction = (void (*)(int, siginfo_t*, void*))sigbus_handler;
    sigaction(SIGBUS, &action, NULL);

    prctl(PR_MCE_KILL, PR_MCE_KILL_SET, PR_MCE_KILL_EARLY, 0, 0);
}

static void qemu_kvm_eat_signals(CPUState *cpu)
{
    struct timespec ts = { 0, 0 };
    siginfo_t siginfo;
    sigset_t waitset;
    sigset_t chkset;
    int r;

    sigemptyset(&waitset);
    sigaddset(&waitset, SIG_IPI);
    sigaddset(&waitset, SIGBUS);

    do {
        r = sigtimedwait(&waitset, &siginfo, &ts);
        if (r == -1 && !(errno == EAGAIN || errno == EINTR)) {
            perror("sigtimedwait");
            exit(1);
        }

        switch (r) {
        case SIGBUS:
            if (kvm_on_sigbus_vcpu(cpu, siginfo.si_code, siginfo.si_addr)) {
                sigbus_reraise();
            }
            break;
        default:
            break;
        }

        r = sigpending(&chkset);
        if (r == -1) {
            perror("sigpending");
            exit(1);
        }
    } while (sigismember(&chkset, SIG_IPI) || sigismember(&chkset, SIGBUS));
}

#else /* !CONFIG_LINUX */

static void qemu_init_sigbus(void)
{
}

static void qemu_kvm_eat_signals(CPUState *cpu)
{
}
#endif /* !CONFIG_LINUX */

#ifndef _WIN32
static void dummy_signal(int sig)
{
}

static void qemu_kvm_init_cpu_signals(CPUState *cpu)
{
    int r;
    sigset_t set;
    struct sigaction sigact;

    memset(&sigact, 0, sizeof(sigact));
    sigact.sa_handler = dummy_signal;
    sigaction(SIG_IPI, &sigact, NULL);

    pthread_sigmask(SIG_BLOCK, NULL, &set);
    sigdelset(&set, SIG_IPI);
    sigdelset(&set, SIGBUS);
    r = kvm_set_signal_mask(cpu, &set);
    if (r) {
        fprintf(stderr, "kvm_set_signal_mask: %s\n", strerror(-r));
        exit(1);
    }
}

#else /* _WIN32 */
static void qemu_kvm_init_cpu_signals(CPUState *cpu)
{
    abort();
}
#endif /* _WIN32 */

static QemuMutex qemu_global_mutex;
static QemuCond qemu_io_proceeded_cond;
static unsigned iothread_requesting_mutex;

#ifdef CONFIG_ANDROID
static __thread bool qemu_global_mutex_held;

static void qemu_global_cond_wait(QemuCond* cond) {
    qemu_global_mutex_held = false;
    qemu_cond_wait(cond, &qemu_global_mutex);
    qemu_global_mutex_held = true;
}
#else
static void qemu_global_cond_wait(QemuCond* cond) {
    qemu_cond_wait(cond, &qemu_global_mutex);
}
#endif

/* cpu creation */
static QemuCond qemu_cpu_cond;
/* system init */
static QemuCond qemu_pause_cond;
static QemuCond qemu_work_cond;

void qemu_init_cpu_loop(void)
{
    qemu_init_sigbus();
    qemu_cond_init(&qemu_cpu_cond);
    qemu_cond_init(&qemu_pause_cond);
    qemu_cond_init(&qemu_work_cond);
    qemu_cond_init(&qemu_io_proceeded_cond);
    qemu_mutex_init(&qemu_global_mutex);
}

void run_on_cpu(CPUState *cpu, void (*func)(void *data), void *data)
{
    struct qemu_work_item wi;

    if (qemu_cpu_is_self(cpu)) {
        func(data);
        return;
    }

    wi.func = func;
    wi.data = data;
    wi.free = false;

    qemu_mutex_lock(&cpu->work_mutex);
    if (cpu->queued_work_first == NULL) {
        cpu->queued_work_first = &wi;
    } else {
        cpu->queued_work_last->next = &wi;
    }
    cpu->queued_work_last = &wi;
    wi.next = NULL;
    wi.done = false;
    qemu_mutex_unlock(&cpu->work_mutex);

    qemu_cpu_kick(cpu);
    while (!atomic_mb_read(&wi.done)) {
        CPUState *self_cpu = current_cpu;

        qemu_global_cond_wait(&qemu_work_cond);
        current_cpu = self_cpu;
    }
}

void async_run_on_cpu(CPUState *cpu, void (*func)(void *data), void *data)
{
    struct qemu_work_item *wi;

    if (qemu_cpu_is_self(cpu)) {
        func(data);
        return;
    }

    wi = g_malloc0(sizeof(struct qemu_work_item));
    wi->func = func;
    wi->data = data;
    wi->free = true;

    qemu_mutex_lock(&cpu->work_mutex);
    if (cpu->queued_work_first == NULL) {
        cpu->queued_work_first = wi;
    } else {
        cpu->queued_work_last->next = wi;
    }
    cpu->queued_work_last = wi;
    wi->next = NULL;
    wi->done = false;
    qemu_mutex_unlock(&cpu->work_mutex);

    qemu_cpu_kick(cpu);
}

static void qemu_kvm_destroy_vcpu(CPUState *cpu)
{
    if (kvm_destroy_vcpu(cpu) < 0) {
        error_report("kvm_destroy_vcpu failed");
        exit(EXIT_FAILURE);
    }
}

static void qemu_tcg_destroy_vcpu(CPUState *cpu)
{
}

static void flush_queued_work(CPUState *cpu)
{
    struct qemu_work_item *wi;

    if (cpu->queued_work_first == NULL) {
        return;
    }

    qemu_mutex_lock(&cpu->work_mutex);
    while (cpu->queued_work_first != NULL) {
        wi = cpu->queued_work_first;
        cpu->queued_work_first = wi->next;
        if (!cpu->queued_work_first) {
            cpu->queued_work_last = NULL;
        }
        qemu_mutex_unlock(&cpu->work_mutex);
        wi->func(wi->data);
        qemu_mutex_lock(&cpu->work_mutex);
        if (wi->free) {
            g_free(wi);
        } else {
            atomic_mb_set(&wi->done, true);
        }
    }
    qemu_mutex_unlock(&cpu->work_mutex);
    qemu_cond_broadcast(&qemu_work_cond);
}

static void qemu_wait_io_event_common(CPUState *cpu)
{
    if (cpu->stop) {
        cpu->stop = false;
        cpu->stopped = true;
        qemu_cond_broadcast(&qemu_pause_cond);
    }
    flush_queued_work(cpu);
    cpu->thread_kicked = false;
}

static void qemu_tcg_wait_io_event(CPUState *cpu)
{
    while (all_cpu_threads_idle()) {
<<<<<<< HEAD
       /* Start accounting real time to the virtual clock if the CPUs
          are idle.  */
        qemu_clock_warp(QEMU_CLOCK_VIRTUAL);
        qemu_global_cond_wait(tcg_halt_cond);
=======
        qemu_cond_wait(cpu->halt_cond, &qemu_global_mutex);
>>>>>>> b01ff82c
    }

    while (iothread_requesting_mutex) {
        qemu_global_cond_wait(&qemu_io_proceeded_cond);
    }

    CPU_FOREACH(cpu) {
        qemu_wait_io_event_common(cpu);
    }
}

#ifdef CONFIG_HAX
static void qemu_hax_wait_io_event(CPUState *cpu)
{
    while (cpu_thread_is_idle(cpu)) {
<<<<<<< HEAD
        qemu_global_cond_wait(cpu->halt_cond);
    }

    qemu_wait_io_event_common(cpu);
}
#endif
=======
        qemu_cond_wait(cpu->halt_cond, &qemu_global_mutex);
    }
    qemu_wait_io_event_common(cpu);
}
#endif /* CONFIG_HAX */
>>>>>>> b01ff82c

static void qemu_kvm_wait_io_event(CPUState *cpu)
{
    while (cpu_thread_is_idle(cpu)) {
        qemu_global_cond_wait(cpu->halt_cond);
    }

    qemu_kvm_eat_signals(cpu);
    qemu_wait_io_event_common(cpu);
}

static void *qemu_kvm_cpu_thread_fn(void *arg)
{
    CPUState *cpu = arg;
    int r;

<<<<<<< HEAD
    qemu_mutex_lock(&qemu_global_mutex);
#ifdef CONFIG_ANDROID
    qemu_global_mutex_held = true;
#endif
=======
    rcu_register_thread();

    qemu_mutex_lock_iothread();
>>>>>>> b01ff82c
    qemu_thread_get_self(cpu->thread);
    cpu->thread_id = qemu_get_thread_id();
    cpu->can_do_io = 1;
    current_cpu = cpu;

    r = kvm_init_vcpu(cpu);
    if (r < 0) {
        fprintf(stderr, "kvm_init_vcpu failed: %s\n", strerror(-r));
        exit(1);
    }

    qemu_kvm_init_cpu_signals(cpu);

    /* signal CPU creation */
    cpu->created = true;
    qemu_cond_signal(&qemu_cpu_cond);

    do {
        if (cpu_can_run(cpu)) {
            r = kvm_cpu_exec(cpu);
            if (r == EXCP_DEBUG) {
                cpu_handle_guest_debug(cpu);
            }
        }
        qemu_kvm_wait_io_event(cpu);
    } while (!cpu->unplug || cpu_can_run(cpu));

    qemu_kvm_destroy_vcpu(cpu);
    cpu->created = false;
    qemu_cond_signal(&qemu_cpu_cond);
    qemu_mutex_unlock_iothread();
    return NULL;
}

static void *qemu_dummy_cpu_thread_fn(void *arg)
{
#ifdef _WIN32
    fprintf(stderr, "qtest is not supported under Windows\n");
    exit(1);
#else

    CPUState *cpu = arg;
    sigset_t waitset;
    int r;

    rcu_register_thread();

    qemu_mutex_lock_iothread();
    qemu_thread_get_self(cpu->thread);
    cpu->thread_id = qemu_get_thread_id();
    cpu->can_do_io = 1;

    sigemptyset(&waitset);
    sigaddset(&waitset, SIG_IPI);

    /* signal CPU creation */
    cpu->created = true;
    qemu_cond_signal(&qemu_cpu_cond);

    current_cpu = cpu;
    while (1) {
        current_cpu = NULL;
        qemu_mutex_unlock_iothread();
        do {
            int sig;
            r = sigwait(&waitset, &sig);
        } while (r == -1 && (errno == EAGAIN || errno == EINTR));
        if (r == -1) {
            perror("sigwait");
            exit(1);
        }
        qemu_mutex_lock_iothread();
        current_cpu = cpu;
        qemu_wait_io_event_common(cpu);
    }

    return NULL;
#endif
}

static void tcg_exec_all(void);

static void *qemu_tcg_cpu_thread_fn(void *arg)
{
    CPUState *cpu = arg;
    CPUState *remove_cpu = NULL;

    rcu_register_thread();

    qemu_mutex_lock_iothread();
    qemu_thread_get_self(cpu->thread);

<<<<<<< HEAD
    qemu_mutex_lock(&qemu_global_mutex);
#ifdef CONFIG_ANDROID
    qemu_global_mutex_held = true;
#endif
=======
>>>>>>> b01ff82c
    CPU_FOREACH(cpu) {
        cpu->thread_id = qemu_get_thread_id();
        cpu->created = true;
        cpu->can_do_io = 1;
    }
    qemu_cond_signal(&qemu_cpu_cond);

    /* wait for initial kick-off after machine start */
<<<<<<< HEAD
    while (QTAILQ_FIRST(&cpus)->stopped) {
        qemu_global_cond_wait(tcg_halt_cond);
=======
    while (first_cpu->stopped) {
        qemu_cond_wait(first_cpu->halt_cond, &qemu_global_mutex);
>>>>>>> b01ff82c

        /* process any pending work */
        CPU_FOREACH(cpu) {
            qemu_wait_io_event_common(cpu);
        }
    }

    /* process any pending work */
    atomic_mb_set(&exit_request, 1);

    while (1) {
        tcg_exec_all();

        if (use_icount) {
            int64_t deadline = qemu_clock_deadline_ns_all(QEMU_CLOCK_VIRTUAL);

            if (deadline == 0) {
                qemu_clock_notify(QEMU_CLOCK_VIRTUAL);
            }
        }
        qemu_tcg_wait_io_event(QTAILQ_FIRST(&cpus));
        CPU_FOREACH(cpu) {
            if (cpu->unplug && !cpu_can_run(cpu)) {
                remove_cpu = cpu;
                break;
            }
        }
        if (remove_cpu) {
            qemu_tcg_destroy_vcpu(remove_cpu);
            cpu->created = false;
            qemu_cond_signal(&qemu_cpu_cond);
            remove_cpu = NULL;
        }
    }

    return NULL;
}

#ifdef CONFIG_HAX
<<<<<<< HEAD
=======
/* The HAX-specific vCPU thread function. This one should only run when the host
 * CPU supports the VMX "unrestricted guest" feature. */
>>>>>>> b01ff82c
static void *qemu_hax_cpu_thread_fn(void *arg)
{
    CPUState *cpu = arg;
    int r;
<<<<<<< HEAD
    qemu_thread_get_self(cpu->thread);
    qemu_mutex_lock(&qemu_global_mutex);
#ifdef CONFIG_ANDROID
    qemu_global_mutex_held = true;
#endif
    cpu->thread_id = qemu_get_thread_id();
    cpu->created = true;
    cpu->halted = 0;
    current_cpu = cpu;

    hax_init_vcpu(cpu);
    qemu_cond_signal(&qemu_cpu_cond);

    while (1) {
=======

    assert(hax_enabled() && hax_ug_platform());

    rcu_register_thread();

    qemu_mutex_lock(&qemu_global_mutex);
    qemu_thread_get_self(cpu->thread);

    cpu->thread_id = qemu_get_thread_id();
    cpu->can_do_io = 1;
//     cpu->created = true;
//     cpu->halted = 0;
    current_cpu = cpu;

    hax_init_vcpu(cpu);

    /* signal CPU creation */
    cpu->created = true;
    qemu_cond_signal(&qemu_cpu_cond);

    do {
>>>>>>> b01ff82c
        if (cpu_can_run(cpu)) {
            r = hax_smp_cpu_exec(cpu);
            if (r == EXCP_DEBUG) {
                cpu_handle_guest_debug(cpu);
            }
        }
        qemu_hax_wait_io_event(cpu);
<<<<<<< HEAD
    }
    return NULL;
}
#endif
=======
    } while (!cpu->unplug || cpu_can_run(cpu));

    hax_vcpu_destroy(cpu);
    cpu->created = false;
    qemu_cond_signal(&qemu_cpu_cond);
    qemu_mutex_unlock_iothread();
    return NULL;
}
#endif /* CONFIG_HAX */
>>>>>>> b01ff82c

static void qemu_cpu_kick_thread(CPUState *cpu)
{
#ifndef _WIN32
    int err;

    if (cpu->thread_kicked) {
        return;
    }
    cpu->thread_kicked = true;
    err = pthread_kill(cpu->thread->thread, SIG_IPI);
    if (err) {
        fprintf(stderr, "qemu:%s: %s", __func__, strerror(err));
        exit(1);
    }
<<<<<<< HEAD

#ifdef CONFIG_DARWIN
    /* The cpu thread cannot catch it reliably when shutdown the guest on Mac.
     * We can double check it and resend it
     */
    if (!exit_request)
        cpu_signal(0);

    if (hax_enabled() && hax_ug_platform())
        cpu->exit_request = 1;
#endif
=======
#ifdef __APPLE__
    // On OS X, the signal isn't caught reliably during shutdown.
    if (!atomic_mb_read(&exit_request)) {
        cpu_exit(cpu);
        atomic_mb_set(&exit_request, 1);
    }
#endif /* __APPLE__ */
#ifdef CONFIG_HAX
    if (hax_enabled() && hax_ug_platform()) {
        cpu_exit(cpu);
    }
#endif /* CONFIG_HAX */
>>>>>>> b01ff82c
#else /* _WIN32 */
    if (cpu->thread_kicked) {
        return;
    }
    cpu->thread_kicked = true;
    if (!qemu_cpu_is_self(cpu)) {
        CONTEXT tcgContext;

        if (SuspendThread(cpu->hThread) == (DWORD)-1) {
            fprintf(stderr, "qemu:%s: GetLastError:%lu\n", __func__,
                    GetLastError());
            exit(1);
        }

        /* On multi-core systems, we are not sure that the thread is actually
         * suspended until we can get the context. */
        tcgContext.ContextFlags = CONTEXT_CONTROL;
        while (GetThreadContext(cpu->hThread, &tcgContext) != 0) {
            continue;
        }

<<<<<<< HEAD
        cpu_signal(0);
#ifdef CONFIG_HAX
        if (hax_enabled() && hax_ug_platform())
            cpu->exit_request = 1;
#endif
=======
        cpu_exit(cpu);
        atomic_mb_set(&exit_request, 1);
>>>>>>> b01ff82c

        if (ResumeThread(cpu->hThread) == (DWORD)-1) {
            fprintf(stderr, "qemu:%s: GetLastError:%lu\n", __func__,
                    GetLastError());
            exit(1);
        }
    }
#endif /* _WIN32 */
}

static void qemu_cpu_kick_no_halt(void)
{
    CPUState *cpu;
    /* Ensure whatever caused the exit has reached the CPU threads before
     * writing exit_request.
     */
    atomic_mb_set(&exit_request, 1);
    cpu = atomic_mb_read(&tcg_current_cpu);
    if (cpu) {
        cpu_exit(cpu);
    }
}

void qemu_cpu_kick(CPUState *cpu)
{
    qemu_cond_broadcast(cpu->halt_cond);
<<<<<<< HEAD
#ifdef CONFIG_HAX
    if (((hax_enabled() && hax_ug_platform()) || !tcg_enabled()) && !cpu->thread_kicked) {
#else
    if (!tcg_enabled() && !cpu->thread_kicked) {
#endif
=======
    /* There are three cases to consider here:
     *
     * - TCG is being used without HAX, then qemu_cpu_kick_no_halt() can be
     *   called directly.
     * 
     * - TCG is being used with HAX, then kicking the thread with a signal (on Posix)
     *   or with a thread suspend/resume (on Win32) is still needed.
     * 
     * - TCG is not being used, kick the thread with a signal or suspend/resume.
     */
#ifdef CONFIG_HAX
    if (tcg_enabled() && !(hax_enabled() && hax_ug_platform())) {
#else
    if (tcg_enabled()) {
#endif
        qemu_cpu_kick_no_halt();
    } else {
>>>>>>> b01ff82c
        qemu_cpu_kick_thread(cpu);
    }
}

void qemu_cpu_kick_self(void)
{
    assert(current_cpu);
    qemu_cpu_kick_thread(current_cpu);
}

bool qemu_cpu_is_self(CPUState *cpu)
{
    return qemu_thread_is_self(cpu->thread);
}

bool qemu_in_vcpu_thread(void)
{
    return current_cpu && qemu_cpu_is_self(current_cpu);
}

static __thread bool iothread_locked = false;

bool qemu_mutex_iothread_locked(void)
{
    return iothread_locked;
}

void qemu_mutex_lock_iothread(void)
{
<<<<<<< HEAD
#ifdef CONFIG_HAX
    if ((hax_enabled() && hax_ug_platform()) || !tcg_enabled()) {
#else
    if (!tcg_enabled()) {
#endif
=======
    /* Technical note on what's going on here, because it's really subtle :-)
     * 
     * The single TCG vCPU thread always holds the global mutex when executing
     * instructions, and only releases it very briefly in qemu_tcg_wait_io_event(),
     * which gets called periodically to process interrupts.
     *
     * Under heavy guest CPU load, it will be hard for other threads to acquire
     * the lock due to this. To counter that, several things are implemented here:
     * 
     * - First, |iothread_requesting_mutex| is used as a global atomic counter that
     *   will be > 0 whenever other threads are trying to acquire the lock. It is
     *   actually read by qemu_tcg_wait_io_event() to force the vCPU thread to
     *   release the lock until its value reaches 0 again. The |qemu_io_proceeded_cond|
     *   condition variable is used to do that.
     * 
     * - Second, if TCG is enabled, a trylock() is first tried to acquire the lock.
     *   If this fail, the TCG vCPU thread is kicked(), which forces generated code
     *   to exit to qemu_tcg_wait_io_event() as soon as possible.
     * 
     * NOTE: It looks like the use of |iothread_requesting_mutex| isn't needed at all
     *       when KVM or HAX execution modes are being used, because the corresponding
     *       vCPU threads actually _release_ the lock just before entering guest mode
     *       (and re-acquire it just after exiting from it).
     */
    atomic_inc(&iothread_requesting_mutex);

    /* A simple lock is sufficient in the following cases:
     * 
     * - TCG is not enabled (KVM execution mode).
     *   [This is the !tcg_enabled() check]
     * 
     * - TCG is enabled, but this called from the TCG vCPU thread directly.
     *   [This is the qemu_in_vcpu_thread() check]
     *
     * - TCG is enabled, but so is HAX in "unrestricted guest" mode, which allows it
     *   to execute all guest code directly (i.e. there is no TCG vCPU thread).
     *   [This is the (hax_enabled() && hax_ug_platform()) check].
     * 
     * - TCG is enabled, but its thread has not started yet (e.g. when this
     *   function is called during virtual device realization).
     *   [This is (!first_cpu || !first_cpu->created)].
     */
    if (!tcg_enabled() || qemu_in_vcpu_thread() ||
#ifdef CONFIG_HAX
        (hax_enabled() && hax_ug_platform()) ||
#endif
        !first_cpu || !first_cpu->created) {
>>>>>>> b01ff82c
        qemu_mutex_lock(&qemu_global_mutex);
        atomic_dec(&iothread_requesting_mutex);
    } else {
        if (qemu_mutex_trylock(&qemu_global_mutex)) {
            qemu_cpu_kick_no_halt();
            qemu_mutex_lock(&qemu_global_mutex);
        }
        atomic_dec(&iothread_requesting_mutex);
        qemu_cond_broadcast(&qemu_io_proceeded_cond);
    }
<<<<<<< HEAD
#ifdef CONFIG_ANDROID
    qemu_global_mutex_held = true;
#endif
=======
    iothread_locked = true;
>>>>>>> b01ff82c
}

void qemu_mutex_unlock_iothread(void)
{
<<<<<<< HEAD
#ifdef CONFIG_ANDROID
    qemu_global_mutex_held = false;
#endif
=======
    iothread_locked = false;
>>>>>>> b01ff82c
    qemu_mutex_unlock(&qemu_global_mutex);
}

#ifdef CONFIG_ANDROID
bool qemu_mutex_check_iothread(void)
{
    return qemu_global_mutex_held;
}
#endif

static int all_vcpus_paused(void)
{
    CPUState *cpu;

    CPU_FOREACH(cpu) {
        if (!cpu->stopped) {
            return 0;
        }
    }

    return 1;
}

void pause_all_vcpus(void)
{
    CPUState *cpu;

    qemu_clock_enable(QEMU_CLOCK_VIRTUAL, false);
    CPU_FOREACH(cpu) {
        cpu->stop = true;
        qemu_cpu_kick(cpu);
    }

    if (qemu_in_vcpu_thread()) {
        cpu_stop_current();
        if (!kvm_enabled()) {
            CPU_FOREACH(cpu) {
                cpu->stop = false;
                cpu->stopped = true;
            }
            return;
        }
    }

    while (!all_vcpus_paused()) {
        qemu_global_cond_wait(&qemu_pause_cond);
        CPU_FOREACH(cpu) {
            qemu_cpu_kick(cpu);
        }
    }
}

void cpu_resume(CPUState *cpu)
{
    cpu->stop = false;
    cpu->stopped = false;
    qemu_cpu_kick(cpu);
}

void resume_all_vcpus(void)
{
    CPUState *cpu;

    qemu_clock_enable(QEMU_CLOCK_VIRTUAL, true);
    CPU_FOREACH(cpu) {
        cpu_resume(cpu);
    }
}

void cpu_remove(CPUState *cpu)
{
    cpu->stop = true;
    cpu->unplug = true;
    qemu_cpu_kick(cpu);
}

void cpu_remove_sync(CPUState *cpu)
{
    cpu_remove(cpu);
    while (cpu->created) {
        qemu_cond_wait(&qemu_cpu_cond, &qemu_global_mutex);
    }
}

/* For temporary buffers for forming a name */
#define VCPU_THREAD_NAME_SIZE 16

static void qemu_tcg_init_vcpu(CPUState *cpu)
{
    char thread_name[VCPU_THREAD_NAME_SIZE];
    static QemuCond *tcg_halt_cond;
    static QemuThread *tcg_cpu_thread;

#ifdef CONFIG_HAX
<<<<<<< HEAD
    if (hax_enabled())
        hax_init_vcpu(cpu);
#endif

    tcg_cpu_address_space_init(cpu, cpu->as);
=======
    if (hax_enabled()) {
        /* This code path should only be taken when HAX is enabled but the
         * CPU doesn't support "unrestricted guest" mode. */
        assert(!hax_ug_platform());
        /* Initialize HAX-related state for the TCG thread. This is required for
         * cpu_exec() to work correctly when HAX is enabled. */
        hax_init_vcpu(cpu);
    }
#endif /* CONFIG_HAX */
>>>>>>> b01ff82c

    /* share a single thread for all cpus with TCG */
    if (!tcg_cpu_thread) {
        cpu->thread = g_malloc0(sizeof(QemuThread));
        cpu->halt_cond = g_malloc0(sizeof(QemuCond));
        qemu_cond_init(cpu->halt_cond);
        tcg_halt_cond = cpu->halt_cond;
        snprintf(thread_name, VCPU_THREAD_NAME_SIZE, "CPU %d/TCG",
                 cpu->cpu_index);
        qemu_thread_create(cpu->thread, thread_name, qemu_tcg_cpu_thread_fn,
                           cpu, QEMU_THREAD_JOINABLE);
#ifdef _WIN32
        cpu->hThread = qemu_thread_get_handle(cpu->thread);
#endif
        while (!cpu->created) {
            qemu_global_cond_wait(&qemu_cpu_cond);
        }
        tcg_cpu_thread = cpu->thread;
    } else {
        cpu->thread = tcg_cpu_thread;
        cpu->halt_cond = tcg_halt_cond;
    }
}

#ifdef CONFIG_HAX
static void qemu_hax_start_vcpu(CPUState *cpu)
{
    char thread_name[VCPU_THREAD_NAME_SIZE];

<<<<<<< HEAD
=======
    /* This function shall only be called when HAX is enabled, and the host CPU
     * supports "unrestricted guest" mode. This allows emulation of "real mode"
     * and completely avoids the use of TCG. It's only the only way to get
     * multi-core accelerated emulation with HAX. */
    assert(hax_enabled());
    assert(hax_ug_platform());

>>>>>>> b01ff82c
    cpu->thread = g_malloc0(sizeof(QemuThread));
    cpu->halt_cond = g_malloc0(sizeof(QemuCond));
    qemu_cond_init(cpu->halt_cond);

    snprintf(thread_name, VCPU_THREAD_NAME_SIZE, "CPU %d/HAX",
             cpu->cpu_index);
    qemu_thread_create(cpu->thread, thread_name, qemu_hax_cpu_thread_fn,
                       cpu, QEMU_THREAD_JOINABLE);
#ifdef _WIN32
    cpu->hThread = qemu_thread_get_handle(cpu->thread);
#endif
    while (!cpu->created) {
<<<<<<< HEAD
        qemu_global_cond_wait(&qemu_cpu_cond);
    }
}
#endif
=======
        qemu_cond_wait(&qemu_cpu_cond, &qemu_global_mutex);
    }
}
#endif /* CONFIG_HAX */
>>>>>>> b01ff82c

static void qemu_kvm_start_vcpu(CPUState *cpu)
{
    char thread_name[VCPU_THREAD_NAME_SIZE];

    cpu->thread = g_malloc0(sizeof(QemuThread));
    cpu->halt_cond = g_malloc0(sizeof(QemuCond));
    qemu_cond_init(cpu->halt_cond);
    snprintf(thread_name, VCPU_THREAD_NAME_SIZE, "CPU %d/KVM",
             cpu->cpu_index);
    qemu_thread_create(cpu->thread, thread_name, qemu_kvm_cpu_thread_fn,
                       cpu, QEMU_THREAD_JOINABLE);
    while (!cpu->created) {
        qemu_global_cond_wait(&qemu_cpu_cond);
    }
}

static void qemu_dummy_start_vcpu(CPUState *cpu)
{
    char thread_name[VCPU_THREAD_NAME_SIZE];

    cpu->thread = g_malloc0(sizeof(QemuThread));
    cpu->halt_cond = g_malloc0(sizeof(QemuCond));
    qemu_cond_init(cpu->halt_cond);
    snprintf(thread_name, VCPU_THREAD_NAME_SIZE, "CPU %d/DUMMY",
             cpu->cpu_index);
    qemu_thread_create(cpu->thread, thread_name, qemu_dummy_cpu_thread_fn, cpu,
                       QEMU_THREAD_JOINABLE);
    while (!cpu->created) {
        qemu_global_cond_wait(&qemu_cpu_cond);
    }
}

void qemu_init_vcpu(CPUState *cpu)
{
    cpu->nr_cores = smp_cores;
    cpu->nr_threads = smp_threads;
    cpu->stopped = true;

    if (!cpu->as) {
        /* If the target cpu hasn't set up any address spaces itself,
         * give it the default one.
         */
        AddressSpace *as = address_space_init_shareable(cpu->memory,
                                                        "cpu-memory");
        cpu->num_ases = 1;
        cpu_address_space_init(cpu, as, 0);
    }

    if (kvm_enabled()) {
        qemu_kvm_start_vcpu(cpu);
#ifdef CONFIG_HAX
    } else if (hax_enabled() && hax_ug_platform()) {
        qemu_hax_start_vcpu(cpu);
<<<<<<< HEAD
#endif
=======
#endif 
>>>>>>> b01ff82c
    } else if (tcg_enabled()) {
        qemu_tcg_init_vcpu(cpu);
    } else {
        qemu_dummy_start_vcpu(cpu);
    }
}

void cpu_stop_current(void)
{
    if (current_cpu) {
        current_cpu->stop = false;
        current_cpu->stopped = true;
        cpu_exit(current_cpu);
        qemu_cond_broadcast(&qemu_pause_cond);
    }
}

int vm_stop(RunState state)
{
    if (qemu_in_vcpu_thread()) {
        qemu_system_vmstop_request_prepare();
        qemu_system_vmstop_request(state);
        /*
         * FIXME: should not return to device code in case
         * vm_stop() has been requested.
         */
        cpu_stop_current();
        return 0;
    }

    return do_vm_stop(state);
}

/* does a state transition even if the VM is already stopped,
   current state is forgotten forever */
int vm_stop_force_state(RunState state)
{
    if (runstate_is_running()) {
        return vm_stop(state);
    } else {
        runstate_set(state);

        bdrv_drain_all();
        /* Make sure to return an error if the flush in a previous vm_stop()
         * failed. */
        return blk_flush_all();
    }
}

static int64_t tcg_get_icount_limit(void)
{
    int64_t deadline;

    if (replay_mode != REPLAY_MODE_PLAY) {
        deadline = qemu_clock_deadline_ns_all(QEMU_CLOCK_VIRTUAL);

        /* Maintain prior (possibly buggy) behaviour where if no deadline
         * was set (as there is no QEMU_CLOCK_VIRTUAL timer) or it is more than
         * INT32_MAX nanoseconds ahead, we still use INT32_MAX
         * nanoseconds.
         */
        if ((deadline < 0) || (deadline > INT32_MAX)) {
            deadline = INT32_MAX;
        }

        return qemu_icount_round(deadline);
    } else {
        return replay_get_instructions();
    }
}

static int tcg_cpu_exec(CPUState *cpu)
{
    int ret;
#ifdef CONFIG_PROFILER
    int64_t ti;
#endif

#ifdef CONFIG_PROFILER
    ti = profile_getclock();
#endif
    if (use_icount) {
        int64_t count;
        int decr;
        timers_state.qemu_icount -= (cpu->icount_decr.u16.low
                                    + cpu->icount_extra);
        cpu->icount_decr.u16.low = 0;
        cpu->icount_extra = 0;
        count = tcg_get_icount_limit();
        timers_state.qemu_icount += count;
        decr = (count > 0xffff) ? 0xffff : count;
        count -= decr;
        cpu->icount_decr.u16.low = decr;
        cpu->icount_extra = count;
    }
    ret = cpu_exec(cpu);
#ifdef CONFIG_PROFILER
    tcg_time += profile_getclock() - ti;
#endif
    if (use_icount) {
        /* Fold pending instructions back into the
           instruction counter, and clear the interrupt flag.  */
        timers_state.qemu_icount -= (cpu->icount_decr.u16.low
                        + cpu->icount_extra);
        cpu->icount_decr.u32 = 0;
        cpu->icount_extra = 0;
        replay_account_executed_instructions();
    }
    return ret;
}

static void tcg_exec_all(void)
{
    int r;

    /* Account partial waits to QEMU_CLOCK_VIRTUAL.  */
    qemu_account_warp_timer();

    if (next_cpu == NULL) {
        next_cpu = first_cpu;
    }
    for (; next_cpu != NULL && !exit_request; next_cpu = CPU_NEXT(next_cpu)) {
        CPUState *cpu = next_cpu;

        qemu_clock_enable(QEMU_CLOCK_VIRTUAL,
                          (cpu->singlestep_enabled & SSTEP_NOTIMER) == 0);

        if (cpu_can_run(cpu)) {
            r = tcg_cpu_exec(cpu);
            if (r == EXCP_DEBUG) {
                cpu_handle_guest_debug(cpu);
                break;
            }
        } else if (cpu->stop || cpu->stopped) {
            if (cpu->unplug) {
                next_cpu = CPU_NEXT(cpu);
            }
            break;
        }
    }

    /* Pairs with smp_wmb in qemu_cpu_kick.  */
    atomic_mb_set(&exit_request, 0);
}

void list_cpus(FILE *f, fprintf_function cpu_fprintf, const char *optarg)
{
    /* XXX: implement xxx_cpu_list for targets that still miss it */
#if defined(cpu_list)
    cpu_list(f, cpu_fprintf);
#endif
}

CpuInfoList *qmp_query_cpus(Error **errp)
{
    CpuInfoList *head = NULL, *cur_item = NULL;
    CPUState *cpu;

    CPU_FOREACH(cpu) {
        CpuInfoList *info;
#if defined(TARGET_I386)
        X86CPU *x86_cpu = X86_CPU(cpu);
        CPUX86State *env = &x86_cpu->env;
#elif defined(TARGET_PPC)
        PowerPCCPU *ppc_cpu = POWERPC_CPU(cpu);
        CPUPPCState *env = &ppc_cpu->env;
#elif defined(TARGET_SPARC)
        SPARCCPU *sparc_cpu = SPARC_CPU(cpu);
        CPUSPARCState *env = &sparc_cpu->env;
#elif defined(TARGET_MIPS)
        MIPSCPU *mips_cpu = MIPS_CPU(cpu);
        CPUMIPSState *env = &mips_cpu->env;
#elif defined(TARGET_TRICORE)
        TriCoreCPU *tricore_cpu = TRICORE_CPU(cpu);
        CPUTriCoreState *env = &tricore_cpu->env;
#endif

        cpu_synchronize_state(cpu);

        info = g_malloc0(sizeof(*info));
        info->value = g_malloc0(sizeof(*info->value));
        info->value->CPU = cpu->cpu_index;
        info->value->current = (cpu == first_cpu);
        info->value->halted = cpu->halted;
        info->value->qom_path = object_get_canonical_path(OBJECT(cpu));
        info->value->thread_id = cpu->thread_id;
#if defined(TARGET_I386)
        info->value->arch = CPU_INFO_ARCH_X86;
        info->value->u.x86.pc = env->eip + env->segs[R_CS].base;
#elif defined(TARGET_PPC)
        info->value->arch = CPU_INFO_ARCH_PPC;
        info->value->u.ppc.nip = env->nip;
#elif defined(TARGET_SPARC)
        info->value->arch = CPU_INFO_ARCH_SPARC;
        info->value->u.q_sparc.pc = env->pc;
        info->value->u.q_sparc.npc = env->npc;
#elif defined(TARGET_MIPS)
        info->value->arch = CPU_INFO_ARCH_MIPS;
        info->value->u.q_mips.PC = env->active_tc.PC;
#elif defined(TARGET_TRICORE)
        info->value->arch = CPU_INFO_ARCH_TRICORE;
        info->value->u.tricore.PC = env->PC;
#else
        info->value->arch = CPU_INFO_ARCH_OTHER;
#endif

        /* XXX: waiting for the qapi to support GSList */
        if (!cur_item) {
            head = cur_item = info;
        } else {
            cur_item->next = info;
            cur_item = info;
        }
    }

    return head;
}

void qmp_memsave(int64_t addr, int64_t size, const char *filename,
                 bool has_cpu, int64_t cpu_index, Error **errp)
{
    FILE *f;
    uint32_t l;
    CPUState *cpu;
    uint8_t buf[1024];
    int64_t orig_addr = addr, orig_size = size;

    if (!has_cpu) {
        cpu_index = 0;
    }

    cpu = qemu_get_cpu(cpu_index);
    if (cpu == NULL) {
        error_setg(errp, QERR_INVALID_PARAMETER_VALUE, "cpu-index",
                   "a CPU number");
        return;
    }

    f = fopen(filename, "wb");
    if (!f) {
        error_setg_file_open(errp, errno, filename);
        return;
    }

    while (size != 0) {
        l = sizeof(buf);
        if (l > size)
            l = size;
        if (cpu_memory_rw_debug(cpu, addr, buf, l, 0) != 0) {
            error_setg(errp, "Invalid addr 0x%016" PRIx64 "/size %" PRId64
                             " specified", orig_addr, orig_size);
            goto exit;
        }
        if (fwrite(buf, 1, l, f) != l) {
            error_setg(errp, QERR_IO_ERROR);
            goto exit;
        }
        addr += l;
        size -= l;
    }

exit:
    fclose(f);
}

void qmp_pmemsave(int64_t addr, int64_t size, const char *filename,
                  Error **errp)
{
    FILE *f;
    uint32_t l;
    uint8_t buf[1024];

    f = fopen(filename, "wb");
    if (!f) {
        error_setg_file_open(errp, errno, filename);
        return;
    }

    while (size != 0) {
        l = sizeof(buf);
        if (l > size)
            l = size;
        cpu_physical_memory_read(addr, buf, l);
        if (fwrite(buf, 1, l, f) != l) {
            error_setg(errp, QERR_IO_ERROR);
            goto exit;
        }
        addr += l;
        size -= l;
    }

exit:
    fclose(f);
}

void qmp_inject_nmi(Error **errp)
{
    nmi_monitor_handle(monitor_get_cpu_index(), errp);
}

void dump_drift_info(FILE *f, fprintf_function cpu_fprintf)
{
    if (!use_icount) {
        return;
    }

    cpu_fprintf(f, "Host - Guest clock  %"PRIi64" ms\n",
                (cpu_get_clock() - cpu_get_icount())/SCALE_MS);
    if (icount_align_option) {
        cpu_fprintf(f, "Max guest delay     %"PRIi64" ms\n", -max_delay/SCALE_MS);
        cpu_fprintf(f, "Max guest advance   %"PRIi64" ms\n", max_advance/SCALE_MS);
    } else {
        cpu_fprintf(f, "Max guest delay     NA\n");
        cpu_fprintf(f, "Max guest advance   NA\n");
    }
}<|MERGE_RESOLUTION|>--- conflicted
+++ resolved
@@ -743,18 +743,6 @@
         if (hax_enabled() && hax_ug_platform())
             hax_cpu_synchronize_post_init(cpu);
 #endif
-<<<<<<< HEAD
-    }
-}
-
-void cpu_clean_all_dirty(void)
-{
-    CPUState *cpu;
-
-    CPU_FOREACH(cpu) {
-        cpu_clean_state(cpu);
-=======
->>>>>>> b01ff82c
     }
 }
 
@@ -917,19 +905,7 @@
 static QemuCond qemu_io_proceeded_cond;
 static unsigned iothread_requesting_mutex;
 
-#ifdef CONFIG_ANDROID
-static __thread bool qemu_global_mutex_held;
-
-static void qemu_global_cond_wait(QemuCond* cond) {
-    qemu_global_mutex_held = false;
-    qemu_cond_wait(cond, &qemu_global_mutex);
-    qemu_global_mutex_held = true;
-}
-#else
-static void qemu_global_cond_wait(QemuCond* cond) {
-    qemu_cond_wait(cond, &qemu_global_mutex);
-}
-#endif
+static QemuThread io_thread;
 
 /* cpu creation */
 static QemuCond qemu_cpu_cond;
@@ -945,6 +921,8 @@
     qemu_cond_init(&qemu_work_cond);
     qemu_cond_init(&qemu_io_proceeded_cond);
     qemu_mutex_init(&qemu_global_mutex);
+
+    qemu_thread_get_self(&io_thread);
 }
 
 void run_on_cpu(CPUState *cpu, void (*func)(void *data), void *data)
@@ -975,7 +953,7 @@
     while (!atomic_mb_read(&wi.done)) {
         CPUState *self_cpu = current_cpu;
 
-        qemu_global_cond_wait(&qemu_work_cond);
+        qemu_cond_wait(&qemu_work_cond, &qemu_global_mutex);
         current_cpu = self_cpu;
     }
 }
@@ -1062,18 +1040,11 @@
 static void qemu_tcg_wait_io_event(CPUState *cpu)
 {
     while (all_cpu_threads_idle()) {
-<<<<<<< HEAD
-       /* Start accounting real time to the virtual clock if the CPUs
-          are idle.  */
-        qemu_clock_warp(QEMU_CLOCK_VIRTUAL);
-        qemu_global_cond_wait(tcg_halt_cond);
-=======
         qemu_cond_wait(cpu->halt_cond, &qemu_global_mutex);
->>>>>>> b01ff82c
     }
 
     while (iothread_requesting_mutex) {
-        qemu_global_cond_wait(&qemu_io_proceeded_cond);
+        qemu_cond_wait(&qemu_io_proceeded_cond, &qemu_global_mutex);
     }
 
     CPU_FOREACH(cpu) {
@@ -1085,25 +1056,16 @@
 static void qemu_hax_wait_io_event(CPUState *cpu)
 {
     while (cpu_thread_is_idle(cpu)) {
-<<<<<<< HEAD
-        qemu_global_cond_wait(cpu->halt_cond);
-    }
-
+        qemu_cond_wait(cpu->halt_cond, &qemu_global_mutex);
+    }
     qemu_wait_io_event_common(cpu);
 }
-#endif
-=======
+#endif /* CONFIG_HAX */
+
+static void qemu_kvm_wait_io_event(CPUState *cpu)
+{
+    while (cpu_thread_is_idle(cpu)) {
         qemu_cond_wait(cpu->halt_cond, &qemu_global_mutex);
-    }
-    qemu_wait_io_event_common(cpu);
-}
-#endif /* CONFIG_HAX */
->>>>>>> b01ff82c
-
-static void qemu_kvm_wait_io_event(CPUState *cpu)
-{
-    while (cpu_thread_is_idle(cpu)) {
-        qemu_global_cond_wait(cpu->halt_cond);
     }
 
     qemu_kvm_eat_signals(cpu);
@@ -1115,16 +1077,9 @@
     CPUState *cpu = arg;
     int r;
 
-<<<<<<< HEAD
-    qemu_mutex_lock(&qemu_global_mutex);
-#ifdef CONFIG_ANDROID
-    qemu_global_mutex_held = true;
-#endif
-=======
     rcu_register_thread();
 
     qemu_mutex_lock_iothread();
->>>>>>> b01ff82c
     qemu_thread_get_self(cpu->thread);
     cpu->thread_id = qemu_get_thread_id();
     cpu->can_do_io = 1;
@@ -1217,13 +1172,6 @@
     qemu_mutex_lock_iothread();
     qemu_thread_get_self(cpu->thread);
 
-<<<<<<< HEAD
-    qemu_mutex_lock(&qemu_global_mutex);
-#ifdef CONFIG_ANDROID
-    qemu_global_mutex_held = true;
-#endif
-=======
->>>>>>> b01ff82c
     CPU_FOREACH(cpu) {
         cpu->thread_id = qemu_get_thread_id();
         cpu->created = true;
@@ -1232,13 +1180,8 @@
     qemu_cond_signal(&qemu_cpu_cond);
 
     /* wait for initial kick-off after machine start */
-<<<<<<< HEAD
-    while (QTAILQ_FIRST(&cpus)->stopped) {
-        qemu_global_cond_wait(tcg_halt_cond);
-=======
     while (first_cpu->stopped) {
         qemu_cond_wait(first_cpu->halt_cond, &qemu_global_mutex);
->>>>>>> b01ff82c
 
         /* process any pending work */
         CPU_FOREACH(cpu) {
@@ -1278,31 +1221,12 @@
 }
 
 #ifdef CONFIG_HAX
-<<<<<<< HEAD
-=======
 /* The HAX-specific vCPU thread function. This one should only run when the host
  * CPU supports the VMX "unrestricted guest" feature. */
->>>>>>> b01ff82c
 static void *qemu_hax_cpu_thread_fn(void *arg)
 {
     CPUState *cpu = arg;
     int r;
-<<<<<<< HEAD
-    qemu_thread_get_self(cpu->thread);
-    qemu_mutex_lock(&qemu_global_mutex);
-#ifdef CONFIG_ANDROID
-    qemu_global_mutex_held = true;
-#endif
-    cpu->thread_id = qemu_get_thread_id();
-    cpu->created = true;
-    cpu->halted = 0;
-    current_cpu = cpu;
-
-    hax_init_vcpu(cpu);
-    qemu_cond_signal(&qemu_cpu_cond);
-
-    while (1) {
-=======
 
     assert(hax_enabled() && hax_ug_platform());
 
@@ -1324,7 +1248,6 @@
     qemu_cond_signal(&qemu_cpu_cond);
 
     do {
->>>>>>> b01ff82c
         if (cpu_can_run(cpu)) {
             r = hax_smp_cpu_exec(cpu);
             if (r == EXCP_DEBUG) {
@@ -1332,12 +1255,6 @@
             }
         }
         qemu_hax_wait_io_event(cpu);
-<<<<<<< HEAD
-    }
-    return NULL;
-}
-#endif
-=======
     } while (!cpu->unplug || cpu_can_run(cpu));
 
     hax_vcpu_destroy(cpu);
@@ -1347,7 +1264,6 @@
     return NULL;
 }
 #endif /* CONFIG_HAX */
->>>>>>> b01ff82c
 
 static void qemu_cpu_kick_thread(CPUState *cpu)
 {
@@ -1363,19 +1279,6 @@
         fprintf(stderr, "qemu:%s: %s", __func__, strerror(err));
         exit(1);
     }
-<<<<<<< HEAD
-
-#ifdef CONFIG_DARWIN
-    /* The cpu thread cannot catch it reliably when shutdown the guest on Mac.
-     * We can double check it and resend it
-     */
-    if (!exit_request)
-        cpu_signal(0);
-
-    if (hax_enabled() && hax_ug_platform())
-        cpu->exit_request = 1;
-#endif
-=======
 #ifdef __APPLE__
     // On OS X, the signal isn't caught reliably during shutdown.
     if (!atomic_mb_read(&exit_request)) {
@@ -1388,7 +1291,6 @@
         cpu_exit(cpu);
     }
 #endif /* CONFIG_HAX */
->>>>>>> b01ff82c
 #else /* _WIN32 */
     if (cpu->thread_kicked) {
         return;
@@ -1410,16 +1312,8 @@
             continue;
         }
 
-<<<<<<< HEAD
-        cpu_signal(0);
-#ifdef CONFIG_HAX
-        if (hax_enabled() && hax_ug_platform())
-            cpu->exit_request = 1;
-#endif
-=======
         cpu_exit(cpu);
         atomic_mb_set(&exit_request, 1);
->>>>>>> b01ff82c
 
         if (ResumeThread(cpu->hThread) == (DWORD)-1) {
             fprintf(stderr, "qemu:%s: GetLastError:%lu\n", __func__,
@@ -1446,13 +1340,6 @@
 void qemu_cpu_kick(CPUState *cpu)
 {
     qemu_cond_broadcast(cpu->halt_cond);
-<<<<<<< HEAD
-#ifdef CONFIG_HAX
-    if (((hax_enabled() && hax_ug_platform()) || !tcg_enabled()) && !cpu->thread_kicked) {
-#else
-    if (!tcg_enabled() && !cpu->thread_kicked) {
-#endif
-=======
     /* There are three cases to consider here:
      *
      * - TCG is being used without HAX, then qemu_cpu_kick_no_halt() can be
@@ -1470,7 +1357,6 @@
 #endif
         qemu_cpu_kick_no_halt();
     } else {
->>>>>>> b01ff82c
         qemu_cpu_kick_thread(cpu);
     }
 }
@@ -1500,13 +1386,6 @@
 
 void qemu_mutex_lock_iothread(void)
 {
-<<<<<<< HEAD
-#ifdef CONFIG_HAX
-    if ((hax_enabled() && hax_ug_platform()) || !tcg_enabled()) {
-#else
-    if (!tcg_enabled()) {
-#endif
-=======
     /* Technical note on what's going on here, because it's really subtle :-)
      * 
      * The single TCG vCPU thread always holds the global mutex when executing
@@ -1554,7 +1433,6 @@
         (hax_enabled() && hax_ug_platform()) ||
 #endif
         !first_cpu || !first_cpu->created) {
->>>>>>> b01ff82c
         qemu_mutex_lock(&qemu_global_mutex);
         atomic_dec(&iothread_requesting_mutex);
     } else {
@@ -1565,33 +1443,14 @@
         atomic_dec(&iothread_requesting_mutex);
         qemu_cond_broadcast(&qemu_io_proceeded_cond);
     }
-<<<<<<< HEAD
-#ifdef CONFIG_ANDROID
-    qemu_global_mutex_held = true;
-#endif
-=======
     iothread_locked = true;
->>>>>>> b01ff82c
 }
 
 void qemu_mutex_unlock_iothread(void)
 {
-<<<<<<< HEAD
-#ifdef CONFIG_ANDROID
-    qemu_global_mutex_held = false;
-#endif
-=======
     iothread_locked = false;
->>>>>>> b01ff82c
     qemu_mutex_unlock(&qemu_global_mutex);
 }
-
-#ifdef CONFIG_ANDROID
-bool qemu_mutex_check_iothread(void)
-{
-    return qemu_global_mutex_held;
-}
-#endif
 
 static int all_vcpus_paused(void)
 {
@@ -1628,7 +1487,7 @@
     }
 
     while (!all_vcpus_paused()) {
-        qemu_global_cond_wait(&qemu_pause_cond);
+        qemu_cond_wait(&qemu_pause_cond, &qemu_global_mutex);
         CPU_FOREACH(cpu) {
             qemu_cpu_kick(cpu);
         }
@@ -1677,13 +1536,6 @@
     static QemuThread *tcg_cpu_thread;
 
 #ifdef CONFIG_HAX
-<<<<<<< HEAD
-    if (hax_enabled())
-        hax_init_vcpu(cpu);
-#endif
-
-    tcg_cpu_address_space_init(cpu, cpu->as);
-=======
     if (hax_enabled()) {
         /* This code path should only be taken when HAX is enabled but the
          * CPU doesn't support "unrestricted guest" mode. */
@@ -1693,7 +1545,6 @@
         hax_init_vcpu(cpu);
     }
 #endif /* CONFIG_HAX */
->>>>>>> b01ff82c
 
     /* share a single thread for all cpus with TCG */
     if (!tcg_cpu_thread) {
@@ -1709,7 +1560,7 @@
         cpu->hThread = qemu_thread_get_handle(cpu->thread);
 #endif
         while (!cpu->created) {
-            qemu_global_cond_wait(&qemu_cpu_cond);
+            qemu_cond_wait(&qemu_cpu_cond, &qemu_global_mutex);
         }
         tcg_cpu_thread = cpu->thread;
     } else {
@@ -1723,8 +1574,6 @@
 {
     char thread_name[VCPU_THREAD_NAME_SIZE];
 
-<<<<<<< HEAD
-=======
     /* This function shall only be called when HAX is enabled, and the host CPU
      * supports "unrestricted guest" mode. This allows emulation of "real mode"
      * and completely avoids the use of TCG. It's only the only way to get
@@ -1732,7 +1581,6 @@
     assert(hax_enabled());
     assert(hax_ug_platform());
 
->>>>>>> b01ff82c
     cpu->thread = g_malloc0(sizeof(QemuThread));
     cpu->halt_cond = g_malloc0(sizeof(QemuCond));
     qemu_cond_init(cpu->halt_cond);
@@ -1745,17 +1593,10 @@
     cpu->hThread = qemu_thread_get_handle(cpu->thread);
 #endif
     while (!cpu->created) {
-<<<<<<< HEAD
-        qemu_global_cond_wait(&qemu_cpu_cond);
-    }
-}
-#endif
-=======
         qemu_cond_wait(&qemu_cpu_cond, &qemu_global_mutex);
     }
 }
 #endif /* CONFIG_HAX */
->>>>>>> b01ff82c
 
 static void qemu_kvm_start_vcpu(CPUState *cpu)
 {
@@ -1769,7 +1610,7 @@
     qemu_thread_create(cpu->thread, thread_name, qemu_kvm_cpu_thread_fn,
                        cpu, QEMU_THREAD_JOINABLE);
     while (!cpu->created) {
-        qemu_global_cond_wait(&qemu_cpu_cond);
+        qemu_cond_wait(&qemu_cpu_cond, &qemu_global_mutex);
     }
 }
 
@@ -1785,7 +1626,7 @@
     qemu_thread_create(cpu->thread, thread_name, qemu_dummy_cpu_thread_fn, cpu,
                        QEMU_THREAD_JOINABLE);
     while (!cpu->created) {
-        qemu_global_cond_wait(&qemu_cpu_cond);
+        qemu_cond_wait(&qemu_cpu_cond, &qemu_global_mutex);
     }
 }
 
@@ -1810,11 +1651,7 @@
 #ifdef CONFIG_HAX
     } else if (hax_enabled() && hax_ug_platform()) {
         qemu_hax_start_vcpu(cpu);
-<<<<<<< HEAD
-#endif
-=======
 #endif 
->>>>>>> b01ff82c
     } else if (tcg_enabled()) {
         qemu_tcg_init_vcpu(cpu);
     } else {
