/*
 * QEMU System Emulator
 *
 * Copyright (c) 2003-2008 Fabrice Bellard
 *
 * Permission is hereby granted, free of charge, to any person obtaining a copy
 * of this software and associated documentation files (the "Software"), to deal
 * in the Software without restriction, including without limitation the rights
 * to use, copy, modify, merge, publish, distribute, sublicense, and/or sell
 * copies of the Software, and to permit persons to whom the Software is
 * furnished to do so, subject to the following conditions:
 *
 * The above copyright notice and this permission notice shall be included in
 * all copies or substantial portions of the Software.
 *
 * THE SOFTWARE IS PROVIDED "AS IS", WITHOUT WARRANTY OF ANY KIND, EXPRESS OR
 * IMPLIED, INCLUDING BUT NOT LIMITED TO THE WARRANTIES OF MERCHANTABILITY,
 * FITNESS FOR A PARTICULAR PURPOSE AND NONINFRINGEMENT. IN NO EVENT SHALL
 * THE AUTHORS OR COPYRIGHT HOLDERS BE LIABLE FOR ANY CLAIM, DAMAGES OR OTHER
 * LIABILITY, WHETHER IN AN ACTION OF CONTRACT, TORT OR OTHERWISE, ARISING FROM,
 * OUT OF OR IN CONNECTION WITH THE SOFTWARE OR THE USE OR OTHER DEALINGS IN
 * THE SOFTWARE.
 */

#include "qemu/osdep.h"
#include "qemu/config-file.h"
#include "cpu.h"
#include "monitor/monitor.h"
#include "qapi/error.h"
#include "qapi/qapi-commands-misc.h"
#include "qapi/qapi-events-run-state.h"
#include "qapi/qmp/qerror.h"
#include "qemu/error-report.h"
#include "sysemu/sysemu.h"
#include "sysemu/block-backend.h"
#include "exec/gdbstub.h"
#include "sysemu/dma.h"
#include "sysemu/hw_accel.h"
#include "sysemu/kvm.h"
#include "sysemu/hax.h"
<<<<<<< HEAD
#ifdef CONFIG_HVF
#include "sysemu/hvf.h"
#endif
#include "sysemu/whpx.h"
#include "qmp-commands.h"
=======
#include "sysemu/hvf.h"
#include "sysemu/whpx.h"
>>>>>>> 4743c235
#include "exec/exec-all.h"

#include "qemu/thread.h"
#include "qemu/thread_local.h"
#include "sysemu/cpus.h"
#include "sysemu/qtest.h"
#include "qemu/main-loop.h"
#include "qemu/option.h"
#include "qemu/bitmap.h"
#include "qemu/seqlock.h"
#include "tcg.h"
#include "hw/nmi.h"
#include "sysemu/replay.h"
#include "hw/boards.h"

#ifdef CONFIG_LINUX

#include <sys/prctl.h>

#ifndef PR_MCE_KILL
#define PR_MCE_KILL 33
#endif

#ifndef PR_MCE_KILL_SET
#define PR_MCE_KILL_SET 1
#endif

#ifndef PR_MCE_KILL_EARLY
#define PR_MCE_KILL_EARLY 1
#endif

#endif /* CONFIG_LINUX */

int64_t max_delay;
int64_t max_advance;

/* vcpu throttling controls */
static QEMUTimer *throttle_timer;
static unsigned int throttle_percentage;

#define CPU_THROTTLE_PCT_MIN 1
#define CPU_THROTTLE_PCT_MAX 99
#define CPU_THROTTLE_TIMESLICE_NS 10000000

bool cpu_is_stopped(CPUState *cpu)
{
    return cpu->stopped || !runstate_is_running();
}

static bool cpu_thread_is_idle(CPUState *cpu)
{
    if (cpu->stop || cpu->queued_work_first) {
        return false;
    }
    if (cpu_is_stopped(cpu)) {
        return true;
    }
    if (!cpu->halted || cpu_has_work(cpu) ||
        kvm_halt_in_kernel()) {
        return false;
    }
    return true;
}

static bool all_cpu_threads_idle(void)
{
    CPUState *cpu;

    CPU_FOREACH(cpu) {
        if (!cpu_thread_is_idle(cpu)) {
            return false;
        }
    }
    return true;
}

/***********************************************************/
/* guest cycle counter */

/* Protected by TimersState seqlock */

static bool icount_sleep = true;
/* Conversion factor from emulated instructions to virtual clock ticks.  */
static int icount_time_shift;
/* Arbitrarily pick 1MIPS as the minimum allowable speed.  */
#define MAX_ICOUNT_SHIFT 10

typedef struct TimersState {
    /* Protected by BQL.  */
    int64_t cpu_ticks_prev;
    int64_t cpu_ticks_offset;

    /* cpu_clock_offset can be read out of BQL, so protect it with
     * this lock.
     */
    QemuSeqLock vm_clock_seqlock;
    int64_t cpu_clock_offset;
    int32_t cpu_ticks_enabled;
    int64_t dummy;

    /* Compensate for varying guest execution speed.  */
    int64_t qemu_icount_bias;
    /* Only written by TCG thread */
    int64_t qemu_icount;
    /* for adjusting icount */
    int64_t vm_clock_warp_start;
    QEMUTimer *icount_rt_timer;
    QEMUTimer *icount_vm_timer;
    QEMUTimer *icount_warp_timer;
} TimersState;

static TimersState timers_state;
bool mttcg_enabled;

/*
 * We default to false if we know other options have been enabled
 * which are currently incompatible with MTTCG. Otherwise when each
 * guest (target) has been updated to support:
 *   - atomic instructions
 *   - memory ordering primitives (barriers)
 * they can set the appropriate CONFIG flags in ${target}-softmmu.mak
 *
 * Once a guest architecture has been converted to the new primitives
 * there are two remaining limitations to check.
 *
 * - The guest can't be oversized (e.g. 64 bit guest on 32 bit host)
 * - The host must have a stronger memory order than the guest
 *
 * It may be possible in future to support strong guests on weak hosts
 * but that will require tagging all load/stores in a guest with their
 * implicit memory order requirements which would likely slow things
 * down a lot.
 */

static bool check_tcg_memory_orders_compatible(void)
{
#if defined(TCG_GUEST_DEFAULT_MO) && defined(TCG_TARGET_DEFAULT_MO)
    return (TCG_GUEST_DEFAULT_MO & ~TCG_TARGET_DEFAULT_MO) == 0;
#else
    return false;
#endif
}

static bool default_mttcg_enabled(void)
{
    if (use_icount || TCG_OVERSIZED_GUEST) {
        return false;
    } else {
#ifdef TARGET_SUPPORTS_MTTCG
        return check_tcg_memory_orders_compatible();
#else
        return false;
#endif
    }
}

void qemu_tcg_configure(QemuOpts *opts, Error **errp)
{
    const char *t = qemu_opt_get(opts, "thread");
    if (t) {
        if (strcmp(t, "multi") == 0) {
            if (TCG_OVERSIZED_GUEST) {
                error_setg(errp, "No MTTCG when guest word size > hosts");
            } else if (use_icount) {
                error_setg(errp, "No MTTCG when icount is enabled");
            } else {
#ifndef TARGET_SUPPORTS_MTTCG
                error_report("Guest not yet converted to MTTCG - "
                             "you may get unexpected results");
#endif
                if (!check_tcg_memory_orders_compatible()) {
                    error_report("Guest expects a stronger memory ordering "
                                 "than the host provides");
                    error_printf("This may cause strange/hard to debug errors\n");
                }
                mttcg_enabled = true;
            }
        } else if (strcmp(t, "single") == 0) {
            mttcg_enabled = false;
        } else {
            error_setg(errp, "Invalid 'thread' setting %s", t);
        }
    } else {
        mttcg_enabled = default_mttcg_enabled();
    }
}

/* The current number of executed instructions is based on what we
 * originally budgeted minus the current state of the decrementing
 * icount counters in extra/u16.low.
 */
static int64_t cpu_get_icount_executed(CPUState *cpu)
{
    return cpu->icount_budget - (cpu->icount_decr.u16.low + cpu->icount_extra);
}

/*
 * Update the global shared timer_state.qemu_icount to take into
 * account executed instructions. This is done by the TCG vCPU
 * thread so the main-loop can see time has moved forward.
 */
void cpu_update_icount(CPUState *cpu)
{
    int64_t executed = cpu_get_icount_executed(cpu);
    cpu->icount_budget -= executed;

#ifdef CONFIG_ATOMIC64
    atomic_set__nocheck(&timers_state.qemu_icount,
                        atomic_read__nocheck(&timers_state.qemu_icount) +
                        executed);
#else /* FIXME: we need 64bit atomics to do this safely */
    timers_state.qemu_icount += executed;
#endif
}

int64_t cpu_get_icount_raw(void)
{
    CPUState *cpu = current_cpu;

    if (cpu && cpu->running) {
        if (!cpu->can_do_io) {
            error_report("Bad icount read");
            exit(1);
        }
        /* Take into account what has run */
        cpu_update_icount(cpu);
    }
#ifdef CONFIG_ATOMIC64
    return atomic_read__nocheck(&timers_state.qemu_icount);
#else /* FIXME: we need 64bit atomics to do this safely */
    return timers_state.qemu_icount;
#endif
}

/* Return the virtual CPU time, based on the instruction counter.  */
static int64_t cpu_get_icount_locked(void)
{
    int64_t icount = cpu_get_icount_raw();
    return timers_state.qemu_icount_bias + cpu_icount_to_ns(icount);
}

int64_t cpu_get_icount(void)
{
    int64_t icount;
    unsigned start;

    do {
        start = seqlock_read_begin(&timers_state.vm_clock_seqlock);
        icount = cpu_get_icount_locked();
    } while (seqlock_read_retry(&timers_state.vm_clock_seqlock, start));

    return icount;
}

int64_t cpu_icount_to_ns(int64_t icount)
{
    return icount << icount_time_shift;
}

/* return the time elapsed in VM between vm_start and vm_stop.  Unless
 * icount is active, cpu_get_ticks() uses units of the host CPU cycle
 * counter.
 *
 * Caller must hold the BQL
 */
int64_t cpu_get_ticks(void)
{
    int64_t ticks;

    if (use_icount) {
        return cpu_get_icount();
    }

    ticks = timers_state.cpu_ticks_offset;
    if (timers_state.cpu_ticks_enabled) {
        ticks += cpu_get_host_ticks();
    }

    if (timers_state.cpu_ticks_prev > ticks) {
        /* Note: non increasing ticks may happen if the host uses
           software suspend */
        timers_state.cpu_ticks_offset += timers_state.cpu_ticks_prev - ticks;
        ticks = timers_state.cpu_ticks_prev;
    }

    timers_state.cpu_ticks_prev = ticks;
    return ticks;
}

static int64_t cpu_get_clock_locked(void)
{
    int64_t time;

    time = timers_state.cpu_clock_offset;
    if (timers_state.cpu_ticks_enabled) {
        time += get_clock();
    }

    return time;
}

/* Return the monotonic time elapsed in VM, i.e.,
 * the time between vm_start and vm_stop
 */
int64_t cpu_get_clock(void)
{
    int64_t ti;
    unsigned start;

    do {
        start = seqlock_read_begin(&timers_state.vm_clock_seqlock);
        ti = cpu_get_clock_locked();
    } while (seqlock_read_retry(&timers_state.vm_clock_seqlock, start));

    return ti;
}

/* enable cpu_get_ticks()
 * Caller must hold BQL which serves as mutex for vm_clock_seqlock.
 */
void cpu_enable_ticks(void)
{
    /* Here, the really thing protected by seqlock is cpu_clock_offset. */
    seqlock_write_begin(&timers_state.vm_clock_seqlock);
    if (!timers_state.cpu_ticks_enabled) {
        timers_state.cpu_ticks_offset -= cpu_get_host_ticks();
        timers_state.cpu_clock_offset -= get_clock();
        timers_state.cpu_ticks_enabled = 1;
    }
    seqlock_write_end(&timers_state.vm_clock_seqlock);
}

/* disable cpu_get_ticks() : the clock is stopped. You must not call
 * cpu_get_ticks() after that.
 * Caller must hold BQL which serves as mutex for vm_clock_seqlock.
 */
void cpu_disable_ticks(void)
{
    /* Here, the really thing protected by seqlock is cpu_clock_offset. */
    seqlock_write_begin(&timers_state.vm_clock_seqlock);
    if (timers_state.cpu_ticks_enabled) {
        timers_state.cpu_ticks_offset += cpu_get_host_ticks();
        timers_state.cpu_clock_offset = cpu_get_clock_locked();
        timers_state.cpu_ticks_enabled = 0;
    }
    seqlock_write_end(&timers_state.vm_clock_seqlock);
}

/* Correlation between real and virtual time is always going to be
   fairly approximate, so ignore small variation.
   When the guest is idle real and virtual time will be aligned in
   the IO wait loop.  */
#define ICOUNT_WOBBLE (NANOSECONDS_PER_SECOND / 10)

static void icount_adjust(void)
{
    int64_t cur_time;
    int64_t cur_icount;
    int64_t delta;

    /* Protected by TimersState mutex.  */
    static int64_t last_delta;

    /* If the VM is not running, then do nothing.  */
    if (!runstate_is_running()) {
        return;
    }

    seqlock_write_begin(&timers_state.vm_clock_seqlock);
    cur_time = cpu_get_clock_locked();
    cur_icount = cpu_get_icount_locked();

    delta = cur_icount - cur_time;
    /* FIXME: This is a very crude algorithm, somewhat prone to oscillation.  */
    if (delta > 0
        && last_delta + ICOUNT_WOBBLE < delta * 2
        && icount_time_shift > 0) {
        /* The guest is getting too far ahead.  Slow time down.  */
        icount_time_shift--;
    }
    if (delta < 0
        && last_delta - ICOUNT_WOBBLE > delta * 2
        && icount_time_shift < MAX_ICOUNT_SHIFT) {
        /* The guest is getting too far behind.  Speed time up.  */
        icount_time_shift++;
    }
    last_delta = delta;
    timers_state.qemu_icount_bias = cur_icount
                              - (timers_state.qemu_icount << icount_time_shift);
    seqlock_write_end(&timers_state.vm_clock_seqlock);
}

static void icount_adjust_rt(void *opaque)
{
    timer_mod(timers_state.icount_rt_timer,
              qemu_clock_get_ms(QEMU_CLOCK_VIRTUAL_RT) + 1000);
    icount_adjust();
}

static void icount_adjust_vm(void *opaque)
{
    timer_mod(timers_state.icount_vm_timer,
                   qemu_clock_get_ns(QEMU_CLOCK_VIRTUAL) +
                   NANOSECONDS_PER_SECOND / 10);
    icount_adjust();
}

static int64_t qemu_icount_round(int64_t count)
{
    return (count + (1 << icount_time_shift) - 1) >> icount_time_shift;
}

static void icount_warp_rt(void)
{
    unsigned seq;
    int64_t warp_start;

    /* The icount_warp_timer is rescheduled soon after vm_clock_warp_start
     * changes from -1 to another value, so the race here is okay.
     */
    do {
        seq = seqlock_read_begin(&timers_state.vm_clock_seqlock);
        warp_start = timers_state.vm_clock_warp_start;
    } while (seqlock_read_retry(&timers_state.vm_clock_seqlock, seq));

    if (warp_start == -1) {
        return;
    }

    seqlock_write_begin(&timers_state.vm_clock_seqlock);
    if (runstate_is_running()) {
        int64_t clock = REPLAY_CLOCK(REPLAY_CLOCK_VIRTUAL_RT,
                                     cpu_get_clock_locked());
        int64_t warp_delta;

        warp_delta = clock - timers_state.vm_clock_warp_start;
        if (use_icount == 2) {
            /*
             * In adaptive mode, do not let QEMU_CLOCK_VIRTUAL run too
             * far ahead of real time.
             */
            int64_t cur_icount = cpu_get_icount_locked();
            int64_t delta = clock - cur_icount;
            warp_delta = MIN(warp_delta, delta);
        }
        timers_state.qemu_icount_bias += warp_delta;
    }
    timers_state.vm_clock_warp_start = -1;
    seqlock_write_end(&timers_state.vm_clock_seqlock);

    if (qemu_clock_expired(QEMU_CLOCK_VIRTUAL)) {
        qemu_clock_notify(QEMU_CLOCK_VIRTUAL);
    }
}

static void icount_timer_cb(void *opaque)
{
    /* No need for a checkpoint because the timer already synchronizes
     * with CHECKPOINT_CLOCK_VIRTUAL_RT.
     */
    icount_warp_rt();
}

void qtest_clock_warp(int64_t dest)
{
    int64_t clock = qemu_clock_get_ns(QEMU_CLOCK_VIRTUAL);
    AioContext *aio_context;
    assert(qtest_enabled());
    aio_context = qemu_get_aio_context();
    while (clock < dest) {
        int64_t deadline = qemu_clock_deadline_ns_all(QEMU_CLOCK_VIRTUAL);
        int64_t warp = qemu_soonest_timeout(dest - clock, deadline);

        seqlock_write_begin(&timers_state.vm_clock_seqlock);
        timers_state.qemu_icount_bias += warp;
        seqlock_write_end(&timers_state.vm_clock_seqlock);

        qemu_clock_run_timers(QEMU_CLOCK_VIRTUAL);
        timerlist_run_timers(aio_context->tlg.tl[QEMU_CLOCK_VIRTUAL]);
        clock = qemu_clock_get_ns(QEMU_CLOCK_VIRTUAL);
    }
    qemu_clock_notify(QEMU_CLOCK_VIRTUAL);
}

void qemu_start_warp_timer(void)
{
    int64_t clock;
    int64_t deadline;

    if (!use_icount) {
        return;
    }

    /* Nothing to do if the VM is stopped: QEMU_CLOCK_VIRTUAL timers
     * do not fire, so computing the deadline does not make sense.
     */
    if (!runstate_is_running()) {
        return;
    }

    /* warp clock deterministically in record/replay mode */
    if (!replay_checkpoint(CHECKPOINT_CLOCK_WARP_START)) {
        return;
    }

    if (!all_cpu_threads_idle()) {
        return;
    }

    if (qtest_enabled()) {
        /* When testing, qtest commands advance icount.  */
        return;
    }

    /* We want to use the earliest deadline from ALL vm_clocks */
    clock = qemu_clock_get_ns(QEMU_CLOCK_VIRTUAL_RT);
    deadline = qemu_clock_deadline_ns_all(QEMU_CLOCK_VIRTUAL);
    if (deadline < 0) {
        static bool notified;
        if (!icount_sleep && !notified) {
            warn_report("icount sleep disabled and no active timers");
            notified = true;
        }
        return;
    }

    if (deadline > 0) {
        /*
         * Ensure QEMU_CLOCK_VIRTUAL proceeds even when the virtual CPU goes to
         * sleep.  Otherwise, the CPU might be waiting for a future timer
         * interrupt to wake it up, but the interrupt never comes because
         * the vCPU isn't running any insns and thus doesn't advance the
         * QEMU_CLOCK_VIRTUAL.
         */
        if (!icount_sleep) {
            /*
             * We never let VCPUs sleep in no sleep icount mode.
             * If there is a pending QEMU_CLOCK_VIRTUAL timer we just advance
             * to the next QEMU_CLOCK_VIRTUAL event and notify it.
             * It is useful when we want a deterministic execution time,
             * isolated from host latencies.
             */
            seqlock_write_begin(&timers_state.vm_clock_seqlock);
            timers_state.qemu_icount_bias += deadline;
            seqlock_write_end(&timers_state.vm_clock_seqlock);
            qemu_clock_notify(QEMU_CLOCK_VIRTUAL);
        } else {
            /*
             * We do stop VCPUs and only advance QEMU_CLOCK_VIRTUAL after some
             * "real" time, (related to the time left until the next event) has
             * passed. The QEMU_CLOCK_VIRTUAL_RT clock will do this.
             * This avoids that the warps are visible externally; for example,
             * you will not be sending network packets continuously instead of
             * every 100ms.
             */
            seqlock_write_begin(&timers_state.vm_clock_seqlock);
            if (timers_state.vm_clock_warp_start == -1
                || timers_state.vm_clock_warp_start > clock) {
                timers_state.vm_clock_warp_start = clock;
            }
            seqlock_write_end(&timers_state.vm_clock_seqlock);
            timer_mod_anticipate(timers_state.icount_warp_timer,
                                 clock + deadline);
        }
    } else if (deadline == 0) {
        qemu_clock_notify(QEMU_CLOCK_VIRTUAL);
    }
}

static void qemu_account_warp_timer(void)
{
    if (!use_icount || !icount_sleep) {
        return;
    }

    /* Nothing to do if the VM is stopped: QEMU_CLOCK_VIRTUAL timers
     * do not fire, so computing the deadline does not make sense.
     */
    if (!runstate_is_running()) {
        return;
    }

    /* warp clock deterministically in record/replay mode */
    if (!replay_checkpoint(CHECKPOINT_CLOCK_WARP_ACCOUNT)) {
        return;
    }

    timer_del(timers_state.icount_warp_timer);
    icount_warp_rt();
}

static bool icount_state_needed(void *opaque)
{
    return use_icount;
}

static bool warp_timer_state_needed(void *opaque)
{
    TimersState *s = opaque;
    return s->icount_warp_timer != NULL;
}

static bool adjust_timers_state_needed(void *opaque)
{
    TimersState *s = opaque;
    return s->icount_rt_timer != NULL;
}

/*
 * Subsection for warp timer migration is optional, because may not be created
 */
static const VMStateDescription icount_vmstate_warp_timer = {
    .name = "timer/icount/warp_timer",
    .version_id = 1,
    .minimum_version_id = 1,
    .needed = warp_timer_state_needed,
    .fields = (VMStateField[]) {
        VMSTATE_INT64(vm_clock_warp_start, TimersState),
        VMSTATE_TIMER_PTR(icount_warp_timer, TimersState),
        VMSTATE_END_OF_LIST()
    }
};

static const VMStateDescription icount_vmstate_adjust_timers = {
    .name = "timer/icount/timers",
    .version_id = 1,
    .minimum_version_id = 1,
    .needed = adjust_timers_state_needed,
    .fields = (VMStateField[]) {
        VMSTATE_TIMER_PTR(icount_rt_timer, TimersState),
        VMSTATE_TIMER_PTR(icount_vm_timer, TimersState),
        VMSTATE_END_OF_LIST()
    }
};

/*
 * This is a subsection for icount migration.
 */
static const VMStateDescription icount_vmstate_timers = {
    .name = "timer/icount",
    .version_id = 1,
    .minimum_version_id = 1,
    .needed = icount_state_needed,
    .fields = (VMStateField[]) {
        VMSTATE_INT64(qemu_icount_bias, TimersState),
        VMSTATE_INT64(qemu_icount, TimersState),
        VMSTATE_END_OF_LIST()
    },
    .subsections = (const VMStateDescription*[]) {
        &icount_vmstate_warp_timer,
        &icount_vmstate_adjust_timers,
        NULL
    }
};

static const VMStateDescription vmstate_timers = {
    .name = "timer",
    .version_id = 2,
    .minimum_version_id = 1,
    .fields = (VMStateField[]) {
        VMSTATE_INT64(cpu_ticks_offset, TimersState),
        VMSTATE_INT64(dummy, TimersState),
        VMSTATE_INT64_V(cpu_clock_offset, TimersState, 2),
        VMSTATE_END_OF_LIST()
    },
    .subsections = (const VMStateDescription*[]) {
        &icount_vmstate_timers,
        NULL
    }
};

static void cpu_throttle_thread(CPUState *cpu, run_on_cpu_data opaque)
{
    double pct;
    double throttle_ratio;
    long sleeptime_ns;

    if (!cpu_throttle_get_percentage()) {
        return;
    }

    pct = (double)cpu_throttle_get_percentage()/100;
    throttle_ratio = pct / (1 - pct);
    sleeptime_ns = (long)(throttle_ratio * CPU_THROTTLE_TIMESLICE_NS);

    qemu_mutex_unlock_iothread();
    g_usleep(sleeptime_ns / 1000); /* Convert ns to us for usleep call */
    qemu_mutex_lock_iothread();
    atomic_set(&cpu->throttle_thread_scheduled, 0);
}

static void cpu_throttle_timer_tick(void *opaque)
{
    CPUState *cpu;
    double pct;

    /* Stop the timer if needed */
    if (!cpu_throttle_get_percentage()) {
        return;
    }
    CPU_FOREACH(cpu) {
        if (!atomic_xchg(&cpu->throttle_thread_scheduled, 1)) {
            async_run_on_cpu(cpu, cpu_throttle_thread,
                             RUN_ON_CPU_NULL);
        }
    }

    pct = (double)cpu_throttle_get_percentage()/100;
    timer_mod(throttle_timer, qemu_clock_get_ns(QEMU_CLOCK_VIRTUAL_RT) +
                                   CPU_THROTTLE_TIMESLICE_NS / (1-pct));
}

void cpu_throttle_set(int new_throttle_pct)
{
    /* Ensure throttle percentage is within valid range */
    new_throttle_pct = MIN(new_throttle_pct, CPU_THROTTLE_PCT_MAX);
    new_throttle_pct = MAX(new_throttle_pct, CPU_THROTTLE_PCT_MIN);

    atomic_set(&throttle_percentage, new_throttle_pct);

    timer_mod(throttle_timer, qemu_clock_get_ns(QEMU_CLOCK_VIRTUAL_RT) +
                                       CPU_THROTTLE_TIMESLICE_NS);
}

void cpu_throttle_stop(void)
{
    atomic_set(&throttle_percentage, 0);
}

bool cpu_throttle_active(void)
{
    return (cpu_throttle_get_percentage() != 0);
}

int cpu_throttle_get_percentage(void)
{
    return atomic_read(&throttle_percentage);
}

void cpu_ticks_init(void)
{
    seqlock_init(&timers_state.vm_clock_seqlock);
    vmstate_register(NULL, 0, &vmstate_timers, &timers_state);
    throttle_timer = timer_new_ns(QEMU_CLOCK_VIRTUAL_RT,
                                           cpu_throttle_timer_tick, NULL);
}

void configure_icount(QemuOpts *opts, Error **errp)
{
    const char *option;
    char *rem_str = NULL;

    option = qemu_opt_get(opts, "shift");
    if (!option) {
        if (qemu_opt_get(opts, "align") != NULL) {
            error_setg(errp, "Please specify shift option when using align");
        }
        return;
    }

    icount_sleep = qemu_opt_get_bool(opts, "sleep", true);
    if (icount_sleep) {
        timers_state.icount_warp_timer = timer_new_ns(QEMU_CLOCK_VIRTUAL_RT,
                                         icount_timer_cb, NULL);
    }

    icount_align_option = qemu_opt_get_bool(opts, "align", false);

    if (icount_align_option && !icount_sleep) {
        error_setg(errp, "align=on and sleep=off are incompatible");
    }
    if (strcmp(option, "auto") != 0) {
        errno = 0;
        icount_time_shift = strtol(option, &rem_str, 0);
        if (errno != 0 || *rem_str != '\0' || !strlen(option)) {
            error_setg(errp, "icount: Invalid shift value");
        }
        use_icount = 1;
        return;
    } else if (icount_align_option) {
        error_setg(errp, "shift=auto and align=on are incompatible");
    } else if (!icount_sleep) {
        error_setg(errp, "shift=auto and sleep=off are incompatible");
    }

    use_icount = 2;

    /* 125MIPS seems a reasonable initial guess at the guest speed.
       It will be corrected fairly quickly anyway.  */
    icount_time_shift = 3;

    /* Have both realtime and virtual time triggers for speed adjustment.
       The realtime trigger catches emulated time passing too slowly,
       the virtual time trigger catches emulated time passing too fast.
       Realtime triggers occur even when idle, so use them less frequently
       than VM triggers.  */
    timers_state.vm_clock_warp_start = -1;
    timers_state.icount_rt_timer = timer_new_ms(QEMU_CLOCK_VIRTUAL_RT,
                                   icount_adjust_rt, NULL);
    timer_mod(timers_state.icount_rt_timer,
                   qemu_clock_get_ms(QEMU_CLOCK_VIRTUAL_RT) + 1000);
    timers_state.icount_vm_timer = timer_new_ns(QEMU_CLOCK_VIRTUAL,
                                        icount_adjust_vm, NULL);
    timer_mod(timers_state.icount_vm_timer,
                   qemu_clock_get_ns(QEMU_CLOCK_VIRTUAL) +
                   NANOSECONDS_PER_SECOND / 10);
}

/***********************************************************/
/* TCG vCPU kick timer
 *
 * The kick timer is responsible for moving single threaded vCPU
 * emulation on to the next vCPU. If more than one vCPU is running a
 * timer event with force a cpu->exit so the next vCPU can get
 * scheduled.
 *
 * The timer is removed if all vCPUs are idle and restarted again once
 * idleness is complete.
 */

static QEMUTimer *tcg_kick_vcpu_timer;
static CPUState *tcg_current_rr_cpu;

#define TCG_KICK_PERIOD (NANOSECONDS_PER_SECOND / 10)

static inline int64_t qemu_tcg_next_kick(void)
{
    return qemu_clock_get_ns(QEMU_CLOCK_VIRTUAL) + TCG_KICK_PERIOD;
}

/* Kick the currently round-robin scheduled vCPU */
static void qemu_cpu_kick_rr_cpu(void)
{
    CPUState *cpu;
    do {
        cpu = atomic_mb_read(&tcg_current_rr_cpu);
        if (cpu) {
            cpu_exit(cpu);
        }
    } while (cpu != atomic_mb_read(&tcg_current_rr_cpu));
}

static void do_nothing(CPUState *cpu, run_on_cpu_data unused)
{
}

void qemu_timer_notify_cb(void *opaque, QEMUClockType type)
{
    if (!use_icount || type != QEMU_CLOCK_VIRTUAL) {
        qemu_notify_event();
        return;
    }

    if (qemu_in_vcpu_thread()) {
        /* A CPU is currently running; kick it back out to the
         * tcg_cpu_exec() loop so it will recalculate its
         * icount deadline immediately.
         */
        qemu_cpu_kick(current_cpu);
    } else if (first_cpu) {
        /* qemu_cpu_kick is not enough to kick a halted CPU out of
         * qemu_tcg_wait_io_event.  async_run_on_cpu, instead,
         * causes cpu_thread_is_idle to return false.  This way,
         * handle_icount_deadline can run.
         * If we have no CPUs at all for some reason, we don't
         * need to do anything.
         */
        async_run_on_cpu(first_cpu, do_nothing, RUN_ON_CPU_NULL);
    }
}

static void kick_tcg_thread(void *opaque)
{
    timer_mod(tcg_kick_vcpu_timer, qemu_tcg_next_kick());
    qemu_cpu_kick_rr_cpu();
}

static void start_tcg_kick_timer(void)
{
    assert(!mttcg_enabled);
    if (!tcg_kick_vcpu_timer && CPU_NEXT(first_cpu)) {
        tcg_kick_vcpu_timer = timer_new_ns(QEMU_CLOCK_VIRTUAL,
                                           kick_tcg_thread, NULL);
        timer_mod(tcg_kick_vcpu_timer, qemu_tcg_next_kick());
    }
}

static void stop_tcg_kick_timer(void)
{
    assert(!mttcg_enabled);
    if (tcg_kick_vcpu_timer) {
        timer_del(tcg_kick_vcpu_timer);
        tcg_kick_vcpu_timer = NULL;
    }
}

/***********************************************************/
void hw_error(const char *fmt, ...)
{
    va_list ap;
    CPUState *cpu;

    va_start(ap, fmt);
    fprintf(stderr, "qemu: hardware error: ");
    vfprintf(stderr, fmt, ap);
    fprintf(stderr, "\n");
    CPU_FOREACH(cpu) {
        fprintf(stderr, "CPU #%d:\n", cpu->cpu_index);
        cpu_dump_state(cpu, stderr, fprintf, CPU_DUMP_FPU);
    }
    va_end(ap);
    abort();
}

void cpu_synchronize_all_states(void)
{
    CPUState *cpu;

    CPU_FOREACH(cpu) {
        cpu_synchronize_state(cpu);
<<<<<<< HEAD
#ifdef CONFIG_HVF
        if (hvf_enabled()) {
            hvf_cpu_synchronize_state(cpu);
        }
#endif
=======
        /* TODO: move to cpu_synchronize_state() */
        if (hvf_enabled()) {
            hvf_cpu_synchronize_state(cpu);
        }
>>>>>>> 4743c235
    }
}

void cpu_synchronize_all_post_reset(void)
{
    CPUState *cpu;

    CPU_FOREACH(cpu) {
        cpu_synchronize_post_reset(cpu);
<<<<<<< HEAD
#ifdef CONFIG_HVF
        if (hvf_enabled())
            hvf_cpu_synchronize_post_reset(cpu);
#endif
=======
        /* TODO: move to cpu_synchronize_post_reset() */
        if (hvf_enabled()) {
            hvf_cpu_synchronize_post_reset(cpu);
        }
>>>>>>> 4743c235
    }
}

void cpu_synchronize_all_post_init(void)
{
    CPUState *cpu;

    CPU_FOREACH(cpu) {
        cpu_synchronize_post_init(cpu);
<<<<<<< HEAD
#ifdef CONFIG_HVF
        if (hvf_enabled())
            hvf_cpu_synchronize_post_init(cpu);
#endif
=======
        /* TODO: move to cpu_synchronize_post_init() */
        if (hvf_enabled()) {
            hvf_cpu_synchronize_post_init(cpu);
        }
    }
}

void cpu_synchronize_all_pre_loadvm(void)
{
    CPUState *cpu;

    CPU_FOREACH(cpu) {
        cpu_synchronize_pre_loadvm(cpu);
>>>>>>> 4743c235
    }
}

static int do_vm_stop(RunState state, bool send_stop)
{
    int ret = 0;

    if (runstate_is_running()) {
        cpu_disable_ticks();
        pause_all_vcpus();
        runstate_set(state);
        vm_state_notify(0, state);
        if (send_stop) {
            qapi_event_send_stop(&error_abort);
        }
    }

    bdrv_drain_all();
    replay_disable_events();
    ret = bdrv_flush_all();

    return ret;
}

/* Special vm_stop() variant for terminating the process.  Historically clients
 * did not expect a QMP STOP event and so we need to retain compatibility.
 */
int vm_shutdown(void)
{
    return do_vm_stop(RUN_STATE_SHUTDOWN, false);
}

static bool cpu_can_run(CPUState *cpu)
{
    if (cpu->stop) {
        return false;
    }
    if (cpu_is_stopped(cpu)) {
        return false;
    }
    return true;
}

static void cpu_handle_guest_debug(CPUState *cpu)
{
    gdb_set_stop_cpu(cpu);
    qemu_system_debug_request();
    cpu->stopped = true;
}

#ifdef CONFIG_LINUX
static void sigbus_reraise(void)
{
    sigset_t set;
    struct sigaction action;

    memset(&action, 0, sizeof(action));
    action.sa_handler = SIG_DFL;
    if (!sigaction(SIGBUS, &action, NULL)) {
        raise(SIGBUS);
        sigemptyset(&set);
        sigaddset(&set, SIGBUS);
        pthread_sigmask(SIG_UNBLOCK, &set, NULL);
    }
    perror("Failed to re-raise SIGBUS!\n");
    abort();
}

static void sigbus_handler(int n, siginfo_t *siginfo, void *ctx)
{
    if (siginfo->si_code != BUS_MCEERR_AO && siginfo->si_code != BUS_MCEERR_AR) {
        sigbus_reraise();
    }

    if (current_cpu) {
        /* Called asynchronously in VCPU thread.  */
        if (kvm_on_sigbus_vcpu(current_cpu, siginfo->si_code, siginfo->si_addr)) {
            sigbus_reraise();
        }
    } else {
        /* Called synchronously (via signalfd) in main thread.  */
        if (kvm_on_sigbus(siginfo->si_code, siginfo->si_addr)) {
            sigbus_reraise();
        }
    }
}

static void qemu_init_sigbus(void)
{
    struct sigaction action;

    memset(&action, 0, sizeof(action));
    action.sa_flags = SA_SIGINFO;
    action.sa_sigaction = sigbus_handler;
    sigaction(SIGBUS, &action, NULL);

    prctl(PR_MCE_KILL, PR_MCE_KILL_SET, PR_MCE_KILL_EARLY, 0, 0);
}
#else /* !CONFIG_LINUX */
static void qemu_init_sigbus(void)
{
}
#endif /* !CONFIG_LINUX */

static QemuMutex qemu_global_mutex;

static QemuThread io_thread;

/* cpu creation */
static QemuCond qemu_cpu_cond;
/* system init */
static QemuCond qemu_pause_cond;

void qemu_init_cpu_loop(void)
{
    qemu_init_sigbus();
    qemu_cond_init(&qemu_cpu_cond);
    qemu_cond_init(&qemu_pause_cond);
    qemu_mutex_init(&qemu_global_mutex);

    qemu_thread_get_self(&io_thread);
}

void run_on_cpu(CPUState *cpu, run_on_cpu_func func, run_on_cpu_data data)
{
    do_run_on_cpu(cpu, func, data, &qemu_global_mutex);
}

static void qemu_kvm_destroy_vcpu(CPUState *cpu)
{
    if (kvm_destroy_vcpu(cpu) < 0) {
        error_report("kvm_destroy_vcpu failed");
        exit(EXIT_FAILURE);
    }
}

static void qemu_tcg_destroy_vcpu(CPUState *cpu)
{
}

static void qemu_cpu_stop(CPUState *cpu, bool exit)
{
    g_assert(qemu_cpu_is_self(cpu));
    cpu->stop = false;
    cpu->stopped = true;
    if (exit) {
        cpu_exit(cpu);
    }
    qemu_cond_broadcast(&qemu_pause_cond);
}

static void qemu_wait_io_event_common(CPUState *cpu)
{
    atomic_mb_set(&cpu->thread_kicked, false);
    if (cpu->stop) {
        qemu_cpu_stop(cpu, false);
    }
    process_queued_cpu_work(cpu);
}

static void qemu_tcg_rr_wait_io_event(CPUState *cpu)
{
    while (all_cpu_threads_idle()) {
        stop_tcg_kick_timer();
        qemu_cond_wait(cpu->halt_cond, &qemu_global_mutex);
    }

    start_tcg_kick_timer();

    qemu_wait_io_event_common(cpu);
}

<<<<<<< HEAD
#ifdef CONFIG_HVF
static void qemu_hvf_wait_io_event(CPUState *cpu)
{
    while (cpu_thread_is_idle(cpu)) {
        qemu_cond_wait(cpu->halt_cond, &qemu_global_mutex);
    }
    qemu_wait_io_event_common(cpu);
}
#endif /* CONFIG_HVF */

static void qemu_kvm_wait_io_event(CPUState *cpu)
=======
static void qemu_wait_io_event(CPUState *cpu)
>>>>>>> 4743c235
{
    while (cpu_thread_is_idle(cpu)) {
        qemu_cond_wait(cpu->halt_cond, &qemu_global_mutex);
    }

#ifdef _WIN32
    /* Eat dummy APC queued by qemu_cpu_kick_thread.  */
    if (!tcg_enabled()) {
        SleepEx(0, TRUE);
    }
#endif
    qemu_wait_io_event_common(cpu);
}

static void *qemu_kvm_cpu_thread_fn(void *arg)
{
    CPUState *cpu = arg;
    int r;

    rcu_register_thread();

    qemu_mutex_lock_iothread();
    qemu_thread_get_self(cpu->thread);
    cpu->thread_id = qemu_get_thread_id();
    cpu->can_do_io = 1;
    current_cpu = cpu;

    r = kvm_init_vcpu(cpu);
    if (r < 0) {
        error_report("kvm_init_vcpu failed: %s", strerror(-r));
        exit(1);
    }

    kvm_init_cpu_signals(cpu);

    /* signal CPU creation */
    cpu->created = true;
    qemu_cond_signal(&qemu_cpu_cond);

    do {
        if (cpu_can_run(cpu)) {
            r = kvm_cpu_exec(cpu);
            if (r == EXCP_DEBUG) {
                cpu_handle_guest_debug(cpu);
            }
        }
        qemu_wait_io_event(cpu);
    } while (!cpu->unplug || cpu_can_run(cpu));

    qemu_kvm_destroy_vcpu(cpu);
    cpu->created = false;
    qemu_cond_signal(&qemu_cpu_cond);
    qemu_mutex_unlock_iothread();
    rcu_unregister_thread();
    return NULL;
}

static void *qemu_dummy_cpu_thread_fn(void *arg)
{
#ifdef _WIN32
    error_report("qtest is not supported under Windows");
    exit(1);
#else

    CPUState *cpu = arg;
    sigset_t waitset;
    int r;

    rcu_register_thread();

    qemu_mutex_lock_iothread();
    qemu_thread_get_self(cpu->thread);
    cpu->thread_id = qemu_get_thread_id();
    cpu->can_do_io = 1;
    current_cpu = cpu;

    sigemptyset(&waitset);
    sigaddset(&waitset, SIG_IPI);

    /* signal CPU creation */
    cpu->created = true;
    qemu_cond_signal(&qemu_cpu_cond);

    do {
        qemu_mutex_unlock_iothread();
        do {
            int sig;
            r = sigwait(&waitset, &sig);
        } while (r == -1 && (errno == EAGAIN || errno == EINTR));
        if (r == -1) {
            perror("sigwait");
            exit(1);
        }
        qemu_mutex_lock_iothread();
        qemu_wait_io_event(cpu);
    } while (!cpu->unplug);

    rcu_unregister_thread();
    return NULL;
#endif
}

static int64_t tcg_get_icount_limit(void)
{
    int64_t deadline;

    if (replay_mode != REPLAY_MODE_PLAY) {
        deadline = qemu_clock_deadline_ns_all(QEMU_CLOCK_VIRTUAL);

        /* Maintain prior (possibly buggy) behaviour where if no deadline
         * was set (as there is no QEMU_CLOCK_VIRTUAL timer) or it is more than
         * INT32_MAX nanoseconds ahead, we still use INT32_MAX
         * nanoseconds.
         */
        if ((deadline < 0) || (deadline > INT32_MAX)) {
            deadline = INT32_MAX;
        }

        return qemu_icount_round(deadline);
    } else {
        return replay_get_instructions();
    }
}

static void handle_icount_deadline(void)
{
    assert(qemu_in_vcpu_thread());
    if (use_icount) {
        int64_t deadline =
            qemu_clock_deadline_ns_all(QEMU_CLOCK_VIRTUAL);

        if (deadline == 0) {
            /* Wake up other AioContexts.  */
            qemu_clock_notify(QEMU_CLOCK_VIRTUAL);
            qemu_clock_run_timers(QEMU_CLOCK_VIRTUAL);
        }
    }
}

static void prepare_icount_for_run(CPUState *cpu)
{
    if (use_icount) {
        int insns_left;

        /* These should always be cleared by process_icount_data after
         * each vCPU execution. However u16.high can be raised
         * asynchronously by cpu_exit/cpu_interrupt/tcg_handle_interrupt
         */
        g_assert(cpu->icount_decr.u16.low == 0);
        g_assert(cpu->icount_extra == 0);

        cpu->icount_budget = tcg_get_icount_limit();
        insns_left = MIN(0xffff, cpu->icount_budget);
        cpu->icount_decr.u16.low = insns_left;
        cpu->icount_extra = cpu->icount_budget - insns_left;

        replay_mutex_lock();
    }
}

static void process_icount_data(CPUState *cpu)
{
    if (use_icount) {
        /* Account for executed instructions */
        cpu_update_icount(cpu);

        /* Reset the counters */
        cpu->icount_decr.u16.low = 0;
        cpu->icount_extra = 0;
        cpu->icount_budget = 0;

        replay_account_executed_instructions();

        replay_mutex_unlock();
    }
}


static int tcg_cpu_exec(CPUState *cpu)
{
    int ret;
#ifdef CONFIG_PROFILER
    int64_t ti;
#endif

#ifdef CONFIG_PROFILER
    ti = profile_getclock();
#endif
    cpu_exec_start(cpu);
    ret = cpu_exec(cpu);
    cpu_exec_end(cpu);
#ifdef CONFIG_PROFILER
    tcg_time += profile_getclock() - ti;
#endif
    return ret;
}

/* Destroy any remaining vCPUs which have been unplugged and have
 * finished running
 */
static void deal_with_unplugged_cpus(void)
{
    CPUState *cpu;

    CPU_FOREACH(cpu) {
        if (cpu->unplug && !cpu_can_run(cpu)) {
            qemu_tcg_destroy_vcpu(cpu);
            cpu->created = false;
            qemu_cond_signal(&qemu_cpu_cond);
            break;
        }
    }
}

/* Single-threaded TCG
 *
 * In the single-threaded case each vCPU is simulated in turn. If
 * there is more than a single vCPU we create a simple timer to kick
 * the vCPU and ensure we don't get stuck in a tight loop in one vCPU.
 * This is done explicitly rather than relying on side-effects
 * elsewhere.
 */

static void *qemu_tcg_rr_cpu_thread_fn(void *arg)
{
    CPUState *cpu = arg;

    rcu_register_thread();
    tcg_register_thread();

    qemu_mutex_lock_iothread();
    qemu_thread_get_self(cpu->thread);

    cpu->thread_id = qemu_get_thread_id();
    cpu->created = true;
    cpu->can_do_io = 1;
    qemu_cond_signal(&qemu_cpu_cond);

    /* wait for initial kick-off after machine start */
    while (first_cpu->stopped) {
        qemu_cond_wait(first_cpu->halt_cond, &qemu_global_mutex);

        /* process any pending work */
        CPU_FOREACH(cpu) {
            current_cpu = cpu;
            qemu_wait_io_event_common(cpu);
        }
    }

    start_tcg_kick_timer();

    cpu = first_cpu;

    /* process any pending work */
    cpu->exit_request = 1;

    while (1) {
        qemu_mutex_unlock_iothread();
        replay_mutex_lock();
        qemu_mutex_lock_iothread();
        /* Account partial waits to QEMU_CLOCK_VIRTUAL.  */
        qemu_account_warp_timer();

        /* Run the timers here.  This is much more efficient than
         * waking up the I/O thread and waiting for completion.
         */
        handle_icount_deadline();

        replay_mutex_unlock();

        if (!cpu) {
            cpu = first_cpu;
        }

        while (cpu && !cpu->queued_work_first && !cpu->exit_request) {

            atomic_mb_set(&tcg_current_rr_cpu, cpu);
            current_cpu = cpu;

            qemu_clock_enable(QEMU_CLOCK_VIRTUAL,
                              (cpu->singlestep_enabled & SSTEP_NOTIMER) == 0);

            if (cpu_can_run(cpu)) {
                int r;

                qemu_mutex_unlock_iothread();
                prepare_icount_for_run(cpu);

                r = tcg_cpu_exec(cpu);

                process_icount_data(cpu);
                qemu_mutex_lock_iothread();

                if (r == EXCP_DEBUG) {
                    cpu_handle_guest_debug(cpu);
                    break;
                } else if (r == EXCP_ATOMIC) {
                    qemu_mutex_unlock_iothread();
                    cpu_exec_step_atomic(cpu);
                    qemu_mutex_lock_iothread();
                    break;
                }
            } else if (cpu->stop) {
                if (cpu->unplug) {
                    cpu = CPU_NEXT(cpu);
                }
                break;
            }

            cpu = CPU_NEXT(cpu);
        } /* while (cpu && !cpu->exit_request).. */

        /* Does not need atomic_mb_set because a spurious wakeup is okay.  */
        atomic_set(&tcg_current_rr_cpu, NULL);

        if (cpu && cpu->exit_request) {
            atomic_mb_set(&cpu->exit_request, 0);
        }

        qemu_tcg_rr_wait_io_event(cpu ? cpu : QTAILQ_FIRST(&cpus));
        deal_with_unplugged_cpus();
    }

    rcu_unregister_thread();
    return NULL;
}

static void *qemu_hax_cpu_thread_fn(void *arg)
{
    CPUState *cpu = arg;
    int r;

<<<<<<< HEAD
    assert(hax_enabled() && hax_ug_platform());

=======
    rcu_register_thread();
>>>>>>> 4743c235
    qemu_mutex_lock_iothread();
    qemu_thread_get_self(cpu->thread);

    cpu->thread_id = qemu_get_thread_id();
    cpu->created = true;
    cpu->halted = 0;
    current_cpu = cpu;

    hax_init_vcpu(cpu);
    qemu_cond_signal(&qemu_cpu_cond);

    do {
        if (cpu_can_run(cpu)) {
            r = hax_smp_cpu_exec(cpu);
            if (r == EXCP_DEBUG) {
                cpu_handle_guest_debug(cpu);
            }
        }

        qemu_wait_io_event(cpu);
    } while (!cpu->unplug || cpu_can_run(cpu));
    rcu_unregister_thread();
    return NULL;
}

/* The HVF-specific vCPU thread function. This one should only run when the host
 * CPU supports the VMX "unrestricted guest" feature. */
static void *qemu_hvf_cpu_thread_fn(void *arg)
{
    CPUState *cpu = arg;

    int r;

    assert(hvf_enabled());

    rcu_register_thread();

    qemu_mutex_lock_iothread();
    qemu_thread_get_self(cpu->thread);

    cpu->thread_id = qemu_get_thread_id();
    cpu->can_do_io = 1;
    current_cpu = cpu;

    hvf_init_vcpu(cpu);

    /* signal CPU creation */
    cpu->created = true;
    qemu_cond_signal(&qemu_cpu_cond);

    do {
        if (cpu_can_run(cpu)) {
            r = hvf_vcpu_exec(cpu);
            if (r == EXCP_DEBUG) {
                cpu_handle_guest_debug(cpu);
            }
        }
        qemu_wait_io_event(cpu);
    } while (!cpu->unplug || cpu_can_run(cpu));

    hvf_vcpu_destroy(cpu);
    cpu->created = false;
    qemu_cond_signal(&qemu_cpu_cond);
    qemu_mutex_unlock_iothread();
    rcu_unregister_thread();
    return NULL;
}

static void *qemu_whpx_cpu_thread_fn(void *arg)
{
    CPUState *cpu = arg;
    int r;

    rcu_register_thread();

    qemu_mutex_lock_iothread();
    qemu_thread_get_self(cpu->thread);
    cpu->thread_id = qemu_get_thread_id();
    current_cpu = cpu;

    r = whpx_init_vcpu(cpu);
    if (r < 0) {
        fprintf(stderr, "whpx_init_vcpu failed: %s\n", strerror(-r));
        exit(1);
    }

    /* signal CPU creation */
    cpu->created = true;
    qemu_cond_signal(&qemu_cpu_cond);

    do {
        if (cpu_can_run(cpu)) {
            r = whpx_vcpu_exec(cpu);
            if (r == EXCP_DEBUG) {
                cpu_handle_guest_debug(cpu);
            }
        }
        while (cpu_thread_is_idle(cpu)) {
            qemu_cond_wait(cpu->halt_cond, &qemu_global_mutex);
        }
        qemu_wait_io_event_common(cpu);
    } while (!cpu->unplug || cpu_can_run(cpu));

    whpx_destroy_vcpu(cpu);
    cpu->created = false;
    qemu_cond_signal(&qemu_cpu_cond);
    qemu_mutex_unlock_iothread();
    rcu_unregister_thread();
    return NULL;
}

#ifdef CONFIG_HVF
static void dummy_signal(int signal) 
{
}

/* The HVF-specific vCPU thread function. This one should only run when the host
 * CPU supports the VMX "unrestricted guest" feature. */
static void *qemu_hvf_cpu_thread_fn(void *arg)
{
    CPUState *cpu = arg;

    int r;

    assert(hvf_enabled());

    rcu_register_thread();

    qemu_mutex_lock_iothread();
    qemu_thread_get_self(cpu->thread);

    cpu->thread_id = qemu_get_thread_id();
    cpu->can_do_io = 1;
    current_cpu = cpu;

    // init cpu signals
    sigset_t set;
    struct sigaction sigact;

    memset(&sigact, 0, sizeof(sigact));
    sigact.sa_handler = dummy_signal;
    sigaction(SIG_IPI, &sigact, NULL);

    pthread_sigmask(SIG_BLOCK, NULL, &set);
    sigdelset(&set, SIG_IPI);
    sigdelset(&set, SIGBUS);

    hvf_init_vcpu(cpu);

    /* signal CPU creation */
    cpu->created = true;
    qemu_cond_signal(&qemu_cpu_cond);

    do {
        if (cpu_can_run(cpu)) {
            r = hvf_vcpu_exec(cpu);
            if (r == EXCP_DEBUG) {
                cpu_handle_guest_debug(cpu);
            }
        }
        qemu_hvf_wait_io_event(cpu);
    } while (!cpu->unplug || cpu_can_run(cpu));

    hvf_vcpu_destroy(cpu);
    cpu->created = false;
    qemu_cond_signal(&qemu_cpu_cond);
    qemu_mutex_unlock_iothread();
    return NULL;
}
#endif /* CONFIG_HVF */

static void *qemu_whpx_cpu_thread_fn(void *arg)
{
    CPUState *cpu = arg;
    int r;

    rcu_register_thread();

    qemu_mutex_lock_iothread();
    qemu_thread_get_self(cpu->thread);
    cpu->thread_id = qemu_get_thread_id();
    current_cpu = cpu;

    r = whpx_init_vcpu(cpu);
    if (r < 0) {
        fprintf(stderr, "whpx_init_vcpu failed: %s\n", strerror(-r));
        exit(1);
    }

    /* signal CPU creation */
    cpu->created = true;
    qemu_cond_signal(&qemu_cpu_cond);

    do {
        if (cpu_can_run(cpu)) {
            r = whpx_vcpu_exec(cpu);
            if (r == EXCP_DEBUG) {
                cpu_handle_guest_debug(cpu);
            }
        }
        while (cpu_thread_is_idle(cpu)) {
            qemu_cond_wait(cpu->halt_cond, &qemu_global_mutex);
        }
        qemu_wait_io_event_common(cpu);
    } while (!cpu->unplug || cpu_can_run(cpu));

    whpx_destroy_vcpu(cpu);
    cpu->created = false;
    qemu_cond_signal(&qemu_cpu_cond);
    qemu_mutex_unlock_iothread();
    rcu_unregister_thread();
    return NULL;
}

#ifdef _WIN32
static void CALLBACK dummy_apc_func(ULONG_PTR unused)
{
}
#endif

/* Multi-threaded TCG
 *
 * In the multi-threaded case each vCPU has its own thread. The TLS
 * variable current_cpu can be used deep in the code to find the
 * current CPUState for a given thread.
 */

static void *qemu_tcg_cpu_thread_fn(void *arg)
{
    CPUState *cpu = arg;

    g_assert(!use_icount);

    rcu_register_thread();
    tcg_register_thread();

    qemu_mutex_lock_iothread();
    qemu_thread_get_self(cpu->thread);

    cpu->thread_id = qemu_get_thread_id();
    cpu->created = true;
    cpu->can_do_io = 1;
    current_cpu = cpu;
    qemu_cond_signal(&qemu_cpu_cond);

    /* process any pending work */
    cpu->exit_request = 1;

    while (1) {
        if (cpu_can_run(cpu)) {
            int r;
            qemu_mutex_unlock_iothread();
            r = tcg_cpu_exec(cpu);
            qemu_mutex_lock_iothread();
            switch (r) {
            case EXCP_DEBUG:
                cpu_handle_guest_debug(cpu);
                break;
            case EXCP_HALTED:
                /* during start-up the vCPU is reset and the thread is
                 * kicked several times. If we don't ensure we go back
                 * to sleep in the halted state we won't cleanly
                 * start-up when the vCPU is enabled.
                 *
                 * cpu->halted should ensure we sleep in wait_io_event
                 */
                g_assert(cpu->halted);
                break;
            case EXCP_ATOMIC:
                qemu_mutex_unlock_iothread();
                cpu_exec_step_atomic(cpu);
                qemu_mutex_lock_iothread();
            default:
                /* Ignore everything else? */
                break;
            }
        }

        atomic_mb_set(&cpu->exit_request, 0);
        qemu_wait_io_event(cpu);
    } while (!cpu->unplug || cpu_can_run(cpu));

    qemu_tcg_destroy_vcpu(cpu);
    cpu->created = false;
    qemu_cond_signal(&qemu_cpu_cond);
    qemu_mutex_unlock_iothread();
    rcu_unregister_thread();
    return NULL;
}

static void qemu_cpu_kick_thread(CPUState *cpu)
{
#ifndef _WIN32
    int err;

    if (cpu->thread_kicked) {
        return;
    }
    cpu->thread_kicked = true;
    err = pthread_kill(cpu->thread->thread, SIG_IPI);
    if (err) {
        exit(1);
    }
#ifdef __APPLE__
    // On OS X, the signal isn't caught reliably during shutdown.
    if (!atomic_mb_read(&cpu->exit_request)) {
        cpu_exit(cpu);
        atomic_mb_set(&cpu->exit_request, 1);
    }
#endif /* __APPLE__ */
#ifdef CONFIG_HAX
    if (hax_enabled() && hax_ug_platform()) {
        cpu_exit(cpu);
    }
#endif /* CONFIG_HAX */
#ifdef CONFIG_HVF
    if (hvf_enabled()) { cpu_exit(cpu); }
#endif /* CONFIG_HVf */
#else /* _WIN32 */
    if (!qemu_cpu_is_self(cpu)) {
        if (whpx_enabled()) {
            whpx_vcpu_kick(cpu);
        } else if (!QueueUserAPC(dummy_apc_func, cpu->hThread, 0)) {
            fprintf(stderr, "%s: QueueUserAPC failed with error %lu\n",
                    __func__, GetLastError());
            exit(1);
        }
    }
#endif
}

void qemu_cpu_kick(CPUState *cpu)
{
    qemu_cond_broadcast(cpu->halt_cond);
#ifdef CONFIG_HAX
    if (tcg_enabled() && !(hax_enabled() && hax_ug_platform())) {
#else
    if (tcg_enabled()) {
#endif
        cpu_exit(cpu);
        /* NOP unless doing single-thread RR */
        qemu_cpu_kick_rr_cpu();
    } else {
        if (hax_enabled()) {
            /*
             * FIXME: race condition with the exit_request check in
             * hax_vcpu_hax_exec
             */
            cpu->exit_request = 1;
        }
        qemu_cpu_kick_thread(cpu);
    }
}

void qemu_cpu_kick_self(void)
{
    assert(current_cpu);
    qemu_cpu_kick_thread(current_cpu);
}

bool qemu_cpu_is_self(CPUState *cpu)
{
    return qemu_thread_is_self(cpu->thread);
}

bool qemu_in_vcpu_thread(void)
{
    return current_cpu && qemu_cpu_is_self(current_cpu);
}

QEMU_THREAD_LOCAL_DECLARE_INIT(bool, iothread_locked, false);

bool qemu_mutex_iothread_locked(void)
{
    return QEMU_THREAD_LOCAL_GET(iothread_locked);
}

void qemu_mutex_lock_iothread(void)
{
    g_assert(!qemu_mutex_iothread_locked());
    qemu_mutex_lock(&qemu_global_mutex);
     QEMU_THREAD_LOCAL_SET(iothread_locked, true);
}

void qemu_mutex_unlock_iothread(void)
{
    g_assert(qemu_mutex_iothread_locked());
    QEMU_THREAD_LOCAL_SET(iothread_locked, false);
    qemu_mutex_unlock(&qemu_global_mutex);
}

static bool all_vcpus_paused(void)
{
    CPUState *cpu;

    CPU_FOREACH(cpu) {
        if (!cpu->stopped) {
            return false;
        }
    }

    return true;
}

void pause_all_vcpus(void)
{
    CPUState *cpu;

    qemu_clock_enable(QEMU_CLOCK_VIRTUAL, false);
    CPU_FOREACH(cpu) {
        if (qemu_cpu_is_self(cpu)) {
            qemu_cpu_stop(cpu, true);
        } else {
            cpu->stop = true;
            qemu_cpu_kick(cpu);
        }
    }

    /* We need to drop the replay_lock so any vCPU threads woken up
     * can finish their replay tasks
     */
    replay_mutex_unlock();

    while (!all_vcpus_paused()) {
        qemu_cond_wait(&qemu_pause_cond, &qemu_global_mutex);
        CPU_FOREACH(cpu) {
            qemu_cpu_kick(cpu);
        }
    }

    qemu_mutex_unlock_iothread();
    replay_mutex_lock();
    qemu_mutex_lock_iothread();
}

void cpu_resume(CPUState *cpu)
{
    cpu->stop = false;
    cpu->stopped = false;
    qemu_cpu_kick(cpu);
}

void resume_all_vcpus(void)
{
    CPUState *cpu;

    qemu_clock_enable(QEMU_CLOCK_VIRTUAL, true);
    CPU_FOREACH(cpu) {
        cpu_resume(cpu);
    }
}

void cpu_remove_sync(CPUState *cpu)
{
    cpu->stop = true;
    cpu->unplug = true;
    qemu_cpu_kick(cpu);
    qemu_mutex_unlock_iothread();
    qemu_thread_join(cpu->thread);
    qemu_mutex_lock_iothread();
}

/* For temporary buffers for forming a name */
#define VCPU_THREAD_NAME_SIZE 16

static void qemu_tcg_init_vcpu(CPUState *cpu)
{
    char thread_name[VCPU_THREAD_NAME_SIZE];
    static QemuCond *single_tcg_halt_cond;
    static QemuThread *single_tcg_cpu_thread;
    static int tcg_region_inited;

    /*
     * Initialize TCG regions--once. Now is a good time, because:
     * (1) TCG's init context, prologue and target globals have been set up.
     * (2) qemu_tcg_mttcg_enabled() works now (TCG init code runs before the
     *     -accel flag is processed, so the check doesn't work then).
     */
    if (!tcg_region_inited) {
        tcg_region_inited = 1;
        tcg_region_init();
    }

#ifdef CONFIG_HAX
    if (hax_enabled()) {
        /* HAX is not tested agaist mttcg, so force it off now. */
        if (qemu_tcg_mttcg_enabled())
            mttcg_enabled = false;
        /* This code path should only be taken when HAX is enabled but the
         * CPU doesn't support "unrestricted guest" mode. */
        assert(!hax_ug_platform());
        /* Initialize HAX-related state for the TCG thread. This is required for
         * cpu_exec() to work correctly when HAX is enabled. */
        hax_init_vcpu(cpu);
    }
#endif /* CONFIG_HAX */

    if (qemu_tcg_mttcg_enabled() || !single_tcg_cpu_thread) {
        cpu->thread = g_malloc0(sizeof(QemuThread));
        cpu->halt_cond = g_malloc0(sizeof(QemuCond));
        qemu_cond_init(cpu->halt_cond);

        if (qemu_tcg_mttcg_enabled()) {
            /* create a thread per vCPU with TCG (MTTCG) */
            parallel_cpus = true;
            snprintf(thread_name, VCPU_THREAD_NAME_SIZE, "CPU %d/TCG",
                 cpu->cpu_index);

            qemu_thread_create(cpu->thread, thread_name, qemu_tcg_cpu_thread_fn,
                               cpu, QEMU_THREAD_JOINABLE);

        } else {
            /* share a single thread for all cpus with TCG */
            snprintf(thread_name, VCPU_THREAD_NAME_SIZE, "ALL CPUs/TCG");
            qemu_thread_create(cpu->thread, thread_name,
                               qemu_tcg_rr_cpu_thread_fn,
                               cpu, QEMU_THREAD_JOINABLE);

            single_tcg_halt_cond = cpu->halt_cond;
            single_tcg_cpu_thread = cpu->thread;
        }
#ifdef _WIN32
        cpu->hThread = qemu_thread_get_handle(cpu->thread);
#endif
    } else {
        /* For non-MTTCG cases we share the thread */
        cpu->thread = single_tcg_cpu_thread;
        cpu->halt_cond = single_tcg_halt_cond;
        cpu->thread_id = first_cpu->thread_id;
        cpu->can_do_io = 1;
        cpu->created = true;
    }
}

static void qemu_hax_start_vcpu(CPUState *cpu)
{
    char thread_name[VCPU_THREAD_NAME_SIZE];

    /* This function shall only be called when HAX is enabled, and the host CPU
     * supports "unrestricted guest" mode. This allows emulation of "real mode"
     * and completely avoids the use of TCG. It's only the only way to get
     * multi-core accelerated emulation with HAX. */
    assert(hax_enabled());
    assert(hax_ug_platform());

    cpu->thread = g_malloc0(sizeof(QemuThread));
    cpu->halt_cond = g_malloc0(sizeof(QemuCond));
    qemu_cond_init(cpu->halt_cond);

    snprintf(thread_name, VCPU_THREAD_NAME_SIZE, "CPU %d/HAX",
             cpu->cpu_index);
    qemu_thread_create(cpu->thread, thread_name, qemu_hax_cpu_thread_fn,
                       cpu, QEMU_THREAD_JOINABLE);
#ifdef _WIN32
    cpu->hThread = qemu_thread_get_handle(cpu->thread);
#endif
}

#ifdef CONFIG_HVF
static void qemu_hvf_start_vcpu(CPUState *cpu)
{
    char thread_name[VCPU_THREAD_NAME_SIZE];

    /* HVF currently does not support TCG, and only runs in
     * unrestricted-guest mode. */
    assert(hvf_enabled());

    cpu->thread = g_malloc0(sizeof(QemuThread));
    cpu->halt_cond = g_malloc0(sizeof(QemuCond));
    qemu_cond_init(cpu->halt_cond);

    snprintf(thread_name, VCPU_THREAD_NAME_SIZE, "CPU %d/HVF",
             cpu->cpu_index);
    qemu_thread_create(cpu->thread, thread_name, qemu_hvf_cpu_thread_fn,
                       cpu, QEMU_THREAD_JOINABLE);
    while (!cpu->created) {
        qemu_cond_wait(&qemu_cpu_cond, &qemu_global_mutex);
    }
}
#endif /* CONFIG_HVF */

static void qemu_kvm_start_vcpu(CPUState *cpu)
{
    char thread_name[VCPU_THREAD_NAME_SIZE];

    cpu->thread = g_malloc0(sizeof(QemuThread));
    cpu->halt_cond = g_malloc0(sizeof(QemuCond));
    qemu_cond_init(cpu->halt_cond);
    snprintf(thread_name, VCPU_THREAD_NAME_SIZE, "CPU %d/KVM",
             cpu->cpu_index);
    qemu_thread_create(cpu->thread, thread_name, qemu_kvm_cpu_thread_fn,
                       cpu, QEMU_THREAD_JOINABLE);
}

static void qemu_hvf_start_vcpu(CPUState *cpu)
{
    char thread_name[VCPU_THREAD_NAME_SIZE];

    /* HVF currently does not support TCG, and only runs in
     * unrestricted-guest mode. */
    assert(hvf_enabled());

    cpu->thread = g_malloc0(sizeof(QemuThread));
    cpu->halt_cond = g_malloc0(sizeof(QemuCond));
    qemu_cond_init(cpu->halt_cond);

    snprintf(thread_name, VCPU_THREAD_NAME_SIZE, "CPU %d/HVF",
             cpu->cpu_index);
    qemu_thread_create(cpu->thread, thread_name, qemu_hvf_cpu_thread_fn,
                       cpu, QEMU_THREAD_JOINABLE);
}

static void qemu_whpx_start_vcpu(CPUState *cpu)
{
    char thread_name[VCPU_THREAD_NAME_SIZE];

    cpu->thread = g_malloc0(sizeof(QemuThread));
    cpu->halt_cond = g_malloc0(sizeof(QemuCond));
    qemu_cond_init(cpu->halt_cond);
    snprintf(thread_name, VCPU_THREAD_NAME_SIZE, "CPU %d/WHPX",
             cpu->cpu_index);
    qemu_thread_create(cpu->thread, thread_name, qemu_whpx_cpu_thread_fn,
                       cpu, QEMU_THREAD_JOINABLE);
#ifdef _WIN32
    cpu->hThread = qemu_thread_get_handle(cpu->thread);
#endif
}

static void qemu_whpx_start_vcpu(CPUState *cpu)
{
    char thread_name[VCPU_THREAD_NAME_SIZE];

    cpu->thread = g_malloc0(sizeof(QemuThread));
    cpu->halt_cond = g_malloc0(sizeof(QemuCond));
    qemu_cond_init(cpu->halt_cond);
    snprintf(thread_name, VCPU_THREAD_NAME_SIZE, "CPU %d/WHPX",
             cpu->cpu_index);
    qemu_thread_create(cpu->thread, thread_name, qemu_whpx_cpu_thread_fn,
                       cpu, QEMU_THREAD_JOINABLE);
#ifdef _WIN32
    cpu->hThread = qemu_thread_get_handle(cpu->thread);
#endif
    while (!cpu->created) {
        qemu_cond_wait(&qemu_cpu_cond, &qemu_global_mutex);
    }
}

static void qemu_dummy_start_vcpu(CPUState *cpu)
{
    char thread_name[VCPU_THREAD_NAME_SIZE];

    cpu->thread = g_malloc0(sizeof(QemuThread));
    cpu->halt_cond = g_malloc0(sizeof(QemuCond));
    qemu_cond_init(cpu->halt_cond);
    snprintf(thread_name, VCPU_THREAD_NAME_SIZE, "CPU %d/DUMMY",
             cpu->cpu_index);
    qemu_thread_create(cpu->thread, thread_name, qemu_dummy_cpu_thread_fn, cpu,
                       QEMU_THREAD_JOINABLE);
}

void qemu_init_vcpu(CPUState *cpu)
{
    cpu->nr_cores = smp_cores;
    cpu->nr_threads = smp_threads;
    cpu->stopped = true;

    if (!cpu->as) {
        /* If the target cpu hasn't set up any address spaces itself,
         * give it the default one.
         */
        cpu->num_ases = 1;
        cpu_address_space_init(cpu, 0, "cpu-memory", cpu->memory);
    }

    if (kvm_enabled()) {
        qemu_kvm_start_vcpu(cpu);
    } else if (hax_enabled() && hax_ug_platform()) {
        qemu_hax_start_vcpu(cpu);
<<<<<<< HEAD
#ifdef CONFIG_HVF
    } else if (hvf_enabled()) {
        qemu_hvf_start_vcpu(cpu);
#endif
=======
    } else if (hvf_enabled()) {
        qemu_hvf_start_vcpu(cpu);
>>>>>>> 4743c235
    } else if (tcg_enabled()) {
        qemu_tcg_init_vcpu(cpu);
    } else if (whpx_enabled()) {
        qemu_whpx_start_vcpu(cpu);
    } else {
        qemu_dummy_start_vcpu(cpu);
    }

    while (!cpu->created) {
        qemu_cond_wait(&qemu_cpu_cond, &qemu_global_mutex);
    }
}

void cpu_stop_current(void)
{
    if (current_cpu) {
        qemu_cpu_stop(current_cpu, true);
    }
}

int vm_stop(RunState state)
{
    if (qemu_in_vcpu_thread()) {
        qemu_system_vmstop_request_prepare();
        qemu_system_vmstop_request(state);
        /*
         * FIXME: should not return to device code in case
         * vm_stop() has been requested.
         */
        cpu_stop_current();
        return 0;
    }

    return do_vm_stop(state, true);
}

/**
 * Prepare for (re)starting the VM.
 * Returns -1 if the vCPUs are not to be restarted (e.g. if they are already
 * running or in case of an error condition), 0 otherwise.
 */
int vm_prepare_start(void)
{
    RunState requested;
    int res = 0;

    qemu_vmstop_requested(&requested);
    if (runstate_is_running() && requested == RUN_STATE__MAX) {
        return -1;
    }

    /* Ensure that a STOP/RESUME pair of events is emitted if a
     * vmstop request was pending.  The BLOCK_IO_ERROR event, for
     * example, according to documentation is always followed by
     * the STOP event.
     */
    if (runstate_is_running()) {
        qapi_event_send_stop(&error_abort);
        res = -1;
    } else {
        replay_enable_events();
        cpu_enable_ticks();
        runstate_set(RUN_STATE_RUNNING);
        vm_state_notify(1, RUN_STATE_RUNNING);
    }

    /* We are sending this now, but the CPUs will be resumed shortly later */
    qapi_event_send_resume(&error_abort);
    return res;
}

void vm_start(void)
{
    if (!vm_prepare_start()) {
        resume_all_vcpus();
    }
}

/* does a state transition even if the VM is already stopped,
   current state is forgotten forever */
int vm_stop_force_state(RunState state)
{
    if (runstate_is_running()) {
        return vm_stop(state);
    } else {
        runstate_set(state);

        bdrv_drain_all();
        /* Make sure to return an error if the flush in a previous vm_stop()
         * failed. */
        return bdrv_flush_all();
    }
}

void list_cpus(FILE *f, fprintf_function cpu_fprintf, const char *optarg)
{
    /* XXX: implement xxx_cpu_list for targets that still miss it */
#if defined(cpu_list)
    cpu_list(f, cpu_fprintf);
#endif
}

CpuInfoList *qmp_query_cpus(Error **errp)
{
    MachineState *ms = MACHINE(qdev_get_machine());
    MachineClass *mc = MACHINE_GET_CLASS(ms);
    CpuInfoList *head = NULL, *cur_item = NULL;
    CPUState *cpu;

    CPU_FOREACH(cpu) {
        CpuInfoList *info;
#if defined(TARGET_I386)
        X86CPU *x86_cpu = X86_CPU(cpu);
        CPUX86State *env = &x86_cpu->env;
#elif defined(TARGET_PPC)
        PowerPCCPU *ppc_cpu = POWERPC_CPU(cpu);
        CPUPPCState *env = &ppc_cpu->env;
#elif defined(TARGET_SPARC)
        SPARCCPU *sparc_cpu = SPARC_CPU(cpu);
        CPUSPARCState *env = &sparc_cpu->env;
#elif defined(TARGET_RISCV)
        RISCVCPU *riscv_cpu = RISCV_CPU(cpu);
        CPURISCVState *env = &riscv_cpu->env;
#elif defined(TARGET_MIPS)
        MIPSCPU *mips_cpu = MIPS_CPU(cpu);
        CPUMIPSState *env = &mips_cpu->env;
#elif defined(TARGET_TRICORE)
        TriCoreCPU *tricore_cpu = TRICORE_CPU(cpu);
        CPUTriCoreState *env = &tricore_cpu->env;
#elif defined(TARGET_S390X)
        S390CPU *s390_cpu = S390_CPU(cpu);
        CPUS390XState *env = &s390_cpu->env;
#endif

        cpu_synchronize_state(cpu);

        info = g_malloc0(sizeof(*info));
        info->value = g_malloc0(sizeof(*info->value));
        info->value->CPU = cpu->cpu_index;
        info->value->current = (cpu == first_cpu);
        info->value->halted = cpu->halted;
        info->value->qom_path = object_get_canonical_path(OBJECT(cpu));
        info->value->thread_id = cpu->thread_id;
#if defined(TARGET_I386)
        info->value->arch = CPU_INFO_ARCH_X86;
        info->value->u.x86.pc = env->eip + env->segs[R_CS].base;
#elif defined(TARGET_PPC)
        info->value->arch = CPU_INFO_ARCH_PPC;
        info->value->u.ppc.nip = env->nip;
#elif defined(TARGET_SPARC)
        info->value->arch = CPU_INFO_ARCH_SPARC;
        info->value->u.q_sparc.pc = env->pc;
        info->value->u.q_sparc.npc = env->npc;
#elif defined(TARGET_MIPS)
        info->value->arch = CPU_INFO_ARCH_MIPS;
        info->value->u.q_mips.PC = env->active_tc.PC;
#elif defined(TARGET_TRICORE)
        info->value->arch = CPU_INFO_ARCH_TRICORE;
        info->value->u.tricore.PC = env->PC;
#elif defined(TARGET_S390X)
        info->value->arch = CPU_INFO_ARCH_S390;
        info->value->u.s390.cpu_state = env->cpu_state;
#elif defined(TARGET_RISCV)
        info->value->arch = CPU_INFO_ARCH_RISCV;
        info->value->u.riscv.pc = env->pc;
#else
        info->value->arch = CPU_INFO_ARCH_OTHER;
#endif
        info->value->has_props = !!mc->cpu_index_to_instance_props;
        if (info->value->has_props) {
            CpuInstanceProperties *props;
            props = g_malloc0(sizeof(*props));
            *props = mc->cpu_index_to_instance_props(ms, cpu->cpu_index);
            info->value->props = props;
        }

        /* XXX: waiting for the qapi to support GSList */
        if (!cur_item) {
            head = cur_item = info;
        } else {
            cur_item->next = info;
            cur_item = info;
        }
    }

    return head;
}

/*
 * fast means: we NEVER interrupt vCPU threads to retrieve
 * information from KVM.
 */
CpuInfoFastList *qmp_query_cpus_fast(Error **errp)
{
    MachineState *ms = MACHINE(qdev_get_machine());
    MachineClass *mc = MACHINE_GET_CLASS(ms);
    CpuInfoFastList *head = NULL, *cur_item = NULL;
    CPUState *cpu;
#if defined(TARGET_S390X)
    S390CPU *s390_cpu;
    CPUS390XState *env;
#endif

    CPU_FOREACH(cpu) {
        CpuInfoFastList *info = g_malloc0(sizeof(*info));
        info->value = g_malloc0(sizeof(*info->value));

        info->value->cpu_index = cpu->cpu_index;
        info->value->qom_path = object_get_canonical_path(OBJECT(cpu));
        info->value->thread_id = cpu->thread_id;

        info->value->has_props = !!mc->cpu_index_to_instance_props;
        if (info->value->has_props) {
            CpuInstanceProperties *props;
            props = g_malloc0(sizeof(*props));
            *props = mc->cpu_index_to_instance_props(ms, cpu->cpu_index);
            info->value->props = props;
        }

#if defined(TARGET_S390X)
        s390_cpu = S390_CPU(cpu);
        env = &s390_cpu->env;
        info->value->arch = CPU_INFO_ARCH_S390;
        info->value->u.s390.cpu_state = env->cpu_state;
#endif
        if (!cur_item) {
            head = cur_item = info;
        } else {
            cur_item->next = info;
            cur_item = info;
        }
    }

    return head;
}

void qmp_memsave(int64_t addr, int64_t size, const char *filename,
                 bool has_cpu, int64_t cpu_index, Error **errp)
{
    FILE *f;
    uint32_t l;
    CPUState *cpu;
    uint8_t buf[1024];
    int64_t orig_addr = addr, orig_size = size;

    if (!has_cpu) {
        cpu_index = 0;
    }

    cpu = qemu_get_cpu(cpu_index);
    if (cpu == NULL) {
        error_setg(errp, QERR_INVALID_PARAMETER_VALUE, "cpu-index",
                   "a CPU number");
        return;
    }

    f = fopen(filename, "wb");
    if (!f) {
        error_setg_file_open(errp, errno, filename);
        return;
    }

    while (size != 0) {
        l = sizeof(buf);
        if (l > size)
            l = size;
        if (cpu_memory_rw_debug(cpu, addr, buf, l, 0) != 0) {
            error_setg(errp, "Invalid addr 0x%016" PRIx64 "/size %" PRId64
                             " specified", orig_addr, orig_size);
            goto exit;
        }
        if (fwrite(buf, 1, l, f) != l) {
            error_setg(errp, QERR_IO_ERROR);
            goto exit;
        }
        addr += l;
        size -= l;
    }

exit:
    fclose(f);
}

void qmp_pmemsave(int64_t addr, int64_t size, const char *filename,
                  Error **errp)
{
    FILE *f;
    uint32_t l;
    uint8_t buf[1024];

    f = fopen(filename, "wb");
    if (!f) {
        error_setg_file_open(errp, errno, filename);
        return;
    }

    while (size != 0) {
        l = sizeof(buf);
        if (l > size)
            l = size;
        cpu_physical_memory_read(addr, buf, l);
        if (fwrite(buf, 1, l, f) != l) {
            error_setg(errp, QERR_IO_ERROR);
            goto exit;
        }
        addr += l;
        size -= l;
    }

exit:
    fclose(f);
}

void qmp_inject_nmi(Error **errp)
{
    nmi_monitor_handle(monitor_get_cpu_index(), errp);
}

void dump_drift_info(FILE *f, fprintf_function cpu_fprintf)
{
    if (!use_icount) {
        return;
    }

    cpu_fprintf(f, "Host - Guest clock  %"PRIi64" ms\n",
                (cpu_get_clock() - cpu_get_icount())/SCALE_MS);
    if (icount_align_option) {
        cpu_fprintf(f, "Max guest delay     %"PRIi64" ms\n", -max_delay/SCALE_MS);
        cpu_fprintf(f, "Max guest advance   %"PRIi64" ms\n", max_advance/SCALE_MS);
    } else {
        cpu_fprintf(f, "Max guest delay     NA\n");
        cpu_fprintf(f, "Max guest advance   NA\n");
    }
}<|MERGE_RESOLUTION|>--- conflicted
+++ resolved
@@ -38,16 +38,10 @@
 #include "sysemu/hw_accel.h"
 #include "sysemu/kvm.h"
 #include "sysemu/hax.h"
-<<<<<<< HEAD
 #ifdef CONFIG_HVF
 #include "sysemu/hvf.h"
 #endif
 #include "sysemu/whpx.h"
-#include "qmp-commands.h"
-=======
-#include "sysemu/hvf.h"
-#include "sysemu/whpx.h"
->>>>>>> 4743c235
 #include "exec/exec-all.h"
 
 #include "qemu/thread.h"
@@ -968,18 +962,11 @@
 
     CPU_FOREACH(cpu) {
         cpu_synchronize_state(cpu);
-<<<<<<< HEAD
 #ifdef CONFIG_HVF
         if (hvf_enabled()) {
             hvf_cpu_synchronize_state(cpu);
         }
 #endif
-=======
-        /* TODO: move to cpu_synchronize_state() */
-        if (hvf_enabled()) {
-            hvf_cpu_synchronize_state(cpu);
-        }
->>>>>>> 4743c235
     }
 }
 
@@ -989,17 +976,10 @@
 
     CPU_FOREACH(cpu) {
         cpu_synchronize_post_reset(cpu);
-<<<<<<< HEAD
 #ifdef CONFIG_HVF
         if (hvf_enabled())
             hvf_cpu_synchronize_post_reset(cpu);
 #endif
-=======
-        /* TODO: move to cpu_synchronize_post_reset() */
-        if (hvf_enabled()) {
-            hvf_cpu_synchronize_post_reset(cpu);
-        }
->>>>>>> 4743c235
     }
 }
 
@@ -1009,16 +989,10 @@
 
     CPU_FOREACH(cpu) {
         cpu_synchronize_post_init(cpu);
-<<<<<<< HEAD
 #ifdef CONFIG_HVF
         if (hvf_enabled())
             hvf_cpu_synchronize_post_init(cpu);
 #endif
-=======
-        /* TODO: move to cpu_synchronize_post_init() */
-        if (hvf_enabled()) {
-            hvf_cpu_synchronize_post_init(cpu);
-        }
     }
 }
 
@@ -1028,7 +1002,6 @@
 
     CPU_FOREACH(cpu) {
         cpu_synchronize_pre_loadvm(cpu);
->>>>>>> 4743c235
     }
 }
 
@@ -1201,7 +1174,6 @@
     qemu_wait_io_event_common(cpu);
 }
 
-<<<<<<< HEAD
 #ifdef CONFIG_HVF
 static void qemu_hvf_wait_io_event(CPUState *cpu)
 {
@@ -1212,10 +1184,8 @@
 }
 #endif /* CONFIG_HVF */
 
-static void qemu_kvm_wait_io_event(CPUState *cpu)
-=======
+
 static void qemu_wait_io_event(CPUState *cpu)
->>>>>>> 4743c235
 {
     while (cpu_thread_is_idle(cpu)) {
         qemu_cond_wait(cpu->halt_cond, &qemu_global_mutex);
@@ -1229,6 +1199,7 @@
 #endif
     qemu_wait_io_event_common(cpu);
 }
+
 
 static void *qemu_kvm_cpu_thread_fn(void *arg)
 {
@@ -1548,12 +1519,7 @@
     CPUState *cpu = arg;
     int r;
 
-<<<<<<< HEAD
     assert(hax_enabled() && hax_ug_platform());
-
-=======
-    rcu_register_thread();
->>>>>>> 4743c235
     qemu_mutex_lock_iothread();
     qemu_thread_get_self(cpu->thread);
 
@@ -1579,6 +1545,11 @@
     return NULL;
 }
 
+#ifdef CONFIG_HVF
+static void dummy_signal(int signal)
+{
+}
+
 /* The HVF-specific vCPU thread function. This one should only run when the host
  * CPU supports the VMX "unrestricted guest" feature. */
 static void *qemu_hvf_cpu_thread_fn(void *arg)
@@ -1597,6 +1568,18 @@
     cpu->thread_id = qemu_get_thread_id();
     cpu->can_do_io = 1;
     current_cpu = cpu;
+
+    // init cpu signals
+    sigset_t set;
+    struct sigaction sigact;
+
+    memset(&sigact, 0, sizeof(sigact));
+    sigact.sa_handler = dummy_signal;
+    sigaction(SIG_IPI, &sigact, NULL);
+
+    pthread_sigmask(SIG_BLOCK, NULL, &set);
+    sigdelset(&set, SIG_IPI);
+    sigdelset(&set, SIGBUS);
 
     hvf_init_vcpu(cpu);
 
@@ -1622,107 +1605,6 @@
     return NULL;
 }
 
-static void *qemu_whpx_cpu_thread_fn(void *arg)
-{
-    CPUState *cpu = arg;
-    int r;
-
-    rcu_register_thread();
-
-    qemu_mutex_lock_iothread();
-    qemu_thread_get_self(cpu->thread);
-    cpu->thread_id = qemu_get_thread_id();
-    current_cpu = cpu;
-
-    r = whpx_init_vcpu(cpu);
-    if (r < 0) {
-        fprintf(stderr, "whpx_init_vcpu failed: %s\n", strerror(-r));
-        exit(1);
-    }
-
-    /* signal CPU creation */
-    cpu->created = true;
-    qemu_cond_signal(&qemu_cpu_cond);
-
-    do {
-        if (cpu_can_run(cpu)) {
-            r = whpx_vcpu_exec(cpu);
-            if (r == EXCP_DEBUG) {
-                cpu_handle_guest_debug(cpu);
-            }
-        }
-        while (cpu_thread_is_idle(cpu)) {
-            qemu_cond_wait(cpu->halt_cond, &qemu_global_mutex);
-        }
-        qemu_wait_io_event_common(cpu);
-    } while (!cpu->unplug || cpu_can_run(cpu));
-
-    whpx_destroy_vcpu(cpu);
-    cpu->created = false;
-    qemu_cond_signal(&qemu_cpu_cond);
-    qemu_mutex_unlock_iothread();
-    rcu_unregister_thread();
-    return NULL;
-}
-
-#ifdef CONFIG_HVF
-static void dummy_signal(int signal) 
-{
-}
-
-/* The HVF-specific vCPU thread function. This one should only run when the host
- * CPU supports the VMX "unrestricted guest" feature. */
-static void *qemu_hvf_cpu_thread_fn(void *arg)
-{
-    CPUState *cpu = arg;
-
-    int r;
-
-    assert(hvf_enabled());
-
-    rcu_register_thread();
-
-    qemu_mutex_lock_iothread();
-    qemu_thread_get_self(cpu->thread);
-
-    cpu->thread_id = qemu_get_thread_id();
-    cpu->can_do_io = 1;
-    current_cpu = cpu;
-
-    // init cpu signals
-    sigset_t set;
-    struct sigaction sigact;
-
-    memset(&sigact, 0, sizeof(sigact));
-    sigact.sa_handler = dummy_signal;
-    sigaction(SIG_IPI, &sigact, NULL);
-
-    pthread_sigmask(SIG_BLOCK, NULL, &set);
-    sigdelset(&set, SIG_IPI);
-    sigdelset(&set, SIGBUS);
-
-    hvf_init_vcpu(cpu);
-
-    /* signal CPU creation */
-    cpu->created = true;
-    qemu_cond_signal(&qemu_cpu_cond);
-
-    do {
-        if (cpu_can_run(cpu)) {
-            r = hvf_vcpu_exec(cpu);
-            if (r == EXCP_DEBUG) {
-                cpu_handle_guest_debug(cpu);
-            }
-        }
-        qemu_hvf_wait_io_event(cpu);
-    } while (!cpu->unplug || cpu_can_run(cpu));
-
-    hvf_vcpu_destroy(cpu);
-    cpu->created = false;
-    qemu_cond_signal(&qemu_cpu_cond);
-    qemu_mutex_unlock_iothread();
-    return NULL;
-}
 #endif /* CONFIG_HVF */
 
 static void *qemu_whpx_cpu_thread_fn(void *arg)
@@ -1877,8 +1759,8 @@
         if (whpx_enabled()) {
             whpx_vcpu_kick(cpu);
         } else if (!QueueUserAPC(dummy_apc_func, cpu->hThread, 0)) {
-            fprintf(stderr, "%s: QueueUserAPC failed with error %lu\n",
-                    __func__, GetLastError());
+            error_report("%s: QueueUserAPC failed with error %lu", __func__,
+                         GetLastError());
             exit(1);
         }
     }
@@ -2129,9 +2011,6 @@
              cpu->cpu_index);
     qemu_thread_create(cpu->thread, thread_name, qemu_hvf_cpu_thread_fn,
                        cpu, QEMU_THREAD_JOINABLE);
-    while (!cpu->created) {
-        qemu_cond_wait(&qemu_cpu_cond, &qemu_global_mutex);
-    }
 }
 #endif /* CONFIG_HVF */
 
@@ -2145,24 +2024,6 @@
     snprintf(thread_name, VCPU_THREAD_NAME_SIZE, "CPU %d/KVM",
              cpu->cpu_index);
     qemu_thread_create(cpu->thread, thread_name, qemu_kvm_cpu_thread_fn,
-                       cpu, QEMU_THREAD_JOINABLE);
-}
-
-static void qemu_hvf_start_vcpu(CPUState *cpu)
-{
-    char thread_name[VCPU_THREAD_NAME_SIZE];
-
-    /* HVF currently does not support TCG, and only runs in
-     * unrestricted-guest mode. */
-    assert(hvf_enabled());
-
-    cpu->thread = g_malloc0(sizeof(QemuThread));
-    cpu->halt_cond = g_malloc0(sizeof(QemuCond));
-    qemu_cond_init(cpu->halt_cond);
-
-    snprintf(thread_name, VCPU_THREAD_NAME_SIZE, "CPU %d/HVF",
-             cpu->cpu_index);
-    qemu_thread_create(cpu->thread, thread_name, qemu_hvf_cpu_thread_fn,
                        cpu, QEMU_THREAD_JOINABLE);
 }
 
@@ -2182,24 +2043,6 @@
 #endif
 }
 
-static void qemu_whpx_start_vcpu(CPUState *cpu)
-{
-    char thread_name[VCPU_THREAD_NAME_SIZE];
-
-    cpu->thread = g_malloc0(sizeof(QemuThread));
-    cpu->halt_cond = g_malloc0(sizeof(QemuCond));
-    qemu_cond_init(cpu->halt_cond);
-    snprintf(thread_name, VCPU_THREAD_NAME_SIZE, "CPU %d/WHPX",
-             cpu->cpu_index);
-    qemu_thread_create(cpu->thread, thread_name, qemu_whpx_cpu_thread_fn,
-                       cpu, QEMU_THREAD_JOINABLE);
-#ifdef _WIN32
-    cpu->hThread = qemu_thread_get_handle(cpu->thread);
-#endif
-    while (!cpu->created) {
-        qemu_cond_wait(&qemu_cpu_cond, &qemu_global_mutex);
-    }
-}
 
 static void qemu_dummy_start_vcpu(CPUState *cpu)
 {
@@ -2232,15 +2075,10 @@
         qemu_kvm_start_vcpu(cpu);
     } else if (hax_enabled() && hax_ug_platform()) {
         qemu_hax_start_vcpu(cpu);
-<<<<<<< HEAD
 #ifdef CONFIG_HVF
     } else if (hvf_enabled()) {
         qemu_hvf_start_vcpu(cpu);
 #endif
-=======
-    } else if (hvf_enabled()) {
-        qemu_hvf_start_vcpu(cpu);
->>>>>>> 4743c235
     } else if (tcg_enabled()) {
         qemu_tcg_init_vcpu(cpu);
     } else if (whpx_enabled()) {
