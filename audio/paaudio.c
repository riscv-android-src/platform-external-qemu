--- conflicted
+++ resolved
@@ -609,13 +609,8 @@
 static int qpa_init_in(HWVoiceIn *hw, struct audsettings *as, void *drv_opaque)
 {
     int error;
-<<<<<<< HEAD
-    static pa_sample_spec ss;
-    static pa_buffer_attr ba;
-=======
     pa_sample_spec ss;
     pa_buffer_attr ba;
->>>>>>> b01ff82c
     struct audsettings obt_as = *as;
     PAVoiceIn *pa = (PAVoiceIn *) hw;
     paaudio *g = pa->g = drv_opaque;
@@ -640,11 +635,7 @@
         g->conf.source,
         &ss,
         NULL,                   /* channel map */
-<<<<<<< HEAD
-        &ba,                   /* buffering attributes */
-=======
         &ba,                    /* buffering attributes */
->>>>>>> b01ff82c
         &error
         );
     if (!pa->stream) {
