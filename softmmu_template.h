/*
 *  Software MMU support
 *
 * Generate helpers used by TCG for qemu_ld/st ops and code load
 * functions.
 *
 * Included from target op helpers and exec.c.
 *
 *  Copyright (c) 2003 Fabrice Bellard
 *
 * This library is free software; you can redistribute it and/or
 * modify it under the terms of the GNU Lesser General Public
 * License as published by the Free Software Foundation; either
 * version 2 of the License, or (at your option) any later version.
 *
 * This library is distributed in the hope that it will be useful,
 * but WITHOUT ANY WARRANTY; without even the implied warranty of
 * MERCHANTABILITY or FITNESS FOR A PARTICULAR PURPOSE.  See the GNU
 * Lesser General Public License for more details.
 *
 * You should have received a copy of the GNU Lesser General Public
 * License along with this library; if not, see <http://www.gnu.org/licenses/>.
 */
#include "qemu/timer.h"
#include "exec/address-spaces.h"
#include "exec/memory.h"

#define DATA_SIZE (1 << SHIFT)

#if DATA_SIZE == 8
#define SUFFIX q
#define LSUFFIX q
#define SDATA_TYPE  int64_t
#define DATA_TYPE  uint64_t
#elif DATA_SIZE == 4
#define SUFFIX l
#define LSUFFIX l
#define SDATA_TYPE  int32_t
#define DATA_TYPE  uint32_t
#elif DATA_SIZE == 2
#define SUFFIX w
#define LSUFFIX uw
#define SDATA_TYPE  int16_t
#define DATA_TYPE  uint16_t
#elif DATA_SIZE == 1
#define SUFFIX b
#define LSUFFIX ub
#define SDATA_TYPE  int8_t
#define DATA_TYPE  uint8_t
#else
#error unsupported data size
#endif


/* For the benefit of TCG generated code, we want to avoid the complication
   of ABI-specific return type promotion and always return a value extended
   to the register size of the host.  This is tcg_target_long, except in the
   case of a 32-bit host and 64-bit data, and for that we always have
   uint64_t.  Don't bother with this widened value for SOFTMMU_CODE_ACCESS.  */
#if defined(SOFTMMU_CODE_ACCESS) || DATA_SIZE == 8
# define WORD_TYPE  DATA_TYPE
# define USUFFIX    SUFFIX
#else
# define WORD_TYPE  tcg_target_ulong
# define USUFFIX    glue(u, SUFFIX)
# define SSUFFIX    glue(s, SUFFIX)
#endif

#ifdef SOFTMMU_CODE_ACCESS
#define READ_ACCESS_TYPE MMU_INST_FETCH
#define ADDR_READ addr_code
#else
#define READ_ACCESS_TYPE MMU_DATA_LOAD
#define ADDR_READ addr_read
#endif

#if DATA_SIZE == 8
# define BSWAP(X)  bswap64(X)
#elif DATA_SIZE == 4
# define BSWAP(X)  bswap32(X)
#elif DATA_SIZE == 2
# define BSWAP(X)  bswap16(X)
#else
# define BSWAP(X)  (X)
#endif

#ifdef TARGET_WORDS_BIGENDIAN
# define TGT_BE(X)  (X)
# define TGT_LE(X)  BSWAP(X)
#else
# define TGT_BE(X)  BSWAP(X)
# define TGT_LE(X)  (X)
#endif

#if DATA_SIZE == 1
# define helper_le_ld_name  glue(glue(helper_ret_ld, USUFFIX), MMUSUFFIX)
# define helper_be_ld_name  helper_le_ld_name
# define helper_le_lds_name glue(glue(helper_ret_ld, SSUFFIX), MMUSUFFIX)
# define helper_be_lds_name helper_le_lds_name
# define helper_le_st_name  glue(glue(helper_ret_st, SUFFIX), MMUSUFFIX)
# define helper_be_st_name  helper_le_st_name
#else
# define helper_le_ld_name  glue(glue(helper_le_ld, USUFFIX), MMUSUFFIX)
# define helper_be_ld_name  glue(glue(helper_be_ld, USUFFIX), MMUSUFFIX)
# define helper_le_lds_name glue(glue(helper_le_ld, SSUFFIX), MMUSUFFIX)
# define helper_be_lds_name glue(glue(helper_be_ld, SSUFFIX), MMUSUFFIX)
# define helper_le_st_name  glue(glue(helper_le_st, SUFFIX), MMUSUFFIX)
# define helper_be_st_name  glue(glue(helper_be_st, SUFFIX), MMUSUFFIX)
#endif

#ifdef TARGET_WORDS_BIGENDIAN
# define helper_te_ld_name  helper_be_ld_name
# define helper_te_st_name  helper_be_st_name
#else
# define helper_te_ld_name  helper_le_ld_name
# define helper_te_st_name  helper_le_st_name
#endif

#ifndef SOFTMMU_CODE_ACCESS
static inline DATA_TYPE glue(io_read, SUFFIX)(CPUArchState *env,
                                              CPUIOTLBEntry *iotlbentry,
                                              target_ulong addr,
                                              uintptr_t retaddr)
{
    uint64_t val;
    CPUState *cpu = ENV_GET_CPU(env);
    hwaddr physaddr = iotlbentry->addr;
    MemoryRegion *mr = iotlb_to_region(cpu, physaddr, iotlbentry->attrs);

    physaddr = (physaddr & TARGET_PAGE_MASK) + addr;
    cpu->mem_io_pc = retaddr;
    if (mr != &io_mem_rom && mr != &io_mem_notdirty && !cpu->can_do_io) {
        cpu_io_recompile(cpu, retaddr);
    }

    cpu->mem_io_vaddr = addr;
    memory_region_dispatch_read(mr, physaddr, &val, 1 << SHIFT,
                                iotlbentry->attrs);
    return val;
}
#endif

<<<<<<< HEAD
#ifdef SOFTMMU_CODE_ACCESS
static __attribute__((unused))
#endif
=======
>>>>>>> b01ff82c
WORD_TYPE helper_le_ld_name(CPUArchState *env, target_ulong addr,
                            TCGMemOpIdx oi, uintptr_t retaddr)
{
    unsigned mmu_idx = get_mmuidx(oi);
    int index = (addr >> TARGET_PAGE_BITS) & (CPU_TLB_SIZE - 1);
    target_ulong tlb_addr = env->tlb_table[mmu_idx][index].ADDR_READ;
    int a_bits = get_alignment_bits(get_memop(oi));
    uintptr_t haddr;
    DATA_TYPE res;

    /* Adjust the given return address.  */
    retaddr -= GETPC_ADJ;

    if (a_bits > 0 && (addr & ((1 << a_bits) - 1)) != 0) {
        cpu_unaligned_access(ENV_GET_CPU(env), addr, READ_ACCESS_TYPE,
<<<<<<< HEAD
                             mmu_idx, retaddr);
=======
                             mmu_idx, retaddr, DATA_SIZE);
>>>>>>> b01ff82c
    }

    /* If the TLB entry is for a different page, reload and try again.  */
    if ((addr & TARGET_PAGE_MASK)
         != (tlb_addr & (TARGET_PAGE_MASK | TLB_INVALID_MASK))) {
<<<<<<< HEAD
        if (!VICTIM_TLB_HIT(ADDR_READ)) {
=======
        if (!VICTIM_TLB_HIT(ADDR_READ, addr)) {
>>>>>>> b01ff82c
            tlb_fill(ENV_GET_CPU(env), addr, READ_ACCESS_TYPE,
                     mmu_idx, retaddr);
        }
        tlb_addr = env->tlb_table[mmu_idx][index].ADDR_READ;
    }

    /* Handle an IO access.  */
    if (unlikely(tlb_addr & ~TARGET_PAGE_MASK)) {
        CPUIOTLBEntry *iotlbentry;
        if ((addr & (DATA_SIZE - 1)) != 0) {
            goto do_unaligned_access;
        }
        iotlbentry = &env->iotlb[mmu_idx][index];

        /* ??? Note that the io helpers always read data in the target
           byte ordering.  We should push the LE/BE request down into io.  */
        res = glue(io_read, SUFFIX)(env, iotlbentry, addr, retaddr);
        res = TGT_LE(res);
        return res;
    }

    /* Handle slow unaligned access (it spans two pages or IO).  */
    if (DATA_SIZE > 1
        && unlikely((addr & ~TARGET_PAGE_MASK) + DATA_SIZE - 1
                    >= TARGET_PAGE_SIZE)) {
        target_ulong addr1, addr2;
        DATA_TYPE res1, res2;
        unsigned shift;
    do_unaligned_access:
        addr1 = addr & ~(DATA_SIZE - 1);
        addr2 = addr1 + DATA_SIZE;
        /* Note the adjustment at the beginning of the function.
           Undo that for the recursion.  */
        res1 = helper_le_ld_name(env, addr1, oi, retaddr + GETPC_ADJ);
        res2 = helper_le_ld_name(env, addr2, oi, retaddr + GETPC_ADJ);
        shift = (addr & (DATA_SIZE - 1)) * 8;

        /* Little-endian combine.  */
        res = (res1 >> shift) | (res2 << ((DATA_SIZE * 8) - shift));
        return res;
    }

    haddr = addr + env->tlb_table[mmu_idx][index].addend;
#if DATA_SIZE == 1
    res = glue(glue(ld, LSUFFIX), _p)((uint8_t *)haddr);
#else
    res = glue(glue(ld, LSUFFIX), _le_p)((uint8_t *)haddr);
#endif
    return res;
}

#if DATA_SIZE > 1
<<<<<<< HEAD
#ifdef SOFTMMU_CODE_ACCESS
static __attribute__((unused))
#endif
=======
>>>>>>> b01ff82c
WORD_TYPE helper_be_ld_name(CPUArchState *env, target_ulong addr,
                            TCGMemOpIdx oi, uintptr_t retaddr)
{
    unsigned mmu_idx = get_mmuidx(oi);
    int index = (addr >> TARGET_PAGE_BITS) & (CPU_TLB_SIZE - 1);
    target_ulong tlb_addr = env->tlb_table[mmu_idx][index].ADDR_READ;
    int a_bits = get_alignment_bits(get_memop(oi));
    uintptr_t haddr;
    DATA_TYPE res;

    /* Adjust the given return address.  */
    retaddr -= GETPC_ADJ;

    if (a_bits > 0 && (addr & ((1 << a_bits) - 1)) != 0) {
        cpu_unaligned_access(ENV_GET_CPU(env), addr, READ_ACCESS_TYPE,
<<<<<<< HEAD
                             mmu_idx, retaddr);
=======
                             mmu_idx, retaddr, DATA_SIZE);
>>>>>>> b01ff82c
    }

    /* If the TLB entry is for a different page, reload and try again.  */
    if ((addr & TARGET_PAGE_MASK)
         != (tlb_addr & (TARGET_PAGE_MASK | TLB_INVALID_MASK))) {
<<<<<<< HEAD
        if (!VICTIM_TLB_HIT(ADDR_READ)) {
=======
        if (!VICTIM_TLB_HIT(ADDR_READ, addr)) {
>>>>>>> b01ff82c
            tlb_fill(ENV_GET_CPU(env), addr, READ_ACCESS_TYPE,
                     mmu_idx, retaddr);
        }
        tlb_addr = env->tlb_table[mmu_idx][index].ADDR_READ;
    }

    /* Handle an IO access.  */
    if (unlikely(tlb_addr & ~TARGET_PAGE_MASK)) {
        CPUIOTLBEntry *iotlbentry;
        if ((addr & (DATA_SIZE - 1)) != 0) {
            goto do_unaligned_access;
        }
        iotlbentry = &env->iotlb[mmu_idx][index];

        /* ??? Note that the io helpers always read data in the target
           byte ordering.  We should push the LE/BE request down into io.  */
        res = glue(io_read, SUFFIX)(env, iotlbentry, addr, retaddr);
        res = TGT_BE(res);
        return res;
    }

    /* Handle slow unaligned access (it spans two pages or IO).  */
    if (DATA_SIZE > 1
        && unlikely((addr & ~TARGET_PAGE_MASK) + DATA_SIZE - 1
                    >= TARGET_PAGE_SIZE)) {
        target_ulong addr1, addr2;
        DATA_TYPE res1, res2;
        unsigned shift;
    do_unaligned_access:
        addr1 = addr & ~(DATA_SIZE - 1);
        addr2 = addr1 + DATA_SIZE;
        /* Note the adjustment at the beginning of the function.
           Undo that for the recursion.  */
        res1 = helper_be_ld_name(env, addr1, oi, retaddr + GETPC_ADJ);
        res2 = helper_be_ld_name(env, addr2, oi, retaddr + GETPC_ADJ);
        shift = (addr & (DATA_SIZE - 1)) * 8;

        /* Big-endian combine.  */
        res = (res1 << shift) | (res2 >> ((DATA_SIZE * 8) - shift));
        return res;
    }

    haddr = addr + env->tlb_table[mmu_idx][index].addend;
    res = glue(glue(ld, LSUFFIX), _be_p)((uint8_t *)haddr);
    return res;
}
#endif /* DATA_SIZE > 1 */

<<<<<<< HEAD
DATA_TYPE
glue(glue(helper_ld, SUFFIX), MMUSUFFIX)(CPUArchState *env, target_ulong addr,
                                         int mmu_idx)
{
    TCGMemOpIdx oi = make_memop_idx(SHIFT, mmu_idx);
    return helper_te_ld_name (env, addr, oi, GETRA());
}

=======
>>>>>>> b01ff82c
#ifndef SOFTMMU_CODE_ACCESS

/* Provide signed versions of the load routines as well.  We can of course
   avoid this for 64-bit data, or for 32-bit data on 32-bit host.  */
#if DATA_SIZE * 8 < TCG_TARGET_REG_BITS
WORD_TYPE helper_le_lds_name(CPUArchState *env, target_ulong addr,
                             TCGMemOpIdx oi, uintptr_t retaddr)
{
    return (SDATA_TYPE)helper_le_ld_name(env, addr, oi, retaddr);
}

# if DATA_SIZE > 1
WORD_TYPE helper_be_lds_name(CPUArchState *env, target_ulong addr,
                             TCGMemOpIdx oi, uintptr_t retaddr)
{
    return (SDATA_TYPE)helper_be_ld_name(env, addr, oi, retaddr);
}
# endif
#endif

static inline void glue(io_write, SUFFIX)(CPUArchState *env,
                                          CPUIOTLBEntry *iotlbentry,
                                          DATA_TYPE val,
                                          target_ulong addr,
                                          uintptr_t retaddr)
{
    CPUState *cpu = ENV_GET_CPU(env);
    hwaddr physaddr = iotlbentry->addr;
    MemoryRegion *mr = iotlb_to_region(cpu, physaddr, iotlbentry->attrs);

    physaddr = (physaddr & TARGET_PAGE_MASK) + addr;
    if (mr != &io_mem_rom && mr != &io_mem_notdirty && !cpu->can_do_io) {
        cpu_io_recompile(cpu, retaddr);
    }

    cpu->mem_io_vaddr = addr;
    cpu->mem_io_pc = retaddr;
    memory_region_dispatch_write(mr, physaddr, val, 1 << SHIFT,
                                 iotlbentry->attrs);
}

void helper_le_st_name(CPUArchState *env, target_ulong addr, DATA_TYPE val,
                       TCGMemOpIdx oi, uintptr_t retaddr)
{
    unsigned mmu_idx = get_mmuidx(oi);
    int index = (addr >> TARGET_PAGE_BITS) & (CPU_TLB_SIZE - 1);
    target_ulong tlb_addr = env->tlb_table[mmu_idx][index].addr_write;
    int a_bits = get_alignment_bits(get_memop(oi));
    uintptr_t haddr;

    /* Adjust the given return address.  */
    retaddr -= GETPC_ADJ;

    if (a_bits > 0 && (addr & ((1 << a_bits) - 1)) != 0) {
        cpu_unaligned_access(ENV_GET_CPU(env), addr, MMU_DATA_STORE,
<<<<<<< HEAD
                             mmu_idx, retaddr);
=======
                             mmu_idx, retaddr, DATA_SIZE);
>>>>>>> b01ff82c
    }

    /* If the TLB entry is for a different page, reload and try again.  */
    if ((addr & TARGET_PAGE_MASK)
        != (tlb_addr & (TARGET_PAGE_MASK | TLB_INVALID_MASK))) {
<<<<<<< HEAD
        if (!VICTIM_TLB_HIT(addr_write)) {
=======
        if (!VICTIM_TLB_HIT(addr_write, addr)) {
>>>>>>> b01ff82c
            tlb_fill(ENV_GET_CPU(env), addr, MMU_DATA_STORE, mmu_idx, retaddr);
        }
        tlb_addr = env->tlb_table[mmu_idx][index].addr_write;
    }

    /* Handle an IO access.  */
    if (unlikely(tlb_addr & ~TARGET_PAGE_MASK)) {
        CPUIOTLBEntry *iotlbentry;
        if ((addr & (DATA_SIZE - 1)) != 0) {
            goto do_unaligned_access;
        }
        iotlbentry = &env->iotlb[mmu_idx][index];

        /* ??? Note that the io helpers always read data in the target
           byte ordering.  We should push the LE/BE request down into io.  */
        val = TGT_LE(val);
        glue(io_write, SUFFIX)(env, iotlbentry, val, addr, retaddr);
        return;
    }

    /* Handle slow unaligned access (it spans two pages or IO).  */
    if (DATA_SIZE > 1
        && unlikely((addr & ~TARGET_PAGE_MASK) + DATA_SIZE - 1
                     >= TARGET_PAGE_SIZE)) {
        int i, index2;
        target_ulong page2, tlb_addr2;
    do_unaligned_access:
<<<<<<< HEAD
        /* XXX: not efficient, but simple */
        /* Note: relies on the fact that tlb_fill() does not remove the
         * previous page from the TLB cache.  */
        for (i = DATA_SIZE - 1; i >= 0; i--) {
=======
        /* Ensure the second page is in the TLB.  Note that the first page
           is already guaranteed to be filled, and that the second page
           cannot evict the first.  */
        page2 = (addr + DATA_SIZE) & TARGET_PAGE_MASK;
        index2 = (page2 >> TARGET_PAGE_BITS) & (CPU_TLB_SIZE - 1);
        tlb_addr2 = env->tlb_table[mmu_idx][index2].addr_write;
        if (page2 != (tlb_addr2 & (TARGET_PAGE_MASK | TLB_INVALID_MASK))
            && !VICTIM_TLB_HIT(addr_write, page2)) {
            tlb_fill(ENV_GET_CPU(env), page2, MMU_DATA_STORE,
                     mmu_idx, retaddr);
        }

        /* XXX: not efficient, but simple.  */
        /* This loop must go in the forward direction to avoid issues
           with self-modifying code in Windows 64-bit.  */
        for (i = 0; i < DATA_SIZE; ++i) {
>>>>>>> b01ff82c
            /* Little-endian extract.  */
            uint8_t val8 = val >> (i * 8);
            /* Note the adjustment at the beginning of the function.
               Undo that for the recursion.  */
            glue(helper_ret_stb, MMUSUFFIX)(env, addr + i, val8,
                                            oi, retaddr + GETPC_ADJ);
        }
        return;
    }

    haddr = addr + env->tlb_table[mmu_idx][index].addend;
#if DATA_SIZE == 1
    glue(glue(st, SUFFIX), _p)((uint8_t *)haddr, val);
#else
    glue(glue(st, SUFFIX), _le_p)((uint8_t *)haddr, val);
#endif
}

#if DATA_SIZE > 1
void helper_be_st_name(CPUArchState *env, target_ulong addr, DATA_TYPE val,
                       TCGMemOpIdx oi, uintptr_t retaddr)
{
    unsigned mmu_idx = get_mmuidx(oi);
    int index = (addr >> TARGET_PAGE_BITS) & (CPU_TLB_SIZE - 1);
    target_ulong tlb_addr = env->tlb_table[mmu_idx][index].addr_write;
    int a_bits = get_alignment_bits(get_memop(oi));
    uintptr_t haddr;

    /* Adjust the given return address.  */
    retaddr -= GETPC_ADJ;

    if (a_bits > 0 && (addr & ((1 << a_bits) - 1)) != 0) {
        cpu_unaligned_access(ENV_GET_CPU(env), addr, MMU_DATA_STORE,
<<<<<<< HEAD
                             mmu_idx, retaddr);
=======
                             mmu_idx, retaddr, DATA_SIZE);
>>>>>>> b01ff82c
    }

    /* If the TLB entry is for a different page, reload and try again.  */
    if ((addr & TARGET_PAGE_MASK)
        != (tlb_addr & (TARGET_PAGE_MASK | TLB_INVALID_MASK))) {
<<<<<<< HEAD
        if (!VICTIM_TLB_HIT(addr_write)) {
=======
        if (!VICTIM_TLB_HIT(addr_write, addr)) {
>>>>>>> b01ff82c
            tlb_fill(ENV_GET_CPU(env), addr, MMU_DATA_STORE, mmu_idx, retaddr);
        }
        tlb_addr = env->tlb_table[mmu_idx][index].addr_write;
    }

    /* Handle an IO access.  */
    if (unlikely(tlb_addr & ~TARGET_PAGE_MASK)) {
        CPUIOTLBEntry *iotlbentry;
        if ((addr & (DATA_SIZE - 1)) != 0) {
            goto do_unaligned_access;
        }
        iotlbentry = &env->iotlb[mmu_idx][index];

        /* ??? Note that the io helpers always read data in the target
           byte ordering.  We should push the LE/BE request down into io.  */
        val = TGT_BE(val);
        glue(io_write, SUFFIX)(env, iotlbentry, val, addr, retaddr);
        return;
    }

    /* Handle slow unaligned access (it spans two pages or IO).  */
    if (DATA_SIZE > 1
        && unlikely((addr & ~TARGET_PAGE_MASK) + DATA_SIZE - 1
                     >= TARGET_PAGE_SIZE)) {
        int i, index2;
        target_ulong page2, tlb_addr2;
    do_unaligned_access:
<<<<<<< HEAD
=======
        /* Ensure the second page is in the TLB.  Note that the first page
           is already guaranteed to be filled, and that the second page
           cannot evict the first.  */
        page2 = (addr + DATA_SIZE) & TARGET_PAGE_MASK;
        index2 = (page2 >> TARGET_PAGE_BITS) & (CPU_TLB_SIZE - 1);
        tlb_addr2 = env->tlb_table[mmu_idx][index2].addr_write;
        if (page2 != (tlb_addr2 & (TARGET_PAGE_MASK | TLB_INVALID_MASK))
            && !VICTIM_TLB_HIT(addr_write, page2)) {
            tlb_fill(ENV_GET_CPU(env), page2, MMU_DATA_STORE,
                     mmu_idx, retaddr);
        }

>>>>>>> b01ff82c
        /* XXX: not efficient, but simple */
        /* This loop must go in the forward direction to avoid issues
           with self-modifying code.  */
        for (i = 0; i < DATA_SIZE; ++i) {
            /* Big-endian extract.  */
            uint8_t val8 = val >> (((DATA_SIZE - 1) * 8) - (i * 8));
            /* Note the adjustment at the beginning of the function.
               Undo that for the recursion.  */
            glue(helper_ret_stb, MMUSUFFIX)(env, addr + i, val8,
                                            oi, retaddr + GETPC_ADJ);
        }
        return;
    }

    haddr = addr + env->tlb_table[mmu_idx][index].addend;
    glue(glue(st, SUFFIX), _be_p)((uint8_t *)haddr, val);
}
#endif /* DATA_SIZE > 1 */

#if DATA_SIZE == 1
/* Probe for whether the specified guest write access is permitted.
 * If it is not permitted then an exception will be taken in the same
 * way as if this were a real write access (and we will not return).
 * Otherwise the function will return, and there will be a valid
 * entry in the TLB for this access.
 */
void probe_write(CPUArchState *env, target_ulong addr, int mmu_idx,
                 uintptr_t retaddr)
{
<<<<<<< HEAD
    TCGMemOpIdx oi = make_memop_idx(SHIFT, mmu_idx);
    helper_te_st_name(env, addr, val, oi, GETRA());
}

#if DATA_SIZE == 1
/* Probe for whether the specified guest write access is permitted.
 * If it is not permitted then an exception will be taken in the same
 * way as if this were a real write access (and we will not return).
 * Otherwise the function will return, and there will be a valid
 * entry in the TLB for this access.
 */
void probe_write(CPUArchState *env, target_ulong addr, int mmu_idx,
                 uintptr_t retaddr)
{
    int index = (addr >> TARGET_PAGE_BITS) & (CPU_TLB_SIZE - 1);
    target_ulong tlb_addr = env->tlb_table[mmu_idx][index].addr_write;

    if ((addr & TARGET_PAGE_MASK)
        != (tlb_addr & (TARGET_PAGE_MASK | TLB_INVALID_MASK))) {
        /* TLB entry is for a different page */
        if (!VICTIM_TLB_HIT(addr_write)) {
=======
    int index = (addr >> TARGET_PAGE_BITS) & (CPU_TLB_SIZE - 1);
    target_ulong tlb_addr = env->tlb_table[mmu_idx][index].addr_write;

    if ((addr & TARGET_PAGE_MASK)
        != (tlb_addr & (TARGET_PAGE_MASK | TLB_INVALID_MASK))) {
        /* TLB entry is for a different page */
        if (!VICTIM_TLB_HIT(addr_write, addr)) {
>>>>>>> b01ff82c
            tlb_fill(ENV_GET_CPU(env), addr, MMU_DATA_STORE, mmu_idx, retaddr);
        }
    }
}
#endif
#endif /* !defined(SOFTMMU_CODE_ACCESS) */

#undef READ_ACCESS_TYPE
#undef SHIFT
#undef DATA_TYPE
#undef SUFFIX
#undef LSUFFIX
#undef DATA_SIZE
#undef ADDR_READ
#undef WORD_TYPE
#undef SDATA_TYPE
#undef USUFFIX
#undef SSUFFIX
#undef BSWAP
#undef TGT_BE
#undef TGT_LE
#undef CPU_BE
#undef CPU_LE
#undef helper_le_ld_name
#undef helper_be_ld_name
#undef helper_le_lds_name
#undef helper_be_lds_name
#undef helper_le_st_name
#undef helper_be_st_name
#undef helper_te_ld_name
#undef helper_te_st_name<|MERGE_RESOLUTION|>--- conflicted
+++ resolved
@@ -140,12 +140,6 @@
 }
 #endif
 
-<<<<<<< HEAD
-#ifdef SOFTMMU_CODE_ACCESS
-static __attribute__((unused))
-#endif
-=======
->>>>>>> b01ff82c
 WORD_TYPE helper_le_ld_name(CPUArchState *env, target_ulong addr,
                             TCGMemOpIdx oi, uintptr_t retaddr)
 {
@@ -161,21 +155,13 @@
 
     if (a_bits > 0 && (addr & ((1 << a_bits) - 1)) != 0) {
         cpu_unaligned_access(ENV_GET_CPU(env), addr, READ_ACCESS_TYPE,
-<<<<<<< HEAD
-                             mmu_idx, retaddr);
-=======
                              mmu_idx, retaddr, DATA_SIZE);
->>>>>>> b01ff82c
     }
 
     /* If the TLB entry is for a different page, reload and try again.  */
     if ((addr & TARGET_PAGE_MASK)
          != (tlb_addr & (TARGET_PAGE_MASK | TLB_INVALID_MASK))) {
-<<<<<<< HEAD
-        if (!VICTIM_TLB_HIT(ADDR_READ)) {
-=======
         if (!VICTIM_TLB_HIT(ADDR_READ, addr)) {
->>>>>>> b01ff82c
             tlb_fill(ENV_GET_CPU(env), addr, READ_ACCESS_TYPE,
                      mmu_idx, retaddr);
         }
@@ -228,12 +214,6 @@
 }
 
 #if DATA_SIZE > 1
-<<<<<<< HEAD
-#ifdef SOFTMMU_CODE_ACCESS
-static __attribute__((unused))
-#endif
-=======
->>>>>>> b01ff82c
 WORD_TYPE helper_be_ld_name(CPUArchState *env, target_ulong addr,
                             TCGMemOpIdx oi, uintptr_t retaddr)
 {
@@ -249,21 +229,13 @@
 
     if (a_bits > 0 && (addr & ((1 << a_bits) - 1)) != 0) {
         cpu_unaligned_access(ENV_GET_CPU(env), addr, READ_ACCESS_TYPE,
-<<<<<<< HEAD
-                             mmu_idx, retaddr);
-=======
                              mmu_idx, retaddr, DATA_SIZE);
->>>>>>> b01ff82c
     }
 
     /* If the TLB entry is for a different page, reload and try again.  */
     if ((addr & TARGET_PAGE_MASK)
          != (tlb_addr & (TARGET_PAGE_MASK | TLB_INVALID_MASK))) {
-<<<<<<< HEAD
-        if (!VICTIM_TLB_HIT(ADDR_READ)) {
-=======
         if (!VICTIM_TLB_HIT(ADDR_READ, addr)) {
->>>>>>> b01ff82c
             tlb_fill(ENV_GET_CPU(env), addr, READ_ACCESS_TYPE,
                      mmu_idx, retaddr);
         }
@@ -312,17 +284,6 @@
 }
 #endif /* DATA_SIZE > 1 */
 
-<<<<<<< HEAD
-DATA_TYPE
-glue(glue(helper_ld, SUFFIX), MMUSUFFIX)(CPUArchState *env, target_ulong addr,
-                                         int mmu_idx)
-{
-    TCGMemOpIdx oi = make_memop_idx(SHIFT, mmu_idx);
-    return helper_te_ld_name (env, addr, oi, GETRA());
-}
-
-=======
->>>>>>> b01ff82c
 #ifndef SOFTMMU_CODE_ACCESS
 
 /* Provide signed versions of the load routines as well.  We can of course
@@ -378,21 +339,13 @@
 
     if (a_bits > 0 && (addr & ((1 << a_bits) - 1)) != 0) {
         cpu_unaligned_access(ENV_GET_CPU(env), addr, MMU_DATA_STORE,
-<<<<<<< HEAD
-                             mmu_idx, retaddr);
-=======
                              mmu_idx, retaddr, DATA_SIZE);
->>>>>>> b01ff82c
     }
 
     /* If the TLB entry is for a different page, reload and try again.  */
     if ((addr & TARGET_PAGE_MASK)
         != (tlb_addr & (TARGET_PAGE_MASK | TLB_INVALID_MASK))) {
-<<<<<<< HEAD
-        if (!VICTIM_TLB_HIT(addr_write)) {
-=======
         if (!VICTIM_TLB_HIT(addr_write, addr)) {
->>>>>>> b01ff82c
             tlb_fill(ENV_GET_CPU(env), addr, MMU_DATA_STORE, mmu_idx, retaddr);
         }
         tlb_addr = env->tlb_table[mmu_idx][index].addr_write;
@@ -420,12 +373,6 @@
         int i, index2;
         target_ulong page2, tlb_addr2;
     do_unaligned_access:
-<<<<<<< HEAD
-        /* XXX: not efficient, but simple */
-        /* Note: relies on the fact that tlb_fill() does not remove the
-         * previous page from the TLB cache.  */
-        for (i = DATA_SIZE - 1; i >= 0; i--) {
-=======
         /* Ensure the second page is in the TLB.  Note that the first page
            is already guaranteed to be filled, and that the second page
            cannot evict the first.  */
@@ -442,7 +389,6 @@
         /* This loop must go in the forward direction to avoid issues
            with self-modifying code in Windows 64-bit.  */
         for (i = 0; i < DATA_SIZE; ++i) {
->>>>>>> b01ff82c
             /* Little-endian extract.  */
             uint8_t val8 = val >> (i * 8);
             /* Note the adjustment at the beginning of the function.
@@ -476,21 +422,13 @@
 
     if (a_bits > 0 && (addr & ((1 << a_bits) - 1)) != 0) {
         cpu_unaligned_access(ENV_GET_CPU(env), addr, MMU_DATA_STORE,
-<<<<<<< HEAD
-                             mmu_idx, retaddr);
-=======
                              mmu_idx, retaddr, DATA_SIZE);
->>>>>>> b01ff82c
     }
 
     /* If the TLB entry is for a different page, reload and try again.  */
     if ((addr & TARGET_PAGE_MASK)
         != (tlb_addr & (TARGET_PAGE_MASK | TLB_INVALID_MASK))) {
-<<<<<<< HEAD
-        if (!VICTIM_TLB_HIT(addr_write)) {
-=======
         if (!VICTIM_TLB_HIT(addr_write, addr)) {
->>>>>>> b01ff82c
             tlb_fill(ENV_GET_CPU(env), addr, MMU_DATA_STORE, mmu_idx, retaddr);
         }
         tlb_addr = env->tlb_table[mmu_idx][index].addr_write;
@@ -518,8 +456,6 @@
         int i, index2;
         target_ulong page2, tlb_addr2;
     do_unaligned_access:
-<<<<<<< HEAD
-=======
         /* Ensure the second page is in the TLB.  Note that the first page
            is already guaranteed to be filled, and that the second page
            cannot evict the first.  */
@@ -532,7 +468,6 @@
                      mmu_idx, retaddr);
         }
 
->>>>>>> b01ff82c
         /* XXX: not efficient, but simple */
         /* This loop must go in the forward direction to avoid issues
            with self-modifying code.  */
@@ -562,29 +497,6 @@
 void probe_write(CPUArchState *env, target_ulong addr, int mmu_idx,
                  uintptr_t retaddr)
 {
-<<<<<<< HEAD
-    TCGMemOpIdx oi = make_memop_idx(SHIFT, mmu_idx);
-    helper_te_st_name(env, addr, val, oi, GETRA());
-}
-
-#if DATA_SIZE == 1
-/* Probe for whether the specified guest write access is permitted.
- * If it is not permitted then an exception will be taken in the same
- * way as if this were a real write access (and we will not return).
- * Otherwise the function will return, and there will be a valid
- * entry in the TLB for this access.
- */
-void probe_write(CPUArchState *env, target_ulong addr, int mmu_idx,
-                 uintptr_t retaddr)
-{
-    int index = (addr >> TARGET_PAGE_BITS) & (CPU_TLB_SIZE - 1);
-    target_ulong tlb_addr = env->tlb_table[mmu_idx][index].addr_write;
-
-    if ((addr & TARGET_PAGE_MASK)
-        != (tlb_addr & (TARGET_PAGE_MASK | TLB_INVALID_MASK))) {
-        /* TLB entry is for a different page */
-        if (!VICTIM_TLB_HIT(addr_write)) {
-=======
     int index = (addr >> TARGET_PAGE_BITS) & (CPU_TLB_SIZE - 1);
     target_ulong tlb_addr = env->tlb_table[mmu_idx][index].addr_write;
 
@@ -592,7 +504,6 @@
         != (tlb_addr & (TARGET_PAGE_MASK | TLB_INVALID_MASK))) {
         /* TLB entry is for a different page */
         if (!VICTIM_TLB_HIT(addr_write, addr)) {
->>>>>>> b01ff82c
             tlb_fill(ENV_GET_CPU(env), addr, MMU_DATA_STORE, mmu_idx, retaddr);
         }
     }
