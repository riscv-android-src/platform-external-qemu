--- conflicted
+++ resolved
@@ -117,7 +117,7 @@
  * fixing error handling that should use Error instead of assert.
  */
 #ifdef NDEBUG
-#error building with NDEBUG is not supported
+  /* #warning building with NDEBUG is not supported in QEMU, but needed for ANDROID */
 #endif
 #ifdef G_DISABLE_ASSERT
 #error building with G_DISABLE_ASSERT is not supported
@@ -537,11 +537,9 @@
  */
 pid_t qemu_fork(Error **errp);
 
-<<<<<<< HEAD
 /* Use a custom handler for user-initiated exits (e.g. Ctrl-C).
  * The default is to call qemu_system_shutdown_request(). */
 void qemu_set_ctrlc_handler(void(*handler)(void));
-=======
 /* Using intptr_t ensures that qemu_*_page_mask is sign-extended even
  * when intptr_t is 32-bit and we are aligning a long long.
  */
@@ -550,6 +548,5 @@
 
 extern int qemu_icache_linesize;
 extern int qemu_dcache_linesize;
->>>>>>> 4743c235
 
 #endif