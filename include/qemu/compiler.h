--- conflicted
+++ resolved
@@ -91,7 +91,13 @@
  * message (but as it remains present in the source code, it can still
  * be useful when debugging). */
 #if defined(CONFIG_STATIC_ASSERT)
-#define QEMU_BUILD_BUG_MSG(x, msg) _Static_assert(!(x), msg)
+ #ifdef __cplusplus
+   /* GCC-Minw does not define _Static_assert, hence we fall back on static_assert
+      if this file is brought into C++ */
+   #define QEMU_BUILD_BUG_MSG(x, msg) static_assert(!(x), msg)
+ #else
+   #define QEMU_BUILD_BUG_MSG(x, msg) _Static_assert(!(x), msg)
+ #endif
 #elif defined(__COUNTER__)
 #define QEMU_BUILD_BUG_MSG(x, msg) typedef QEMU_BUILD_BUG_ON_STRUCT(x) \
     glue(qemu_build_bug_on__, __COUNTER__) __attribute__((unused))
@@ -121,14 +127,12 @@
 #define GCC_FMT_ATTR(n, m)
 #endif
 
-<<<<<<< HEAD
 /* Don't allow CONFIG_ANDROID to be used, if POISON_CONFIG_ANDROID is
  * defined from the command-line. This is useful to ensure that the code
  * that should not depend on Android-specific features does not. */
 #ifdef POISON_CONFIG_ANDROID
 #pragma GCC poison CONFIG_ANDROID
 #endif
-=======
 #ifndef __has_feature
 #define __has_feature(x) 0 /* compatibility with non-clang compilers */
 #endif
@@ -171,6 +175,5 @@
 #define QEMU_GENERIC8(x, a0, ...) QEMU_GENERIC_IF(x, a0, QEMU_GENERIC7(x, __VA_ARGS__))
 #define QEMU_GENERIC9(x, a0, ...) QEMU_GENERIC_IF(x, a0, QEMU_GENERIC8(x, __VA_ARGS__))
 #define QEMU_GENERIC10(x, a0, ...) QEMU_GENERIC_IF(x, a0, QEMU_GENERIC9(x, __VA_ARGS__))
->>>>>>> 4743c235
 
 #endif /* COMPILER_H */