#ifndef QEMU_THREAD_H
#define QEMU_THREAD_H

#include "qemu/processor.h"
#include "qemu/atomic.h"

typedef struct QemuCond QemuCond;
typedef struct QemuSemaphore QemuSemaphore;
typedef struct QemuEvent QemuEvent;
typedef struct QemuLockCnt QemuLockCnt;
typedef struct QemuThread QemuThread;

#ifdef _WIN32
#include "qemu/thread-win32.h"
#else
#include "qemu/thread-posix.h"
#endif

#define QEMU_THREAD_JOINABLE 0
#define QEMU_THREAD_DETACHED 1

void qemu_mutex_init(QemuMutex *mutex);
void qemu_mutex_destroy(QemuMutex *mutex);
int qemu_mutex_trylock_impl(QemuMutex *mutex, const char *file, const int line);
void qemu_mutex_lock_impl(QemuMutex *mutex, const char *file, const int line);
void qemu_mutex_unlock_impl(QemuMutex *mutex, const char *file, const int line);

#define qemu_mutex_lock(mutex) \
        qemu_mutex_lock_impl(mutex, __FILE__, __LINE__)
#define qemu_mutex_trylock(mutex) \
        qemu_mutex_trylock_impl(mutex, __FILE__, __LINE__)
#define qemu_mutex_unlock(mutex) \
        qemu_mutex_unlock_impl(mutex, __FILE__, __LINE__)

static inline void (qemu_mutex_lock)(QemuMutex *mutex)
{
    qemu_mutex_lock(mutex);
}

static inline int (qemu_mutex_trylock)(QemuMutex *mutex)
{
    return qemu_mutex_trylock(mutex);
}

static inline void (qemu_mutex_unlock)(QemuMutex *mutex)
{
    qemu_mutex_unlock(mutex);
}

/* Prototypes for other functions are in thread-posix.h/thread-win32.h.  */
void qemu_rec_mutex_init(QemuRecMutex *mutex);

void qemu_cond_init(QemuCond *cond);
void qemu_cond_destroy(QemuCond *cond);

/*
 * IMPORTANT: The implementation does not guarantee that pthread_cond_signal
 * and pthread_cond_broadcast can be called except while the same mutex is
 * held as in the corresponding pthread_cond_wait calls!
 */
void qemu_cond_signal(QemuCond *cond);
void qemu_cond_broadcast(QemuCond *cond);
void qemu_cond_wait_impl(QemuCond *cond, QemuMutex *mutex,
                         const char *file, const int line);

#define qemu_cond_wait(cond, mutex) \
        qemu_cond_wait_impl(cond, mutex, __FILE__, __LINE__)

static inline void (qemu_cond_wait)(QemuCond *cond, QemuMutex *mutex)
{
    qemu_cond_wait(cond, mutex);
}

void qemu_sem_init(QemuSemaphore *sem, int init);
void qemu_sem_post(QemuSemaphore *sem);
void qemu_sem_wait(QemuSemaphore *sem);
int qemu_sem_timedwait(QemuSemaphore *sem, int ms);
void qemu_sem_destroy(QemuSemaphore *sem);

void qemu_event_init(QemuEvent *ev, bool init);
void qemu_event_set(QemuEvent *ev);
void qemu_event_reset(QemuEvent *ev);
void qemu_event_wait(QemuEvent *ev);
void qemu_event_destroy(QemuEvent *ev);

void qemu_thread_create(QemuThread *thread, const char *name,
                        void *(*start_routine)(void *),
                        void *arg, int mode);
void *qemu_thread_join(QemuThread *thread);
void qemu_thread_get_self(QemuThread *thread);
bool qemu_thread_is_self(QemuThread *thread);
void qemu_thread_exit(void *retval);
void qemu_thread_naming(bool enable);

struct Notifier;
void qemu_thread_atexit_add(struct Notifier *notifier);
void qemu_thread_atexit_remove(struct Notifier *notifier);

<<<<<<< HEAD
typedef void (*QemuThreadSetupFunc)(void);
void qemu_thread_register_setup_callback(QemuThreadSetupFunc setup_func);

typedef struct QemuSpin {
=======
struct QemuSpin {
>>>>>>> 4743c235
    int value;
};

static inline void qemu_spin_init(QemuSpin *spin)
{
    __sync_lock_release(&spin->value);
}

static inline void qemu_spin_lock(QemuSpin *spin)
{
    while (unlikely(__sync_lock_test_and_set(&spin->value, true))) {
        while (atomic_read(&spin->value)) {
            cpu_relax();
        }
    }
}

static inline bool qemu_spin_trylock(QemuSpin *spin)
{
    return __sync_lock_test_and_set(&spin->value, true);
}

static inline bool qemu_spin_locked(QemuSpin *spin)
{
    return atomic_read(&spin->value);
}

static inline void qemu_spin_unlock(QemuSpin *spin)
{
    __sync_lock_release(&spin->value);
}

struct QemuLockCnt {
#ifndef CONFIG_LINUX
    QemuMutex mutex;
#endif
    unsigned count;
};

/**
 * qemu_lockcnt_init: initialize a QemuLockcnt
 * @lockcnt: the lockcnt to initialize
 *
 * Initialize lockcnt's counter to zero and prepare its mutex
 * for usage.
 */
void qemu_lockcnt_init(QemuLockCnt *lockcnt);

/**
 * qemu_lockcnt_destroy: destroy a QemuLockcnt
 * @lockcnt: the lockcnt to destruct
 *
 * Destroy lockcnt's mutex.
 */
void qemu_lockcnt_destroy(QemuLockCnt *lockcnt);

/**
 * qemu_lockcnt_inc: increment a QemuLockCnt's counter
 * @lockcnt: the lockcnt to operate on
 *
 * If the lockcnt's count is zero, wait for critical sections
 * to finish and increment lockcnt's count to 1.  If the count
 * is not zero, just increment it.
 *
 * Because this function can wait on the mutex, it must not be
 * called while the lockcnt's mutex is held by the current thread.
 * For the same reason, qemu_lockcnt_inc can also contribute to
 * AB-BA deadlocks.  This is a sample deadlock scenario:
 *
 *            thread 1                      thread 2
 *            -------------------------------------------------------
 *            qemu_lockcnt_lock(&lc1);
 *                                          qemu_lockcnt_lock(&lc2);
 *            qemu_lockcnt_inc(&lc2);
 *                                          qemu_lockcnt_inc(&lc1);
 */
void qemu_lockcnt_inc(QemuLockCnt *lockcnt);

/**
 * qemu_lockcnt_dec: decrement a QemuLockCnt's counter
 * @lockcnt: the lockcnt to operate on
 */
void qemu_lockcnt_dec(QemuLockCnt *lockcnt);

/**
 * qemu_lockcnt_dec_and_lock: decrement a QemuLockCnt's counter and
 * possibly lock it.
 * @lockcnt: the lockcnt to operate on
 *
 * Decrement lockcnt's count.  If the new count is zero, lock
 * the mutex and return true.  Otherwise, return false.
 */
bool qemu_lockcnt_dec_and_lock(QemuLockCnt *lockcnt);

/**
 * qemu_lockcnt_dec_if_lock: possibly decrement a QemuLockCnt's counter and
 * lock it.
 * @lockcnt: the lockcnt to operate on
 *
 * If the count is 1, decrement the count to zero, lock
 * the mutex and return true.  Otherwise, return false.
 */
bool qemu_lockcnt_dec_if_lock(QemuLockCnt *lockcnt);

/**
 * qemu_lockcnt_lock: lock a QemuLockCnt's mutex.
 * @lockcnt: the lockcnt to operate on
 *
 * Remember that concurrent visits are not blocked unless the count is
 * also zero.  You can use qemu_lockcnt_count to check for this inside a
 * critical section.
 */
void qemu_lockcnt_lock(QemuLockCnt *lockcnt);

/**
 * qemu_lockcnt_unlock: release a QemuLockCnt's mutex.
 * @lockcnt: the lockcnt to operate on.
 */
void qemu_lockcnt_unlock(QemuLockCnt *lockcnt);

/**
 * qemu_lockcnt_inc_and_unlock: combined unlock/increment on a QemuLockCnt.
 * @lockcnt: the lockcnt to operate on.
 *
 * This is the same as
 *
 *     qemu_lockcnt_unlock(lockcnt);
 *     qemu_lockcnt_inc(lockcnt);
 *
 * but more efficient.
 */
void qemu_lockcnt_inc_and_unlock(QemuLockCnt *lockcnt);

/**
 * qemu_lockcnt_count: query a LockCnt's count.
 * @lockcnt: the lockcnt to query.
 *
 * Note that the count can change at any time.  Still, while the
 * lockcnt is locked, one can usefully check whether the count
 * is non-zero.
 */
unsigned qemu_lockcnt_count(QemuLockCnt *lockcnt);

#endif<|MERGE_RESOLUTION|>--- conflicted
+++ resolved
@@ -96,14 +96,10 @@
 void qemu_thread_atexit_add(struct Notifier *notifier);
 void qemu_thread_atexit_remove(struct Notifier *notifier);
 
-<<<<<<< HEAD
 typedef void (*QemuThreadSetupFunc)(void);
 void qemu_thread_register_setup_callback(QemuThreadSetupFunc setup_func);
 
-typedef struct QemuSpin {
-=======
 struct QemuSpin {
->>>>>>> 4743c235
     int value;
 };
 
