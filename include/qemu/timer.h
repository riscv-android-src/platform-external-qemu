#ifndef QEMU_TIMER_H
#define QEMU_TIMER_H

#include "qemu-common.h"
#include "qemu/notify.h"
#include "qemu/host-utils.h"
#include "sysemu/cpus.h"

#define NANOSECONDS_PER_SECOND 1000000000LL

/* timers */

#define SCALE_MS 1000000
#define SCALE_US 1000
#define SCALE_NS 1

/**
 * QEMUClockType:
 *
 * The following clock types are available:
 *
 * @QEMU_CLOCK_REALTIME: Real time clock
 *
 * The real time clock should be used only for stuff which does not
 * change the virtual machine state, as it is run even if the virtual
 * machine is stopped. The real time clock has a frequency of 1000
 * Hz.
 *
 * @QEMU_CLOCK_VIRTUAL: virtual clock
 *
 * The virtual clock is only run during the emulation. It is stopped
 * when the virtual machine is stopped. Virtual timers use a high
 * precision clock, usually cpu cycles (use ticks_per_sec).
 *
 * @QEMU_CLOCK_HOST: host clock
 *
 * The host clock should be use for device models that emulate accurate
 * real time sources. It will continue to run when the virtual machine
 * is suspended, and it will reflect system time changes the host may
 * undergo (e.g. due to NTP). The host clock has the same precision as
 * the virtual clock.
 *
 * @QEMU_CLOCK_VIRTUAL_RT: realtime clock used for icount warp
 *
 * Outside icount mode, this clock is the same as @QEMU_CLOCK_VIRTUAL.
 * In icount mode, this clock counts nanoseconds while the virtual
 * machine is running.  It is used to increase @QEMU_CLOCK_VIRTUAL
 * while the CPUs are sleeping and thus not executing instructions.
 */

typedef enum {
    QEMU_CLOCK_REALTIME = 0,
    QEMU_CLOCK_VIRTUAL = 1,
    QEMU_CLOCK_HOST = 2,
    QEMU_CLOCK_VIRTUAL_RT = 3,
    QEMU_CLOCK_MAX
} QEMUClockType;

typedef struct QEMUTimerList QEMUTimerList;

struct QEMUTimerListGroup {
    QEMUTimerList *tl[QEMU_CLOCK_MAX];
};

typedef void QEMUTimerCB(void *opaque);
typedef void QEMUTimerListNotifyCB(void *opaque);

struct QEMUTimer {
    int64_t expire_time;        /* in nanoseconds */
    QEMUTimerList *timer_list;
    QEMUTimerCB *cb;
    void *opaque;
    QEMUTimer *next;
    int scale;
};

extern QEMUTimerListGroup main_loop_tlg;

/*
 * QEMUClockType
 */

/*
 * qemu_clock_get_ns;
 * @type: the clock type
 *
 * Get the nanosecond value of a clock with
 * type @type
 *
 * Returns: the clock value in nanoseconds
 */
int64_t qemu_clock_get_ns(QEMUClockType type);

/**
 * qemu_clock_get_ms;
 * @type: the clock type
 *
 * Get the millisecond value of a clock with
 * type @type
 *
 * Returns: the clock value in milliseconds
 */
static inline int64_t qemu_clock_get_ms(QEMUClockType type)
{
    return qemu_clock_get_ns(type) / SCALE_MS;
}

/**
 * qemu_clock_get_us;
 * @type: the clock type
 *
 * Get the microsecond value of a clock with
 * type @type
 *
 * Returns: the clock value in microseconds
 */
static inline int64_t qemu_clock_get_us(QEMUClockType type)
{
    return qemu_clock_get_ns(type) / SCALE_US;
}

/**
 * qemu_clock_has_timers:
 * @type: the clock type
 *
 * Determines whether a clock's default timer list
 * has timers attached
 *
 * Note that this function should not be used when other threads also access
 * the timer list.  The return value may be outdated by the time it is acted
 * upon.
 *
 * Returns: true if the clock's default timer list
 * has timers attached
 */
bool qemu_clock_has_timers(QEMUClockType type);

/**
 * qemu_clock_expired:
 * @type: the clock type
 *
 * Determines whether a clock's default timer list
 * has an expired clock.
 *
 * Returns: true if the clock's default timer list has
 * an expired timer
 */
bool qemu_clock_expired(QEMUClockType type);

/**
 * qemu_clock_use_for_deadline:
 * @type: the clock type
 *
 * Determine whether a clock should be used for deadline
 * calculations. Some clocks, for instance vm_clock with
 * use_icount set, do not count in nanoseconds. Such clocks
 * are not used for deadline calculations, and are presumed
 * to interrupt any poll using qemu_notify/aio_notify
 * etc.
 *
 * Returns: true if the clock runs in nanoseconds and
 * should be used for a deadline.
 */
bool qemu_clock_use_for_deadline(QEMUClockType type);

/**
 * qemu_clock_deadline_ns_all:
 * @type: the clock type
 *
 * Calculate the deadline across all timer lists associated
 * with a clock (as opposed to just the default one)
 * in nanoseconds, or -1 if no timer is set to expire.
 *
 * Returns: time until expiry in nanoseconds or -1
 */
int64_t qemu_clock_deadline_ns_all(QEMUClockType type);

/**
 * qemu_clock_get_main_loop_timerlist:
 * @type: the clock type
 *
 * Return the default timer list assocatiated with a clock.
 *
 * Returns: the default timer list
 */
QEMUTimerList *qemu_clock_get_main_loop_timerlist(QEMUClockType type);

/**
 * qemu_clock_nofify:
 * @type: the clock type
 *
 * Call the notifier callback connected with the default timer
 * list linked to the clock, or qemu_notify() if none.
 */
void qemu_clock_notify(QEMUClockType type);

/**
 * qemu_clock_enable:
 * @type: the clock type
 * @enabled: true to enable, false to disable
 *
 * Enable or disable a clock
 * Disabling the clock will wait for related timerlists to stop
 * executing qemu_run_timers.  Thus, this functions should not
 * be used from the callback of a timer that is based on @clock.
 * Doing so would cause a deadlock.
 *
 * Caller should hold BQL.
 */
void qemu_clock_enable(QEMUClockType type, bool enabled);

/**
 * qemu_start_warp_timer:
 *
 * Starts a timer for virtual clock update
 */
void qemu_start_warp_timer(void);

/**
 * qemu_clock_register_reset_notifier:
 * @type: the clock type
 * @notifier: the notifier function
 *
 * Register a notifier function to call when the clock
 * concerned is reset.
 */
void qemu_clock_register_reset_notifier(QEMUClockType type,
                                        Notifier *notifier);

/**
 * qemu_clock_unregister_reset_notifier:
 * @type: the clock type
 * @notifier: the notifier function
 *
 * Unregister a notifier function to call when the clock
 * concerned is reset.
 */
void qemu_clock_unregister_reset_notifier(QEMUClockType type,
                                          Notifier *notifier);

/**
 * qemu_clock_run_timers:
 * @type: clock on which to operate
 *
 * Run all the timers associated with the default timer list
 * of a clock.
 *
 * Returns: true if any timer ran.
 */
bool qemu_clock_run_timers(QEMUClockType type);

/**
 * qemu_clock_run_all_timers:
 *
 * Run all the timers associated with the default timer list
 * of every clock.
 *
 * Returns: true if any timer ran.
 */
bool qemu_clock_run_all_timers(void);

/*
 * QEMUTimerList
 */

/**
 * timerlist_new:
 * @type: the clock type to associate with the timerlist
 * @cb: the callback to call on notification
 * @opaque: the opaque pointer to pass to the callback
 *
 * Create a new timerlist associated with the clock of
 * type @type.
 *
 * Returns: a pointer to the QEMUTimerList created
 */
QEMUTimerList *timerlist_new(QEMUClockType type,
                             QEMUTimerListNotifyCB *cb, void *opaque);

/**
 * timerlist_free:
 * @timer_list: the timer list to free
 *
 * Frees a timer_list. It must have no active timers.
 */
void timerlist_free(QEMUTimerList *timer_list);

/**
 * timerlist_has_timers:
 * @timer_list: the timer list to operate on
 *
 * Determine whether a timer list has active timers
 *
 * Note that this function should not be used when other threads also access
 * the timer list.  The return value may be outdated by the time it is acted
 * upon.
 *
 * Returns: true if the timer list has timers.
 */
bool timerlist_has_timers(QEMUTimerList *timer_list);

/**
 * timerlist_expired:
 * @timer_list: the timer list to operate on
 *
 * Determine whether a timer list has any timers which
 * are expired.
 *
 * Returns: true if the timer list has timers which
 * have expired.
 */
bool timerlist_expired(QEMUTimerList *timer_list);

/**
 * timerlist_deadline_ns:
 * @timer_list: the timer list to operate on
 *
 * Determine the deadline for a timer_list, i.e.
 * the number of nanoseconds until the first timer
 * expires. Return -1 if there are no timers.
 *
 * Returns: the number of nanoseconds until the earliest
 * timer expires -1 if none
 */
int64_t timerlist_deadline_ns(QEMUTimerList *timer_list);

/**
 * timerlist_get_clock:
 * @timer_list: the timer list to operate on
 *
 * Determine the clock type associated with a timer list.
 *
 * Returns: the clock type associated with the
 * timer list.
 */
QEMUClockType timerlist_get_clock(QEMUTimerList *timer_list);

/**
 * timerlist_run_timers:
 * @timer_list: the timer list to use
 *
 * Call all expired timers associated with the timer list.
 *
 * Returns: true if any timer expired
 */
bool timerlist_run_timers(QEMUTimerList *timer_list);

/**
 * timerlist_notify:
 * @timer_list: the timer list to use
 *
 * call the notifier callback associated with the timer list.
 */
void timerlist_notify(QEMUTimerList *timer_list);

/*
 * QEMUTimerListGroup
 */

/**
 * timerlistgroup_init:
 * @tlg: the timer list group
 * @cb: the callback to call when a notify is required
 * @opaque: the opaque pointer to be passed to the callback.
 *
 * Initialise a timer list group. This must already be
 * allocated in memory and zeroed. The notifier callback is
 * called whenever a clock in the timer list group is
 * reenabled or whenever a timer associated with any timer
 * list is modified. If @cb is specified as null, qemu_notify()
 * is used instead.
 */
void timerlistgroup_init(QEMUTimerListGroup *tlg,
                         QEMUTimerListNotifyCB *cb, void *opaque);

/**
 * timerlistgroup_deinit:
 * @tlg: the timer list group
 *
 * Deinitialise a timer list group. This must already be
 * initialised. Note the memory is not freed.
 */
void timerlistgroup_deinit(QEMUTimerListGroup *tlg);

/**
 * timerlistgroup_run_timers:
 * @tlg: the timer list group
 *
 * Run the timers associated with a timer list group.
 * This will run timers on multiple clocks.
 *
 * Returns: true if any timer callback ran
 */
bool timerlistgroup_run_timers(QEMUTimerListGroup *tlg);

/**
 * timerlistgroup_deadline_ns:
 * @tlg: the timer list group
 *
 * Determine the deadline of the soonest timer to
 * expire associated with any timer list linked to
 * the timer list group. Only clocks suitable for
 * deadline calculation are included.
 *
 * Returns: the deadline in nanoseconds or -1 if no
 * timers are to expire.
 */
int64_t timerlistgroup_deadline_ns(QEMUTimerListGroup *tlg);

/*
 * QEMUTimer
 */

/**
 * timer_init_tl:
 * @ts: the timer to be initialised
 * @timer_list: the timer list to attach the timer to
 * @scale: the scale value for the timer
 * @cb: the callback to be called when the timer expires
 * @opaque: the opaque pointer to be passed to the callback
 *
 * Initialise a new timer and associate it with @timer_list.
 * The caller is responsible for allocating the memory.
 *
 * You need not call an explicit deinit call. Simply make
 * sure it is not on a list with timer_del.
 */
void timer_init_tl(QEMUTimer *ts,
                   QEMUTimerList *timer_list, int scale,
                   QEMUTimerCB *cb, void *opaque);

/**
 * timer_init:
 * @type: the clock to associate with the timer
 * @scale: the scale value for the timer
 * @cb: the callback to call when the timer expires
 * @opaque: the opaque pointer to pass to the callback
 *
 * Initialize a timer with the given scale on the default timer list
 * associated with the clock.
 *
 * You need not call an explicit deinit call. Simply make
 * sure it is not on a list with timer_del.
 */
static inline void timer_init(QEMUTimer *ts, QEMUClockType type, int scale,
                              QEMUTimerCB *cb, void *opaque)
{
    timer_init_tl(ts, main_loop_tlg.tl[type], scale, cb, opaque);
}

/**
 * timer_init_ns:
 * @type: the clock to associate with the timer
 * @cb: the callback to call when the timer expires
 * @opaque: the opaque pointer to pass to the callback
 *
 * Initialize a timer with nanosecond scale on the default timer list
 * associated with the clock.
 *
 * You need not call an explicit deinit call. Simply make
 * sure it is not on a list with timer_del.
 */
static inline void timer_init_ns(QEMUTimer *ts, QEMUClockType type,
                                 QEMUTimerCB *cb, void *opaque)
{
    timer_init(ts, type, SCALE_NS, cb, opaque);
}

/**
 * timer_init_us:
 * @type: the clock to associate with the timer
 * @cb: the callback to call when the timer expires
 * @opaque: the opaque pointer to pass to the callback
 *
 * Initialize a timer with microsecond scale on the default timer list
 * associated with the clock.
 *
 * You need not call an explicit deinit call. Simply make
 * sure it is not on a list with timer_del.
 */
static inline void timer_init_us(QEMUTimer *ts, QEMUClockType type,
                                 QEMUTimerCB *cb, void *opaque)
{
    timer_init(ts, type, SCALE_US, cb, opaque);
}

/**
 * timer_init_ms:
 * @type: the clock to associate with the timer
 * @cb: the callback to call when the timer expires
 * @opaque: the opaque pointer to pass to the callback
 *
 * Initialize a timer with millisecond scale on the default timer list
 * associated with the clock.
 *
 * You need not call an explicit deinit call. Simply make
 * sure it is not on a list with timer_del.
 */
static inline void timer_init_ms(QEMUTimer *ts, QEMUClockType type,
                                 QEMUTimerCB *cb, void *opaque)
{
    timer_init(ts, type, SCALE_MS, cb, opaque);
}

/**
 * timer_new_tl:
 * @timer_list: the timer list to attach the timer to
 * @scale: the scale value for the timer
 * @cb: the callback to be called when the timer expires
 * @opaque: the opaque pointer to be passed to the callback
 *
 * Creeate a new timer and associate it with @timer_list.
 * The memory is allocated by the function.
 *
 * This is not the preferred interface unless you know you
 * are going to call timer_free. Use timer_init instead.
 *
 * Returns: a pointer to the timer
 */
static inline QEMUTimer *timer_new_tl(QEMUTimerList *timer_list,
                                      int scale,
                                      QEMUTimerCB *cb,
                                      void *opaque)
{
<<<<<<< HEAD
    QEMUTimer *ts = (QEMUTimer*)g_malloc0(sizeof(QEMUTimer));
    timer_init(ts, timer_list, scale, cb, opaque);
=======
    QEMUTimer *ts = (QEMUTimer *) g_malloc0(sizeof(QEMUTimer));
    timer_init_tl(ts, timer_list, scale, cb, opaque);
>>>>>>> b01ff82c
    return ts;
}

/**
 * timer_new:
 * @type: the clock type to use
 * @scale: the scale value for the timer
 * @cb: the callback to be called when the timer expires
 * @opaque: the opaque pointer to be passed to the callback
 *
 * Creeate a new timer and associate it with the default
 * timer list for the clock type @type.
 *
 * Returns: a pointer to the timer
 */
static inline QEMUTimer *timer_new(QEMUClockType type, int scale,
                                   QEMUTimerCB *cb, void *opaque)
{
    return timer_new_tl(main_loop_tlg.tl[type], scale, cb, opaque);
}

/**
 * timer_new_ns:
 * @clock: the clock to associate with the timer
 * @callback: the callback to call when the timer expires
 * @opaque: the opaque pointer to pass to the callback
 *
 * Create a new timer with nanosecond scale on the default timer list
 * associated with the clock.
 *
 * Returns: a pointer to the newly created timer
 */
static inline QEMUTimer *timer_new_ns(QEMUClockType type, QEMUTimerCB *cb,
                                      void *opaque)
{
    return timer_new(type, SCALE_NS, cb, opaque);
}

/**
 * timer_new_us:
 * @clock: the clock to associate with the timer
 * @callback: the callback to call when the timer expires
 * @opaque: the opaque pointer to pass to the callback
 *
 * Create a new timer with microsecond scale on the default timer list
 * associated with the clock.
 *
 * Returns: a pointer to the newly created timer
 */
static inline QEMUTimer *timer_new_us(QEMUClockType type, QEMUTimerCB *cb,
                                      void *opaque)
{
    return timer_new(type, SCALE_US, cb, opaque);
}

/**
 * timer_new_ms:
 * @clock: the clock to associate with the timer
 * @callback: the callback to call when the timer expires
 * @opaque: the opaque pointer to pass to the callback
 *
 * Create a new timer with millisecond scale on the default timer list
 * associated with the clock.
 *
 * Returns: a pointer to the newly created timer
 */
static inline QEMUTimer *timer_new_ms(QEMUClockType type, QEMUTimerCB *cb,
                                      void *opaque)
{
    return timer_new(type, SCALE_MS, cb, opaque);
}

/**
 * timer_deinit:
 * @ts: the timer to be de-initialised
 *
 * Deassociate the timer from any timerlist.  You should
 * call timer_del before.  After this call, any further
 * timer_del call cannot cause dangling pointer accesses
 * even if the previously used timerlist is freed.
 */
void timer_deinit(QEMUTimer *ts);

/**
 * timer_free:
 * @ts: the timer
 *
 * Free a timer (it must not be on the active list)
 */
void timer_free(QEMUTimer *ts);

/**
 * timer_del:
 * @ts: the timer
 *
 * Delete a timer from the active list.
 *
 * This function is thread-safe but the timer and its timer list must not be
 * freed while this function is running.
 */
void timer_del(QEMUTimer *ts);

/**
 * timer_mod_ns:
 * @ts: the timer
 * @expire_time: the expiry time in nanoseconds
 *
 * Modify a timer to expire at @expire_time
 *
 * This function is thread-safe but the timer and its timer list must not be
 * freed while this function is running.
 */
void timer_mod_ns(QEMUTimer *ts, int64_t expire_time);

/**
 * timer_mod_anticipate_ns:
 * @ts: the timer
 * @expire_time: the expiry time in nanoseconds
 *
 * Modify a timer to expire at @expire_time or the current time,
 * whichever comes earlier.
 *
 * This function is thread-safe but the timer and its timer list must not be
 * freed while this function is running.
 */
void timer_mod_anticipate_ns(QEMUTimer *ts, int64_t expire_time);

/**
 * timer_mod:
 * @ts: the timer
 * @expire_time: the expire time in the units associated with the timer
 *
 * Modify a timer to expiry at @expire_time, taking into
 * account the scale associated with the timer.
 *
 * This function is thread-safe but the timer and its timer list must not be
 * freed while this function is running.
 */
void timer_mod(QEMUTimer *ts, int64_t expire_timer);

/**
 * timer_mod_anticipate:
 * @ts: the timer
 * @expire_time: the expiry time in nanoseconds
 *
 * Modify a timer to expire at @expire_time or the current time, whichever
 * comes earlier, taking into account the scale associated with the timer.
 *
 * This function is thread-safe but the timer and its timer list must not be
 * freed while this function is running.
 */
void timer_mod_anticipate(QEMUTimer *ts, int64_t expire_time);

/**
 * timer_pending:
 * @ts: the timer
 *
 * Determines whether a timer is pending (i.e. is on the
 * active list of timers, whether or not it has not yet expired).
 *
 * Returns: true if the timer is pending
 */
bool timer_pending(QEMUTimer *ts);

/**
 * timer_expired:
 * @ts: the timer
 *
 * Determines whether a timer has expired.
 *
 * Returns: true if the timer has expired
 */
bool timer_expired(QEMUTimer *timer_head, int64_t current_time);

/**
 * timer_expire_time_ns:
 * @ts: the timer
 *
 * Determine the expiry time of a timer
 *
 * Returns: the expiry time in nanoseconds
 */
uint64_t timer_expire_time_ns(QEMUTimer *ts);

/**
 * timer_get:
 * @f: the file
 * @ts: the timer
 *
 * Read a timer @ts from a file @f
 */
void timer_get(QEMUFile *f, QEMUTimer *ts);

/**
 * timer_put:
 * @f: the file
 * @ts: the timer
 */
void timer_put(QEMUFile *f, QEMUTimer *ts);

/*
 * General utility functions
 */

/**
 * qemu_timeout_ns_to_ms:
 * @ns: nanosecond timeout value
 *
 * Convert a nanosecond timeout value (or -1) to
 * a millisecond value (or -1), always rounding up.
 *
 * Returns: millisecond timeout value
 */
int qemu_timeout_ns_to_ms(int64_t ns);

/**
 * qemu_poll_ns:
 * @fds: Array of file descriptors
 * @nfds: number of file descriptors
 * @timeout: timeout in nanoseconds
 *
 * Perform a poll like g_poll but with a timeout in nanoseconds.
 * See g_poll documentation for further details.
 *
 * Returns: number of fds ready
 */
int qemu_poll_ns(GPollFD *fds, guint nfds, int64_t timeout);

/**
 * qemu_soonest_timeout:
 * @timeout1: first timeout in nanoseconds (or -1 for infinite)
 * @timeout2: second timeout in nanoseconds (or -1 for infinite)
 *
 * Calculates the soonest of two timeout values. -1 means infinite, which
 * is later than any other value.
 *
 * Returns: soonest timeout value in nanoseconds (or -1 for infinite)
 */
static inline int64_t qemu_soonest_timeout(int64_t timeout1, int64_t timeout2)
{
    /* we can abuse the fact that -1 (which means infinite) is a maximal
     * value when cast to unsigned. As this is disgusting, it's kept in
     * one inline function.
     */
    return ((uint64_t) timeout1 < (uint64_t) timeout2) ? timeout1 : timeout2;
}

/**
 * initclocks:
 *
 * Initialise the clock & timer infrastructure
 */
void init_clocks(void);

int64_t cpu_get_ticks(void);
/* Caller must hold BQL */
void cpu_enable_ticks(void);
/* Caller must hold BQL */
void cpu_disable_ticks(void);

static inline int64_t get_max_clock_jump(void)
{
    /* This should be small enough to prevent excessive interrupts from being
     * generated by the RTC on clock jumps, but large enough to avoid frequent
     * unnecessary resets in idle VMs.
     */
    return 60 * NANOSECONDS_PER_SECOND;
}

/*
 * Low level clock functions
 */

/* real time host monotonic timer */
static inline int64_t get_clock_realtime(void)
{
    struct timeval tv;

    gettimeofday(&tv, NULL);
    return tv.tv_sec * 1000000000LL + (tv.tv_usec * 1000);
}

/* Warning: don't insert tracepoints into these functions, they are
   also used by simpletrace backend and tracepoints would cause
   an infinite recursion! */
#ifdef _WIN32
extern int64_t clock_freq;

static inline int64_t get_clock(void)
{
    LARGE_INTEGER ti;
    QueryPerformanceCounter(&ti);
    return muldiv64(ti.QuadPart, NANOSECONDS_PER_SECOND, clock_freq);
}

#else

extern int use_rt_clock;

static inline int64_t get_clock(void)
{
#ifdef CLOCK_MONOTONIC
    if (use_rt_clock) {
        struct timespec ts;
        clock_gettime(CLOCK_MONOTONIC, &ts);
        return ts.tv_sec * 1000000000LL + ts.tv_nsec;
    } else
#endif
    {
        /* XXX: using gettimeofday leads to problems if the date
           changes, so it should be avoided. */
        return get_clock_realtime();
    }
}
#endif

/* icount */
int64_t cpu_get_icount_raw(void);
int64_t cpu_get_icount(void);
int64_t cpu_get_clock(void);
int64_t cpu_icount_to_ns(int64_t icount);

/*******************************************/
/* host CPU ticks (if available) */

#if defined(_ARCH_PPC)

static inline int64_t cpu_get_host_ticks(void)
{
    int64_t retval;
#ifdef _ARCH_PPC64
    /* This reads timebase in one 64bit go and includes Cell workaround from:
       http://ozlabs.org/pipermail/linuxppc-dev/2006-October/027052.html
    */
    __asm__ __volatile__ ("mftb    %0\n\t"
                          "cmpwi   %0,0\n\t"
                          "beq-    $-8"
                          : "=r" (retval));
#else
    /* http://ozlabs.org/pipermail/linuxppc-dev/1999-October/003889.html */
    unsigned long junk;
    __asm__ __volatile__ ("mfspr   %1,269\n\t"  /* mftbu */
                          "mfspr   %L0,268\n\t" /* mftb */
                          "mfspr   %0,269\n\t"  /* mftbu */
                          "cmpw    %0,%1\n\t"
                          "bne     $-16"
                          : "=r" (retval), "=r" (junk));
#endif
    return retval;
}

#elif defined(__i386__)

static inline int64_t cpu_get_host_ticks(void)
{
    int64_t val;
    asm volatile ("rdtsc" : "=A" (val));
    return val;
}

#elif defined(__x86_64__)

static inline int64_t cpu_get_host_ticks(void)
{
    uint32_t low,high;
    int64_t val;
    asm volatile("rdtsc" : "=a" (low), "=d" (high));
    val = high;
    val <<= 32;
    val |= low;
    return val;
}

#elif defined(__hppa__)

static inline int64_t cpu_get_host_ticks(void)
{
    int val;
    asm volatile ("mfctl %%cr16, %0" : "=r"(val));
    return val;
}

#elif defined(__ia64)

static inline int64_t cpu_get_host_ticks(void)
{
    int64_t val;
    asm volatile ("mov %0 = ar.itc" : "=r"(val) :: "memory");
    return val;
}

#elif defined(__s390__)

static inline int64_t cpu_get_host_ticks(void)
{
    int64_t val;
    asm volatile("stck 0(%1)" : "=m" (val) : "a" (&val) : "cc");
    return val;
}

#elif defined(__sparc__)

static inline int64_t cpu_get_host_ticks (void)
{
#if defined(_LP64)
    uint64_t        rval;
    asm volatile("rd %%tick,%0" : "=r"(rval));
    return rval;
#else
    /* We need an %o or %g register for this.  For recent enough gcc
       there is an "h" constraint for that.  Don't bother with that.  */
    union {
        uint64_t i64;
        struct {
            uint32_t high;
            uint32_t low;
        }       i32;
    } rval;
    asm volatile("rd %%tick,%%g1; srlx %%g1,32,%0; mov %%g1,%1"
                 : "=r"(rval.i32.high), "=r"(rval.i32.low) : : "g1");
    return rval.i64;
#endif
}

#elif defined(__mips__) && \
    ((defined(__mips_isa_rev) && __mips_isa_rev >= 2) || defined(__linux__))
/*
 * binutils wants to use rdhwr only on mips32r2
 * but as linux kernel emulate it, it's fine
 * to use it.
 *
 */
#define MIPS_RDHWR(rd, value) {                         \
        __asm__ __volatile__ (".set   push\n\t"         \
                              ".set mips32r2\n\t"       \
                              "rdhwr  %0, " rd "\n\t"     \
                              ".set   pop"              \
                              : "=r" (value));          \
    }

static inline int64_t cpu_get_host_ticks(void)
{
    /* On kernels >= 2.6.25 rdhwr <reg>, $2 and $3 are emulated */
    uint32_t count;
    static uint32_t cyc_per_count = 0;

    if (!cyc_per_count) {
        MIPS_RDHWR("$3", cyc_per_count);
    }

    MIPS_RDHWR("$2", count);
    return (int64_t)(count * cyc_per_count);
}

#elif defined(__alpha__)

static inline int64_t cpu_get_host_ticks(void)
{
    uint64_t cc;
    uint32_t cur, ofs;

    asm volatile("rpcc %0" : "=r"(cc));
    cur = cc;
    ofs = cc >> 32;
    return cur - ofs;
}

#else
/* The host CPU doesn't have an easily accessible cycle counter.
   Just return a monotonically increasing value.  This will be
   totally wrong, but hopefully better than nothing.  */
static inline int64_t cpu_get_host_ticks (void)
{
    static int64_t ticks = 0;
    return ticks++;
}
#endif

#ifdef CONFIG_PROFILER
static inline int64_t profile_getclock(void)
{
    return get_clock();
}

extern int64_t tcg_time;
extern int64_t dev_time;
#endif

#endif<|MERGE_RESOLUTION|>--- conflicted
+++ resolved
@@ -522,13 +522,8 @@
                                       QEMUTimerCB *cb,
                                       void *opaque)
 {
-<<<<<<< HEAD
-    QEMUTimer *ts = (QEMUTimer*)g_malloc0(sizeof(QEMUTimer));
-    timer_init(ts, timer_list, scale, cb, opaque);
-=======
     QEMUTimer *ts = (QEMUTimer *) g_malloc0(sizeof(QEMUTimer));
     timer_init_tl(ts, timer_list, scale, cb, opaque);
->>>>>>> b01ff82c
     return ts;
 }
 
