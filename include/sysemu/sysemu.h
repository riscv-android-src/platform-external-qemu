--- conflicted
+++ resolved
@@ -130,23 +130,7 @@
                                            uint64_t *start_list,
                                            uint64_t *length_list);
 
-<<<<<<< HEAD
-/* SLIRP */
-void do_info_slirp(Monitor *mon);
-
-typedef enum DisplayType
-{
-    DT_DEFAULT,
-    DT_CURSES,
-    DT_SDL,
-    DT_GTK,
-    DT_VNC,
-    DT_NOGRAPHIC,
-    DT_NONE,
-} DisplayType;
-=======
 int qemu_loadvm_state(QEMUFile *f);
->>>>>>> b01ff82c
 
 extern int autostart;
 
