--- conflicted
+++ resolved
@@ -174,7 +174,6 @@
     bool have_text;
 
     QLIST_HEAD(, DisplayChangeListener) listeners;
-    DisplayUpdateListener* update_listener;
 };
 
 static DisplayState *display_state;
@@ -239,9 +238,6 @@
         if (dcl->ops->dpy_text_update != NULL) {
             have_text = true;
         }
-    }
-    if (ds->update_listener && ds->update_listener->dpy_gfx_update) {
-        have_gfx = true;
     }
 
     if (need_timer && ds->gui_timer == NULL) {
@@ -1428,12 +1424,6 @@
     text_console_update_cursor(NULL);
 }
 
-void register_displayupdatelistener(DisplayUpdateListener *dul) {
-    DisplayState* ds = get_alloc_displaystate();
-    ds->update_listener = dul;
-    gui_setup_refresh(ds);
-}
-
 void update_displaychangelistener(DisplayChangeListener *dcl,
                                   uint64_t interval)
 {
@@ -1517,13 +1507,6 @@
         }
         if (dcl->ops->dpy_gfx_update) {
             dcl->ops->dpy_gfx_update(dcl, x, y, w, h);
-        }
-    }
-
-    if (s->update_listener && s->update_listener->dpy_gfx_update) {
-        if (con == (s->update_listener->con
-                        ? s->update_listener->con : active_console)) {
-            s->update_listener->dpy_gfx_update(s->update_listener, x, y, w, h);
         }
     }
 }
@@ -1762,17 +1745,6 @@
     }
 }
 
-void dpy_run_update(QemuConsole *con) {
-    if (!con) {
-        con = active_console;
-    }
-    if (con && con->ds && con->ds->gui_timer) {
-        // rearm the timer to run right now; this will also interrupt the
-        // main loop waiting
-        timer_mod(con->ds->gui_timer, qemu_clock_get_ms(QEMU_CLOCK_REALTIME));
-    }
-}
-
 /***********************************************************/
 /* register display */
 
@@ -1823,29 +1795,14 @@
     con->hw = opaque;
 }
 
-#if defined(CONFIG_ANDROID)
-extern int android_display_width;
-extern int android_display_height;
-#endif
-
 QemuConsole *graphic_console_init(DeviceState *dev, uint32_t head,
                                   const GraphicHwOps *hw_ops,
                                   void *opaque)
 {
     static const char noinit[] =
         "Guest has not initialized the display (yet).";
-<<<<<<< HEAD
-#if defined(CONFIG_ANDROID)
-    int width = android_display_width;
-    int height = android_display_height;
-#else
-    int width = 640;
-    int height = 480;
-#endif
-=======
     int width = graphic_width;
     int height = graphic_height;
->>>>>>> b01ff82c
     QemuConsole *s;
     DisplayState *ds;
 
@@ -2274,50 +2231,4 @@
                          vc_init);
 }
 
-#if defined(CONFIG_ANDROID)
-
-extern int graphic_rotate;
-extern int graphic_width;
-
-void kbd_mouse_event(int dx, int dy, int dz, int buttonsState) {
-
-    assert(active_console && qemu_console_is_graphic(active_console));
-
-    static uint32_t bmap[INPUT_BUTTON_MAX] = {
-        [INPUT_BUTTON_LEFT]       = MOUSE_EVENT_LBUTTON,
-        [INPUT_BUTTON_MIDDLE]     = MOUSE_EVENT_MBUTTON,
-        [INPUT_BUTTON_RIGHT]      = MOUSE_EVENT_RBUTTON,
-    };
-    static uint32_t prev_state;
-
-    if (prev_state != buttonsState) {
-        qemu_input_update_buttons(active_console, bmap, prev_state, buttonsState);
-        prev_state = (uint32_t)buttonsState;
-    }
-
-    const bool isAbsolute = qemu_input_is_absolute();
-    int y;
-    if (graphic_rotate) {
-        const int width = isAbsolute ? INPUT_EVENT_ABS_SIZE : graphic_width;
-        y = width - 1 - dy;
-    } else {
-        y = dy;
-    }
-
-    if (isAbsolute  &&  dz == 0) {
-        int w = surface_width(qemu_console_surface(active_console));
-        int h = surface_height(qemu_console_surface(active_console));
-
-        qemu_input_queue_abs(active_console, INPUT_AXIS_X, dx, w);
-        qemu_input_queue_abs(active_console, INPUT_AXIS_Y, y, h);
-    } else {
-        qemu_input_queue_rel(active_console, INPUT_AXIS_X, dx);
-        qemu_input_queue_rel(active_console, INPUT_AXIS_Y, y);
-    }
-
-    qemu_input_event_sync();
-}
-
-#endif // CONFIG_ANDROID
-
 type_init(register_types);